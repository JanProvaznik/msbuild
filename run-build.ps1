--- conflicted
+++ resolved
@@ -66,34 +66,19 @@
 $env:VSTEST_TRACE_BUILD=1
 
 # install a stage0
-<<<<<<< HEAD
-$dotnetInstallPath = Join-Path $RepoRoot "scripts\obtain\dotnet-install.ps1"
-
-Write-Output "$dotnetInstallPath -InstallDir $env:DOTNET_INSTALL_DIR -Architecture ""$Architecture"" -Channel ""release/2.0.0"""
-Invoke-Expression "$dotnetInstallPath -InstallDir $env:DOTNET_INSTALL_DIR -Architecture ""$Architecture"" -Channel ""release/2.0.0"""
-if ($LastExitCode -ne 0)
-=======
 if (!$env:DOTNET_TOOL_DIR)
->>>>>>> e55727bf
 {
     $dotnetInstallPath = Join-Path $RepoRoot "scripts\obtain\dotnet-install.ps1"
 
-    Write-Output "$dotnetInstallPath -Channel ""release/2.0.0"" -InstallDir $env:DOTNET_INSTALL_DIR -Architecture ""$Architecture"""
-    Invoke-Expression "$dotnetInstallPath -Channel ""release/2.0.0"" -InstallDir $env:DOTNET_INSTALL_DIR -Architecture ""$Architecture"""
+    Write-Output "$dotnetInstallPath -InstallDir $env:DOTNET_INSTALL_DIR -Architecture ""$Architecture"" -Channel ""release/2.0.0"""
+    Invoke-Expression "$dotnetInstallPath -InstallDir $env:DOTNET_INSTALL_DIR -Architecture ""$Architecture"" -Channel ""release/2.0.0"""
     if ($LastExitCode -ne 0)
     {
         Write-Output "The .NET CLI installation failed with exit code $LastExitCode"
         exit $LastExitCode
     }
 }
-<<<<<<< HEAD
-
-Write-Output "$dotnetInstallPath -InstallDir $env:DOTNET_INSTALL_DIR_PJ -Architecture ""$Architecture"" -Version 1.0.0-preview2-1-003177"
-Invoke-Expression "$dotnetInstallPath -InstallDir $env:DOTNET_INSTALL_DIR_PJ -Architecture ""$Architecture"" -Version 1.0.0-preview2-1-003177"
-if ($LastExitCode -ne 0)
-=======
 else
->>>>>>> e55727bf
 {
     Copy-Item -Recurse -Force $env:DOTNET_TOOL_DIR $env:DOTNET_INSTALL_DIR
 }
