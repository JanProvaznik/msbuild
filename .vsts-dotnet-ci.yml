--- conflicted
+++ resolved
@@ -153,11 +153,7 @@
 - job: CoreBootstrappedOnLinux
   displayName: "Linux Core"
   pool:
-<<<<<<< HEAD
     vmImage: 'ubuntu-latest'
-=======
-    vmImage: 'ubuntu-18.04'
->>>>>>> 026c2fe9
   steps:
   - bash: . 'eng/cibuild_bootstrapped_msbuild.sh'
     displayName: CI Build
