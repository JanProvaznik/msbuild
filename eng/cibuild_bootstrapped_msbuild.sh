#! /bin/bash

configuration="Debug"
host_type="core"
build_stage1=true
onlyDocChanged=0
properties=
extra_properties=

SOURCE="${BASH_SOURCE[0]}"
while [ -h "$SOURCE" ]; do # resolve $SOURCE until the file is no longer a symlink
  ScriptRoot="$( cd -P "$( dirname "$SOURCE" )" && pwd )"
  SOURCE="$(readlink "$SOURCE")"
  [[ $SOURCE != /* ]] && SOURCE="$ScriptRoot/$SOURCE" # if $SOURCE was a relative symlink, we need to resolve it relative to the path where the symlink file was located
done
ScriptRoot="$( cd -P "$( dirname "$SOURCE" )" && pwd )"

while [[ $# -gt 0 ]]; do
  lowerI="$(echo $1 | awk '{print tolower($0)}')"
  case "$lowerI" in
    --configuration)
      configuration=$2
      shift 2
      ;;
    --build_stage1)
      build_stage1=$2
      shift 2
      ;;
    --host_type)
      host_type=$2
      shift 2
      ;;
    --onlydocchanged)
      onlyDocChanged=$2
      shift 2
      ;;
    *)
      properties="$properties $1"
      shift 1
      ;;
  esac
done

RepoRoot="$ScriptRoot/.."
ArtifactsDir="$RepoRoot/artifacts"
Stage1Dir="$RepoRoot/stage1"
PerfLogDir="$ArtifactsDir/log/$configuration/PerformanceLogs"

. "$ScriptRoot/common/tools.sh"
InitializeDotNetCli true

if [[ $build_stage1 == true ]];
then
<<<<<<< HEAD
    /bin/bash "$ScriptRoot/common/build.sh" --restore --build --ci --configuration $configuration /p:CreateBootstrap=true $properties $extra_properties || exit $?
=======
	/bin/bash "$ScriptRoot/common/build.sh" --restore --build --ci --configuration $configuration /p:CreateBootstrap=true $properties $extra_properties || exit $?
>>>>>>> 2560456f
fi

bootstrapRoot="$Stage1Dir/bin/bootstrap"

if [ $host_type = "core" ]
then
  _InitializeBuildTool="$_InitializeDotNetCli/dotnet"
  _InitializeBuildToolCommand="$bootstrapRoot/net8.0/MSBuild/MSBuild.dll"
  _InitializeBuildToolFramework="net8.0"
else
  echo "Unsupported hostType ($host_type)"
  exit 1
fi

mv $ArtifactsDir $Stage1Dir

# Ensure that debug bits fail fast, rather than hanging waiting for a debugger attach.
export MSBUILDDONOTLAUNCHDEBUGGER=true

# Opt into performance logging.
export DOTNET_PERFLOG_DIR=$PerfLogDir

# Prior to 3.0, the Csc task uses this environment variable to decide whether to run
# a CLI host or directly execute the compiler.
export DOTNET_HOST_PATH="$_InitializeDotNetCli/dotnet"

# When using bootstrapped MSBuild:
# - Turn off node reuse (so that bootstrapped MSBuild processes don't stay running and lock files)
# - Do run tests
# - Don't try to create a bootstrap deployment
<<<<<<< HEAD
 . "$ScriptRoot/common/build.sh" --restore --build --test --ci --nodereuse false --configuration $configuration /p:CreateBootstrap=false $properties $extra_properties
=======
if [ $onlyDocChanged = 0 ]
then
    . "$ScriptRoot/common/build.sh" --restore --build --test --ci --nodereuse false --configuration $configuration /p:CreateBootstrap=false $properties $extra_properties

else
    . "$ScriptRoot/common/build.sh" --restore --build --ci --nodereuse false --configuration $configuration /p:CreateBootstrap=false $properties $extra_properties
fi
>>>>>>> 2560456f
<|MERGE_RESOLUTION|>--- conflicted
+++ resolved
@@ -51,11 +51,7 @@
 
 if [[ $build_stage1 == true ]];
 then
-<<<<<<< HEAD
-    /bin/bash "$ScriptRoot/common/build.sh" --restore --build --ci --configuration $configuration /p:CreateBootstrap=true $properties $extra_properties || exit $?
-=======
 	/bin/bash "$ScriptRoot/common/build.sh" --restore --build --ci --configuration $configuration /p:CreateBootstrap=true $properties $extra_properties || exit $?
->>>>>>> 2560456f
 fi
 
 bootstrapRoot="$Stage1Dir/bin/bootstrap"
@@ -86,14 +82,10 @@
 # - Turn off node reuse (so that bootstrapped MSBuild processes don't stay running and lock files)
 # - Do run tests
 # - Don't try to create a bootstrap deployment
-<<<<<<< HEAD
- . "$ScriptRoot/common/build.sh" --restore --build --test --ci --nodereuse false --configuration $configuration /p:CreateBootstrap=false $properties $extra_properties
-=======
 if [ $onlyDocChanged = 0 ]
 then
     . "$ScriptRoot/common/build.sh" --restore --build --test --ci --nodereuse false --configuration $configuration /p:CreateBootstrap=false $properties $extra_properties
 
 else
     . "$ScriptRoot/common/build.sh" --restore --build --ci --nodereuse false --configuration $configuration /p:CreateBootstrap=false $properties $extra_properties
-fi
->>>>>>> 2560456f
+fi