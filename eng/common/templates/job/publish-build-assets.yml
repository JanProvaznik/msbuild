parameters:
  configuration: 'Debug'

  # Optional: condition for the job to run
  condition: ''

  # Optional: 'true' if future jobs should run even if this job fails
  continueOnError: false

  # Optional: dependencies of the job
  dependsOn: ''

  # Optional: Include PublishBuildArtifacts task
  enablePublishBuildArtifacts: false

  # Optional: A defined YAML pool - https://docs.microsoft.com/en-us/azure/devops/pipelines/yaml-schema?view=vsts&tabs=schema#pool
  pool: {}

  # Optional: should run as a public build even in the internal project
  #           if 'true', the build won't run any of the internal only steps, even if it is running in non-public projects.
  runAsPublic: false

  # Optional: whether the build's artifacts will be published using release pipelines or direct feed publishing
  publishUsingPipelines: false

  # Optional: whether the build's artifacts will be published using release pipelines or direct feed publishing
  publishAssetsImmediately: false

  artifactsPublishingAdditionalParameters: ''

  signingValidationAdditionalParameters: ''

jobs:
- job: Asset_Registry_Publish

  dependsOn: ${{ parameters.dependsOn }}
  timeoutInMinutes: 150

  ${{ if eq(parameters.publishAssetsImmediately, 'true') }}:
    displayName: Publish Assets
  ${{ else }}:
    displayName: Publish to Build Asset Registry

  variables:
  - template: /eng/common/templates/variables/pool-providers.yml
  - ${{ if and(eq(parameters.runAsPublic, 'false'), ne(variables['System.TeamProject'], 'public'), notin(variables['Build.Reason'], 'PullRequest')) }}:
    - group: Publish-Build-Assets
    - group: AzureDevOps-Artifact-Feeds-Pats
    - name: runCodesignValidationInjection
      value: false
    - ${{ if eq(parameters.publishAssetsImmediately, 'true') }}:
      - template: /eng/common/templates/post-build/common-variables.yml

  pool:
    # We don't use the collection uri here because it might vary (.visualstudio.com vs. dev.azure.com)
    ${{ if eq(variables['System.TeamProject'], 'DevDiv') }}:
      name: VSEngSS-MicroBuild2022-1ES
      demands: Cmd
    # If it's not devdiv, it's dnceng
    ${{ if ne(variables['System.TeamProject'], 'DevDiv') }}:
      name: $(DncEngInternalBuildPool)
      demands: ImageOverride -equals windows.vs2019.amd64

  steps:
  - ${{ if and(eq(parameters.runAsPublic, 'false'), ne(variables['System.TeamProject'], 'public'), notin(variables['Build.Reason'], 'PullRequest')) }}:
    - task: DownloadBuildArtifacts@0
      displayName: Download artifact
      inputs:
        artifactName: AssetManifests
        downloadPath: '$(Build.StagingDirectory)/Download'
        checkDownloadedFiles: true
      condition: ${{ parameters.condition }}
      continueOnError: ${{ parameters.continueOnError }}
<<<<<<< HEAD

    - ${{ if and(eq(parameters.runAsPublic, 'false'), ne(variables['System.TeamProject'], 'public'), notin(variables['Build.Reason'], 'PullRequest')) }}:
      - task: NuGetAuthenticate@1

      - task: PowerShell@2 
        displayName: Enable cross-org NuGet feed authentication 
        inputs: 
          filePath: $(Build.SourcesDirectory)/eng/common/enable-cross-org-publishing.ps1 
          arguments: -token $(dn-bot-all-orgs-artifact-feeds-rw) 
=======
    
    - task: NuGetAuthenticate@0
>>>>>>> d00a8a91

    - task: PowerShell@2
      displayName: Publish Build Assets
      inputs:
        filePath: eng\common\sdk-task.ps1
        arguments: -task PublishBuildAssets -restore -msbuildEngine dotnet
          /p:ManifestsPath='$(Build.StagingDirectory)/Download/AssetManifests'
          /p:BuildAssetRegistryToken=$(MaestroAccessToken)
          /p:MaestroApiEndpoint=https://maestro.dot.net
          /p:PublishUsingPipelines=${{ parameters.publishUsingPipelines }}
          /p:OfficialBuildId=$(Build.BuildNumber)
      condition: ${{ parameters.condition }}
      continueOnError: ${{ parameters.continueOnError }}

    - task: powershell@2
      displayName: Create ReleaseConfigs Artifact
      inputs:
        targetType: inline
        script: |
          Add-Content -Path "$(Build.StagingDirectory)/ReleaseConfigs.txt" -Value $(BARBuildId)
          Add-Content -Path "$(Build.StagingDirectory)/ReleaseConfigs.txt" -Value "$(DefaultChannels)"
          Add-Content -Path "$(Build.StagingDirectory)/ReleaseConfigs.txt" -Value $(IsStableBuild)

    - task: PublishBuildArtifacts@1
      displayName: Publish ReleaseConfigs Artifact
      inputs:
        PathtoPublish: '$(Build.StagingDirectory)/ReleaseConfigs.txt'
        PublishLocation: Container
        ArtifactName: ReleaseConfigs

    - task: powershell@2
      displayName: Check if SymbolPublishingExclusionsFile.txt exists
      inputs:
        targetType: inline
        script: |
          $symbolExclusionfile = "$(Build.SourcesDirectory)/eng/SymbolPublishingExclusionsFile.txt"
          if(Test-Path -Path $symbolExclusionfile)
          {
            Write-Host "SymbolExclusionFile exists"
            Write-Host "##vso[task.setvariable variable=SymbolExclusionFile]true"
          }
          else{
           Write-Host "Symbols Exclusion file does not exists"
           Write-Host "##vso[task.setvariable variable=SymbolExclusionFile]false"
          }

    - task: PublishBuildArtifacts@1
      displayName: Publish SymbolPublishingExclusionsFile Artifact
      condition: eq(variables['SymbolExclusionFile'], 'true')
      inputs:
        PathtoPublish: '$(Build.SourcesDirectory)/eng/SymbolPublishingExclusionsFile.txt'
        PublishLocation: Container
        ArtifactName: ReleaseConfigs

    - ${{ if eq(parameters.publishAssetsImmediately, 'true') }}:
      - template: /eng/common/templates/post-build/setup-maestro-vars.yml
        parameters:
          BARBuildId: ${{ parameters.BARBuildId }}
          PromoteToChannelIds: ${{ parameters.PromoteToChannelIds }}

      - task: PowerShell@2
        displayName: Publish Using Darc
        inputs:
          filePath: $(Build.SourcesDirectory)/eng/common/post-build/publish-using-darc.ps1
          arguments: -BuildId $(BARBuildId) 
            -PublishingInfraVersion 3
            -AzdoToken '$(publishing-dnceng-devdiv-code-r-build-re)'
            -MaestroToken '$(MaestroApiAccessToken)'
            -WaitPublishingFinish true
            -ArtifactsPublishingAdditionalParameters '${{ parameters.artifactsPublishingAdditionalParameters }}'
            -SymbolPublishingAdditionalParameters '${{ parameters.symbolPublishingAdditionalParameters }}'

    - ${{ if eq(parameters.enablePublishBuildArtifacts, 'true') }}:
      - template: /eng/common/templates/steps/publish-logs.yml
        parameters:
          JobLabel: 'Publish_Artifacts_Logs'<|MERGE_RESOLUTION|>--- conflicted
+++ resolved
@@ -71,7 +71,6 @@
         checkDownloadedFiles: true
       condition: ${{ parameters.condition }}
       continueOnError: ${{ parameters.continueOnError }}
-<<<<<<< HEAD
 
     - ${{ if and(eq(parameters.runAsPublic, 'false'), ne(variables['System.TeamProject'], 'public'), notin(variables['Build.Reason'], 'PullRequest')) }}:
       - task: NuGetAuthenticate@1
@@ -81,10 +80,6 @@
         inputs: 
           filePath: $(Build.SourcesDirectory)/eng/common/enable-cross-org-publishing.ps1 
           arguments: -token $(dn-bot-all-orgs-artifact-feeds-rw) 
-=======
-    
-    - task: NuGetAuthenticate@0
->>>>>>> d00a8a91
 
     - task: PowerShell@2
       displayName: Publish Build Assets
