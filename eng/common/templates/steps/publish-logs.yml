parameters:
  StageLabel: ''
  JobLabel: ''
  CustomSensitiveDataList: ''
  # A default - in case value from eng/common/templates/post-build/common-variables.yml is not passed
  BinlogToolVersion: '1.0.8'

steps:
- task: Powershell@2
  displayName: Prepare Binlogs to Upload
  inputs:
    targetType: inline
    script: |
      New-Item -ItemType Directory $(Build.SourcesDirectory)/PostBuildLogs/${{parameters.StageLabel}}/${{parameters.JobLabel}}/
      Move-Item -Path $(Build.SourcesDirectory)/artifacts/log/Debug/* $(Build.SourcesDirectory)/PostBuildLogs/${{parameters.StageLabel}}/${{parameters.JobLabel}}/
  continueOnError: true
  condition: always()

- task: PowerShell@2
  displayName: Redact Logs
  inputs:
    filePath: $(Build.SourcesDirectory)/eng/common/post-build/redact-logs.ps1
    # For now this needs to have explicit list of all sensitive data. Taken from eng/publishing/v3/publish.yml
    arguments: -InputPath '$(Build.SourcesDirectory)/PostBuildLogs' 
<<<<<<< HEAD
      -BinlogToolVersion $(BinlogToolVersion)
      # If the file exists - sensitive data for redaction will be sourced from it
      # (single entry per line, lines starting with '# ' are considered comments and skipped)
=======
      -BinlogToolVersion ${{parameters.BinlogToolVersion}}
      -TokensFilePath '$(Build.SourcesDirectory)/eng/BinlogSecretsRedactionFile.txt'
>>>>>>> a0c0deef
      '$(publishing-dnceng-devdiv-code-r-build-re)'
      # For now this needs to have explicit list of all sensitive data. Taken from eng/publishing/v3/publish.yml
      '$(MaestroAccessToken)'
      '$(dn-bot-all-orgs-artifact-feeds-rw)'
      '$(akams-client-id)'
      '$(akams-client-secret)'
      '$(nonexistent)'
      '$(microsoft-symbol-server-pat)'
      '$(symweb-symbol-server-pat)'
      '$(dn-bot-all-orgs-build-rw-code-rw)'
      ${{parameters.CustomSensitiveDataList}}
  continueOnError: true
  condition: always()
      
- task: PublishBuildArtifacts@1
  displayName: Publish Logs
  inputs:
    PathtoPublish: '$(Build.SourcesDirectory)/PostBuildLogs'
    PublishLocation: Container
    ArtifactName: PostBuildLogs
  continueOnError: true
  condition: always()<|MERGE_RESOLUTION|>--- conflicted
+++ resolved
@@ -22,14 +22,9 @@
     filePath: $(Build.SourcesDirectory)/eng/common/post-build/redact-logs.ps1
     # For now this needs to have explicit list of all sensitive data. Taken from eng/publishing/v3/publish.yml
     arguments: -InputPath '$(Build.SourcesDirectory)/PostBuildLogs' 
-<<<<<<< HEAD
       -BinlogToolVersion $(BinlogToolVersion)
       # If the file exists - sensitive data for redaction will be sourced from it
       # (single entry per line, lines starting with '# ' are considered comments and skipped)
-=======
-      -BinlogToolVersion ${{parameters.BinlogToolVersion}}
-      -TokensFilePath '$(Build.SourcesDirectory)/eng/BinlogSecretsRedactionFile.txt'
->>>>>>> a0c0deef
       '$(publishing-dnceng-devdiv-code-r-build-re)'
       # For now this needs to have explicit list of all sensitive data. Taken from eng/publishing/v3/publish.yml
       '$(MaestroAccessToken)'
