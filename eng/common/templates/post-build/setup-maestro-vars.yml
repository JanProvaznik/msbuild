parameters:
  BARBuildId: ''
  PromoteToChannelIds: ''

steps:
  - ${{ if eq(coalesce(parameters.PromoteToChannelIds, 0), 0) }}:
    - task: DownloadBuildArtifacts@0
      displayName: Download Release Configs
      inputs:
        buildType: current
        artifactName: ReleaseConfigs
        checkDownloadedFiles: true

  - task: AzureCLI@2
    name: setReleaseVars
    displayName: Set Release Configs Vars
    inputs:
      azureSubscription: "Darc: Maestro Production"
      scriptType: pscore
      scriptLocation: inlineScript
      inlineScript: |
        try {
          if (!$Env:PromoteToMaestroChannels -or $Env:PromoteToMaestroChannels.Trim() -eq '') {
            $Content = Get-Content $(Build.StagingDirectory)/ReleaseConfigs/ReleaseConfigs.txt

            $BarId = $Content | Select -Index 0
<<<<<<< HEAD
            $Channels = $Content | Select -Index 1
=======
            $Channels = $Content | Select -Index 1             
>>>>>>> 897f086a
            $IsStableBuild = $Content | Select -Index 2

            $AzureDevOpsProject = $Env:System_TeamProject
            $AzureDevOpsBuildDefinitionId = $Env:System_DefinitionId
            $AzureDevOpsBuildId = $Env:Build_BuildId
          }
          else {
<<<<<<< HEAD
            . $(Build.SourcesDirectory)\eng\common\tools.ps1
=======
            . $(System.DefaultWorkingDirectory)\eng\common\tools.ps1
>>>>>>> 897f086a
            $darc = Get-Darc
            $buildInfo = & $darc get-build `
              --id ${{ parameters.BARBuildId }} `
              --extended `
              --output-format json `
              --ci `
              | convertFrom-Json

            $BarId = ${{ parameters.BARBuildId }}
            $Channels = $Env:PromoteToMaestroChannels -split ","
            $Channels = $Channels -join "]["
            $Channels = "[$Channels]"

            $IsStableBuild = $buildInfo.stable
            $AzureDevOpsProject = $buildInfo.azureDevOpsProject
            $AzureDevOpsBuildDefinitionId = $buildInfo.azureDevOpsBuildDefinitionId
            $AzureDevOpsBuildId = $buildInfo.azureDevOpsBuildId
          }

          Write-Host "##vso[task.setvariable variable=BARBuildId]$BarId"
          Write-Host "##vso[task.setvariable variable=TargetChannels]$Channels"
          Write-Host "##vso[task.setvariable variable=IsStableBuild]$IsStableBuild"

          Write-Host "##vso[task.setvariable variable=AzDOProjectName]$AzureDevOpsProject"
          Write-Host "##vso[task.setvariable variable=AzDOPipelineId]$AzureDevOpsBuildDefinitionId"
          Write-Host "##vso[task.setvariable variable=AzDOBuildId]$AzureDevOpsBuildId"
        }
        catch {
          Write-Host $_
          Write-Host $_.Exception
          Write-Host $_.ScriptStackTrace
          exit 1
        }
    env:
      PromoteToMaestroChannels: ${{ parameters.PromoteToChannelIds }}<|MERGE_RESOLUTION|>--- conflicted
+++ resolved
@@ -24,11 +24,7 @@
             $Content = Get-Content $(Build.StagingDirectory)/ReleaseConfigs/ReleaseConfigs.txt
 
             $BarId = $Content | Select -Index 0
-<<<<<<< HEAD
-            $Channels = $Content | Select -Index 1
-=======
             $Channels = $Content | Select -Index 1             
->>>>>>> 897f086a
             $IsStableBuild = $Content | Select -Index 2
 
             $AzureDevOpsProject = $Env:System_TeamProject
@@ -36,11 +32,7 @@
             $AzureDevOpsBuildId = $Env:Build_BuildId
           }
           else {
-<<<<<<< HEAD
-            . $(Build.SourcesDirectory)\eng\common\tools.ps1
-=======
             . $(System.DefaultWorkingDirectory)\eng\common\tools.ps1
->>>>>>> 897f086a
             $darc = Get-Darc
             $buildInfo = & $darc get-build `
               --id ${{ parameters.BARBuildId }} `
