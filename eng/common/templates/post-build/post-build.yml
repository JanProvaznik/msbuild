--- conflicted
+++ resolved
@@ -258,11 +258,7 @@
           demands: Cmd
         # If it's not devdiv, it's dnceng
         ${{ else }}:
-<<<<<<< HEAD
           name: NetCore1ESPool-Publishing-Internal
-=======
-          name: $(DncEngInternalBuildPool)
->>>>>>> d00a8a91
           demands: ImageOverride -equals windows.vs2019.amd64
       steps:
         - template: setup-maestro-vars.yml
@@ -272,7 +268,6 @@
 
         - task: NuGetAuthenticate@0
 
-<<<<<<< HEAD
       - task: PowerShell@2
         displayName: Publish Using Darc
         inputs:
@@ -283,17 +278,4 @@
             -MaestroToken '$(MaestroApiAccessToken)'
             -WaitPublishingFinish true
             -ArtifactsPublishingAdditionalParameters '${{ parameters.artifactsPublishingAdditionalParameters }}'
-            -SymbolPublishingAdditionalParameters '${{ parameters.symbolPublishingAdditionalParameters }}'
-=======
-        - task: PowerShell@2
-          displayName: Publish Using Darc
-          inputs:
-            filePath: $(Build.SourcesDirectory)/eng/common/post-build/publish-using-darc.ps1
-            arguments: -BuildId $(BARBuildId) 
-              -PublishingInfraVersion ${{ parameters.publishingInfraVersion }}
-              -AzdoToken '$(publishing-dnceng-devdiv-code-r-build-re)'
-              -MaestroToken '$(MaestroApiAccessToken)'
-              -WaitPublishingFinish true
-              -ArtifactsPublishingAdditionalParameters '${{ parameters.artifactsPublishingAdditionalParameters }}'
-              -SymbolPublishingAdditionalParameters '${{ parameters.symbolPublishingAdditionalParameters }}'
->>>>>>> d00a8a91
+            -SymbolPublishingAdditionalParameters '${{ parameters.symbolPublishingAdditionalParameters }}'