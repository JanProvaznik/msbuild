# This script validates NuGet package metadata information using this 
# tool: https://github.com/NuGet/NuGetGallery/tree/jver-verify/src/VerifyMicrosoftPackage

param(
  [Parameter(Mandatory=$true)][string] $PackagesPath # Path to where the packages to be validated are
)

<<<<<<< HEAD
try {
  . $PSScriptRoot\post-build-utils.ps1

=======
# `tools.ps1` checks $ci to perform some actions. Since the post-build
# scripts don't necessarily execute in the same agent that run the
# build.ps1/sh script this variable isn't automatically set.
$ci = $true
$disableConfigureToolsetImport = $true
. $PSScriptRoot\..\tools.ps1

try {
>>>>>>> 675b2093
  & $PSScriptRoot\nuget-verification.ps1 ${PackagesPath}\*.nupkg
} 
catch {
  Write-Host $_.ScriptStackTrace
  Write-PipelineTelemetryError -Category 'NuGetValidation' -Message $_
  ExitWithExitCode 1
}<|MERGE_RESOLUTION|>--- conflicted
+++ resolved
@@ -5,11 +5,6 @@
   [Parameter(Mandatory=$true)][string] $PackagesPath # Path to where the packages to be validated are
 )
 
-<<<<<<< HEAD
-try {
-  . $PSScriptRoot\post-build-utils.ps1
-
-=======
 # `tools.ps1` checks $ci to perform some actions. Since the post-build
 # scripts don't necessarily execute in the same agent that run the
 # build.ps1/sh script this variable isn't automatically set.
@@ -18,7 +13,6 @@
 . $PSScriptRoot\..\tools.ps1
 
 try {
->>>>>>> 675b2093
   & $PSScriptRoot\nuget-verification.ps1 ${PackagesPath}\*.nupkg
 } 
 catch {
