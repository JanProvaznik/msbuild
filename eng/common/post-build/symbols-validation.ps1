param(
  [Parameter(Mandatory = $true)][string] $InputPath, # Full path to directory where NuGet packages to be checked are stored
  [Parameter(Mandatory = $true)][string] $ExtractPath, # Full path to directory where the packages will be extracted during validation
  [Parameter(Mandatory = $true)][string] $DotnetSymbolVersion, # Version of dotnet symbol to use
  [Parameter(Mandatory = $false)][switch] $CheckForWindowsPdbs, # If we should check for the existence of windows pdbs in addition to portable PDBs
  [Parameter(Mandatory = $false)][switch] $ContinueOnError, # If we should keep checking symbols after an error
<<<<<<< HEAD
  [Parameter(Mandatory = $false)][switch] $Clean                  # Clean extracted symbols directory after checking symbols
=======
  [Parameter(Mandatory = $false)][switch] $Clean,           # Clean extracted symbols directory after checking symbols
  [Parameter(Mandatory = $false)][string] $SymbolExclusionFile  # Exclude the symbols in the file from publishing to symbol server
>>>>>>> 897f086a
)

. $PSScriptRoot\..\tools.ps1
# Maximum number of jobs to run in parallel
$MaxParallelJobs = 16

# Max number of retries
$MaxRetry = 5

# Wait time between check for system load
$SecondsBetweenLoadChecks = 10

# Set error codes
Set-Variable -Name "ERROR_BADEXTRACT" -Option Constant -Value -1
Set-Variable -Name "ERROR_FILEDOESNOTEXIST" -Option Constant -Value -2

$WindowsPdbVerificationParam = ""
if ($CheckForWindowsPdbs) {
  $WindowsPdbVerificationParam = "--windows-pdbs"
}

<<<<<<< HEAD
=======
$ExclusionSet = New-Object System.Collections.Generic.HashSet[string];

if (!$InputPath -or !(Test-Path $InputPath)){
  Write-Host "No symbols to validate."
  ExitWithExitCode 0
}

#Check if the path exists
if ($SymbolExclusionFile -and (Test-Path $SymbolExclusionFile)){
  [string[]]$Exclusions = Get-Content "$SymbolExclusionFile"
  $Exclusions | foreach { if($_ -and $_.Trim()){$ExclusionSet.Add($_)} }
}
else{
  Write-Host "Symbol Exclusion file does not exists. No symbols to exclude."
}

>>>>>>> 897f086a
$CountMissingSymbols = {
  param( 
    [string] $PackagePath, # Path to a NuGet package
    [string] $WindowsPdbVerificationParam # If we should check for the existence of windows pdbs in addition to portable PDBs
  )

  Add-Type -AssemblyName System.IO.Compression.FileSystem

  Write-Host "Validating $PackagePath "

  # Ensure input file exist
  if (!(Test-Path $PackagePath)) {
    Write-PipelineTaskError "Input file does not exist: $PackagePath"
    return [pscustomobject]@{
      result      = $using:ERROR_FILEDOESNOTEXIST
      packagePath = $PackagePath
    }
  }
  
  # Extensions for which we'll look for symbols
  $RelevantExtensions = @('.dll', '.exe', '.so', '.dylib')

  # How many files are missing symbol information
  $MissingSymbols = 0

  $PackageId = [System.IO.Path]::GetFileNameWithoutExtension($PackagePath)
  $PackageGuid = New-Guid
  $ExtractPath = Join-Path -Path $using:ExtractPath -ChildPath $PackageGuid
  $SymbolsPath = Join-Path -Path $ExtractPath -ChildPath 'Symbols'
  
  try {
    [System.IO.Compression.ZipFile]::ExtractToDirectory($PackagePath, $ExtractPath)
  }
  catch {
    Write-Host "Something went wrong extracting $PackagePath"
    Write-Host $_
    return [pscustomobject]@{
      result      = $using:ERROR_BADEXTRACT
      packagePath = $PackagePath
    }
  }

  Get-ChildItem -Recurse $ExtractPath |
  Where-Object { $RelevantExtensions -contains $_.Extension } |
  ForEach-Object {
    $FileName = $_.FullName
    if ($FileName -Match '\\ref\\') {
      Write-Host "`t Ignoring reference assembly file " $FileName
      return
    }

    $FirstMatchingSymbolDescriptionOrDefault = {
      param( 
        [string] $FullPath, # Full path to the module that has to be checked
        [string] $TargetServerParam, # Parameter to pass to `Symbol Tool` indicating the server to lookup for symbols
        [string] $WindowsPdbVerificationParam, # Parameter to pass to potential check for windows-pdbs.
        [string] $SymbolsPath
      )

      $FileName = [System.IO.Path]::GetFileName($FullPath)
      $Extension = [System.IO.Path]::GetExtension($FullPath)

      # Those below are potential symbol files that the `dotnet symbol` might
      # return. Which one will be returned depend on the type of file we are
      # checking and which type of file was uploaded.

      # The file itself is returned
      $SymbolPath = $SymbolsPath + '\' + $FileName

      # PDB file for the module
      $PdbPath = $SymbolPath.Replace($Extension, '.pdb')

      # PDB file for R2R module (created by crossgen)
      $NGenPdb = $SymbolPath.Replace($Extension, '.ni.pdb')

      # DBG file for a .so library
      $SODbg = $SymbolPath.Replace($Extension, '.so.dbg')

      # DWARF file for a .dylib
      $DylibDwarf = $SymbolPath.Replace($Extension, '.dylib.dwarf')

      $dotnetSymbolExe = "$env:USERPROFILE\.dotnet\tools"
      $dotnetSymbolExe = Resolve-Path "$dotnetSymbolExe\dotnet-symbol.exe"

      $totalRetries = 0

      while ($totalRetries -lt $using:MaxRetry) {

        # Save the output and get diagnostic output
        $output = & $dotnetSymbolExe --symbols --modules $WindowsPdbVerificationParam $TargetServerParam $FullPath -o $SymbolsPath --diagnostics | Out-String

<<<<<<< HEAD
        if (Test-Path $PdbPath) {
          return 'PDB'
        }
        elseif (Test-Path $NGenPdb) {
          return 'NGen PDB'
        }
        elseif (Test-Path $SODbg) {
          return 'DBG for SO'
        }  
        elseif (Test-Path $DylibDwarf) {
          return 'Dwarf for Dylib'
=======
        if ((Test-Path $PdbPath) -and (Test-path $SymbolPath)) {
          return 'Module and PDB for Module'
        }
        elseif ((Test-Path $NGenPdb) -and (Test-Path $PdbPath) -and (Test-Path $SymbolPath)) {
          return 'Dll, PDB and NGen PDB'
        }
        elseif ((Test-Path $SODbg) -and (Test-Path $SymbolPath)) {
          return 'So and DBG for SO'
        }  
        elseif ((Test-Path $DylibDwarf) -and (Test-Path $SymbolPath)) {
          return 'Dylib and Dwarf for Dylib'
>>>>>>> 897f086a
        }  
        elseif (Test-Path $SymbolPath) {
          return 'Module'
        }
        else
        {
          $totalRetries++
        }
      }
      
      return $null
    }

<<<<<<< HEAD
    $FileGuid = New-Guid
    $ExpandedSymbolsPath = Join-Path -Path $SymbolsPath -ChildPath $FileGuid

    $SymbolsOnMSDL = & $FirstMatchingSymbolDescriptionOrDefault `
        -FullPath $FileName `
        -TargetServerParam '--microsoft-symbol-server' `
        -SymbolsPath "$ExpandedSymbolsPath-msdl" `
        -WindowsPdbVerificationParam $WindowsPdbVerificationParam
    $SymbolsOnSymWeb = & $FirstMatchingSymbolDescriptionOrDefault `
        -FullPath $FileName `
        -TargetServerParam '--internal-server' `
        -SymbolsPath "$ExpandedSymbolsPath-symweb" `
        -WindowsPdbVerificationParam $WindowsPdbVerificationParam

    Write-Host -NoNewLine "`t Checking file " $FileName "... "
=======
    $FileRelativePath = $FileName.Replace("$ExtractPath\", "")
    if (($($using:ExclusionSet) -ne $null) -and ($($using:ExclusionSet).Contains($FileRelativePath) -or ($($using:ExclusionSet).Contains($FileRelativePath.Replace("\", "/"))))){
      Write-Host "Skipping $FileName from symbol validation"
    }

    else {
      $FileGuid = New-Guid
      $ExpandedSymbolsPath = Join-Path -Path $SymbolsPath -ChildPath $FileGuid

      $SymbolsOnMSDL = & $FirstMatchingSymbolDescriptionOrDefault `
          -FullPath $FileName `
          -TargetServerParam '--microsoft-symbol-server' `
          -SymbolsPath "$ExpandedSymbolsPath-msdl" `
          -WindowsPdbVerificationParam $WindowsPdbVerificationParam
      $SymbolsOnSymWeb = & $FirstMatchingSymbolDescriptionOrDefault `
          -FullPath $FileName `
          -TargetServerParam '--internal-server' `
          -SymbolsPath "$ExpandedSymbolsPath-symweb" `
          -WindowsPdbVerificationParam $WindowsPdbVerificationParam

      Write-Host -NoNewLine "`t Checking file " $FileName "... "
>>>>>>> 897f086a
  
    if ($SymbolsOnMSDL -ne $null -and $SymbolsOnSymWeb -ne $null) {
      Write-Host "Symbols found on MSDL ($SymbolsOnMSDL) and SymWeb ($SymbolsOnSymWeb)"
    }
    else {
      $MissingSymbols++

      if ($SymbolsOnMSDL -eq $null -and $SymbolsOnSymWeb -eq $null) {
        Write-Host 'No symbols found on MSDL or SymWeb!'
      }
      else {
        if ($SymbolsOnMSDL -eq $null) {
          Write-Host 'No symbols found on MSDL!'
        }
        else {
          Write-Host 'No symbols found on SymWeb!'
        }
      }
    }
  }
  
  if ($using:Clean) {
    Remove-Item $ExtractPath -Recurse -Force
  }
  
  Pop-Location

  return [pscustomobject]@{
    result      = $MissingSymbols
    packagePath = $PackagePath
  }
}

function CheckJobResult(
  $result, 
  $packagePath,
  [ref]$DupedSymbols,
  [ref]$TotalFailures) {
  if ($result -eq $ERROR_BADEXTRACT) {
    Write-PipelineTelemetryError -Category 'CheckSymbols' -Message "$packagePath has duplicated symbol files"
    $DupedSymbols.Value++
  } 
  elseif ($result -eq $ERROR_FILEDOESNOTEXIST) {
    Write-PipelineTelemetryError -Category 'CheckSymbols' -Message "$packagePath does not exist"
    $TotalFailures.Value++
  }
  elseif ($result -gt '0') {
    Write-PipelineTelemetryError -Category 'CheckSymbols' -Message "Missing symbols for $result modules in the package $packagePath"
    $TotalFailures.Value++
  }
  else {
    Write-Host "All symbols verified for package $packagePath"
  }
}

function CheckSymbolsAvailable {
  if (Test-Path $ExtractPath) {
    Remove-Item $ExtractPath -Force  -Recurse -ErrorAction SilentlyContinue
  }

  $TotalPackages = 0
  $TotalFailures = 0
  $DupedSymbols = 0

  Get-ChildItem "$InputPath\*.nupkg" |
    ForEach-Object {
      $FileName = $_.Name
      $FullName = $_.FullName

      # These packages from Arcade-Services include some native libraries that
      # our current symbol uploader can't handle. Below is a workaround until
      # we get issue: https://github.com/dotnet/arcade/issues/2457 sorted.
      if ($FileName -Match 'Microsoft\.DotNet\.Darc\.') {
        Write-Host "Ignoring Arcade-services file: $FileName"
        Write-Host
        return
      }
      elseif ($FileName -Match 'Microsoft\.DotNet\.Maestro\.Tasks\.') {
        Write-Host "Ignoring Arcade-services file: $FileName"
        Write-Host
        return
      }

      $TotalPackages++

      Start-Job -ScriptBlock $CountMissingSymbols -ArgumentList @($FullName,$WindowsPdbVerificationParam) | Out-Null

      $NumJobs = @(Get-Job -State 'Running').Count

      while ($NumJobs -ge $MaxParallelJobs) {
        Write-Host "There are $NumJobs validation jobs running right now. Waiting $SecondsBetweenLoadChecks seconds to check again."
        sleep $SecondsBetweenLoadChecks
        $NumJobs = @(Get-Job -State 'Running').Count
      }

      foreach ($Job in @(Get-Job -State 'Completed')) {
        $jobResult = Wait-Job -Id $Job.Id | Receive-Job
        CheckJobResult $jobResult.result $jobResult.packagePath ([ref]$DupedSymbols) ([ref]$TotalFailures)
        Remove-Job -Id $Job.Id
      }
      Write-Host
    }

  foreach ($Job in @(Get-Job)) {
    $jobResult = Wait-Job -Id $Job.Id | Receive-Job
    CheckJobResult $jobResult.result $jobResult.packagePath ([ref]$DupedSymbols) ([ref]$TotalFailures)
  }

  if ($TotalFailures -gt 0 -or $DupedSymbols -gt 0) {
    if ($TotalFailures -gt 0) {
      Write-PipelineTelemetryError -Category 'CheckSymbols' -Message "Symbols missing for $TotalFailures/$TotalPackages packages"
    }

    if ($DupedSymbols -gt 0) {
      Write-PipelineTelemetryError -Category 'CheckSymbols' -Message "$DupedSymbols/$TotalPackages packages had duplicated symbol files and could not be extracted"
    }
    
    ExitWithExitCode 1
  }
  else {
    Write-Host "All symbols validated!"
  }
}

function InstallDotnetSymbol {
  $dotnetSymbolPackageName = 'dotnet-symbol'

  $dotnetRoot = InitializeDotNetCli -install:$true
  $dotnet = "$dotnetRoot\dotnet.exe"
  $toolList = & "$dotnet" tool list --global

  if (($toolList -like "*$dotnetSymbolPackageName*") -and ($toolList -like "*$dotnetSymbolVersion*")) {
    Write-Host "dotnet-symbol version $dotnetSymbolVersion is already installed."
  }
  else {
    Write-Host "Installing dotnet-symbol version $dotnetSymbolVersion..."
    Write-Host 'You may need to restart your command window if this is the first dotnet tool you have installed.'
    & "$dotnet" tool install $dotnetSymbolPackageName --version $dotnetSymbolVersion --verbosity "minimal" --global
  }
}

try {
  InstallDotnetSymbol

  foreach ($Job in @(Get-Job)) {
    Remove-Job -Id $Job.Id
  }

  CheckSymbolsAvailable
}
catch {
  Write-Host $_.ScriptStackTrace
  Write-PipelineTelemetryError -Category 'CheckSymbols' -Message $_
  ExitWithExitCode 1
}<|MERGE_RESOLUTION|>--- conflicted
+++ resolved
@@ -4,12 +4,8 @@
   [Parameter(Mandatory = $true)][string] $DotnetSymbolVersion, # Version of dotnet symbol to use
   [Parameter(Mandatory = $false)][switch] $CheckForWindowsPdbs, # If we should check for the existence of windows pdbs in addition to portable PDBs
   [Parameter(Mandatory = $false)][switch] $ContinueOnError, # If we should keep checking symbols after an error
-<<<<<<< HEAD
-  [Parameter(Mandatory = $false)][switch] $Clean                  # Clean extracted symbols directory after checking symbols
-=======
   [Parameter(Mandatory = $false)][switch] $Clean,           # Clean extracted symbols directory after checking symbols
   [Parameter(Mandatory = $false)][string] $SymbolExclusionFile  # Exclude the symbols in the file from publishing to symbol server
->>>>>>> 897f086a
 )
 
 . $PSScriptRoot\..\tools.ps1
@@ -31,8 +27,6 @@
   $WindowsPdbVerificationParam = "--windows-pdbs"
 }
 
-<<<<<<< HEAD
-=======
 $ExclusionSet = New-Object System.Collections.Generic.HashSet[string];
 
 if (!$InputPath -or !(Test-Path $InputPath)){
@@ -49,7 +43,6 @@
   Write-Host "Symbol Exclusion file does not exists. No symbols to exclude."
 }
 
->>>>>>> 897f086a
 $CountMissingSymbols = {
   param( 
     [string] $PackagePath, # Path to a NuGet package
@@ -141,19 +134,6 @@
         # Save the output and get diagnostic output
         $output = & $dotnetSymbolExe --symbols --modules $WindowsPdbVerificationParam $TargetServerParam $FullPath -o $SymbolsPath --diagnostics | Out-String
 
-<<<<<<< HEAD
-        if (Test-Path $PdbPath) {
-          return 'PDB'
-        }
-        elseif (Test-Path $NGenPdb) {
-          return 'NGen PDB'
-        }
-        elseif (Test-Path $SODbg) {
-          return 'DBG for SO'
-        }  
-        elseif (Test-Path $DylibDwarf) {
-          return 'Dwarf for Dylib'
-=======
         if ((Test-Path $PdbPath) -and (Test-path $SymbolPath)) {
           return 'Module and PDB for Module'
         }
@@ -165,7 +145,6 @@
         }  
         elseif ((Test-Path $DylibDwarf) -and (Test-Path $SymbolPath)) {
           return 'Dylib and Dwarf for Dylib'
->>>>>>> 897f086a
         }  
         elseif (Test-Path $SymbolPath) {
           return 'Module'
@@ -179,23 +158,6 @@
       return $null
     }
 
-<<<<<<< HEAD
-    $FileGuid = New-Guid
-    $ExpandedSymbolsPath = Join-Path -Path $SymbolsPath -ChildPath $FileGuid
-
-    $SymbolsOnMSDL = & $FirstMatchingSymbolDescriptionOrDefault `
-        -FullPath $FileName `
-        -TargetServerParam '--microsoft-symbol-server' `
-        -SymbolsPath "$ExpandedSymbolsPath-msdl" `
-        -WindowsPdbVerificationParam $WindowsPdbVerificationParam
-    $SymbolsOnSymWeb = & $FirstMatchingSymbolDescriptionOrDefault `
-        -FullPath $FileName `
-        -TargetServerParam '--internal-server' `
-        -SymbolsPath "$ExpandedSymbolsPath-symweb" `
-        -WindowsPdbVerificationParam $WindowsPdbVerificationParam
-
-    Write-Host -NoNewLine "`t Checking file " $FileName "... "
-=======
     $FileRelativePath = $FileName.Replace("$ExtractPath\", "")
     if (($($using:ExclusionSet) -ne $null) -and ($($using:ExclusionSet).Contains($FileRelativePath) -or ($($using:ExclusionSet).Contains($FileRelativePath.Replace("\", "/"))))){
       Write-Host "Skipping $FileName from symbol validation"
@@ -217,23 +179,23 @@
           -WindowsPdbVerificationParam $WindowsPdbVerificationParam
 
       Write-Host -NoNewLine "`t Checking file " $FileName "... "
->>>>>>> 897f086a
-  
-    if ($SymbolsOnMSDL -ne $null -and $SymbolsOnSymWeb -ne $null) {
-      Write-Host "Symbols found on MSDL ($SymbolsOnMSDL) and SymWeb ($SymbolsOnSymWeb)"
-    }
-    else {
-      $MissingSymbols++
-
-      if ($SymbolsOnMSDL -eq $null -and $SymbolsOnSymWeb -eq $null) {
-        Write-Host 'No symbols found on MSDL or SymWeb!'
+  
+      if ($SymbolsOnMSDL -ne $null -and $SymbolsOnSymWeb -ne $null) {
+        Write-Host "Symbols found on MSDL ($SymbolsOnMSDL) and SymWeb ($SymbolsOnSymWeb)"
       }
       else {
-        if ($SymbolsOnMSDL -eq $null) {
-          Write-Host 'No symbols found on MSDL!'
+        $MissingSymbols++
+
+        if ($SymbolsOnMSDL -eq $null -and $SymbolsOnSymWeb -eq $null) {
+          Write-Host 'No symbols found on MSDL or SymWeb!'
         }
         else {
-          Write-Host 'No symbols found on SymWeb!'
+          if ($SymbolsOnMSDL -eq $null) {
+            Write-Host 'No symbols found on MSDL!'
+          }
+          else {
+            Write-Host 'No symbols found on SymWeb!'
+          }
         }
       }
     }
@@ -360,6 +322,8 @@
 }
 
 try {
+  . $PSScriptRoot\post-build-utils.ps1
+  
   InstallDotnetSymbol
 
   foreach ($Job in @(Get-Job)) {
