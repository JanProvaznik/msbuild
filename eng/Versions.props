--- conflicted
+++ resolved
@@ -15,16 +15,9 @@
     <MSBuildAllProjects>$(MSBuildAllProjects);$(MSBuildThisFileFullPath)</MSBuildAllProjects>
   </PropertyGroup>
   <PropertyGroup>
-<<<<<<< HEAD
     <VersionPrefix>16.3.0</VersionPrefix>
     <AssemblyVersion>15.1.0.0</AssemblyVersion>
     <PreReleaseVersionLabel>preview</PreReleaseVersionLabel>
-=======
-    <MSBuildVersionMajorMinor>16.2</MSBuildVersionMajorMinor>
-    <VersionPrefix>$(MSBuildVersionMajorMinor).1</VersionPrefix>
-    <AssemblyVersion>15.1.0.0</AssemblyVersion>
-    <PreReleaseVersionLabel /> <!-- Removing the preview label so that we can produce RTM versioning. This was an error but cannot be fixed in 16.2. -->
->>>>>>> b5aaefc9
     <DotNetUseShippingVersions>true</DotNetUseShippingVersions>
     <!-- Workaround for https://github.com/dotnet/roslyn/issues/35793 -->
     <SemanticVersioningV1>true</SemanticVersioningV1>
@@ -72,7 +65,7 @@
          AssemblyInformationalVersion. Jump through hoops to do so.
          -->
     <PropertyGroup>
-      <FileVersion>$(MSBuildVersionMajorMinor).$(FileVersion.Split('.')[3]).0</FileVersion>
+      <FileVersion>$(VersionPrefix).$(FileVersion.Split('.')[3])</FileVersion>
     </PropertyGroup>
   </Target>
 </Project>