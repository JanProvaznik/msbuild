<?xml version="1.0" encoding="utf-8"?>
<!-- Copyright (c) .NET Foundation and contributors. All rights reserved. Licensed under the MIT license. See License.txt in the project root for full license information. -->
<Project DefaultTargets="Build" xmlns="http://schemas.microsoft.com/developer/msbuild/2003">
  <PropertyGroup>
    <MSBuildAllProjects>$(MSBuildAllProjects);$(MSBuildThisFileFullPath)</MSBuildAllProjects>
  </PropertyGroup>
  <!-- Opt out of certain Arcade features -->
  <PropertyGroup>
    <UsingToolNetFrameworkReferenceAssemblies>true</UsingToolNetFrameworkReferenceAssemblies>
  </PropertyGroup>
  <!-- Repo Version Information -->
  <PropertyGroup>
<<<<<<< HEAD
    <VersionPrefix>6.0.118</VersionPrefix>
=======
    <VersionPrefix>6.0.313</VersionPrefix>
>>>>>>> 2502061e
    <PreReleaseVersionLabel>servicing</PreReleaseVersionLabel>
    <!-- Enable to remove prerelease label. -->
    <StabilizePackageVersion Condition="'$(StabilizePackageVersion)' == ''">true</StabilizePackageVersion>
    <DotNetFinalVersionKind Condition="'$(StabilizePackageVersion)' == 'true'">release</DotNetFinalVersionKind>
  </PropertyGroup>
  <!-- Production Dependencies -->
  <PropertyGroup>
    <MicrosoftBuildVersion>15.4.8</MicrosoftBuildVersion>
    <MicrosoftBuildFrameworkVersion>15.4.8</MicrosoftBuildFrameworkVersion>
    <MicrosoftBuildUtilitiesCoreVersion>15.4.8</MicrosoftBuildUtilitiesCoreVersion>
    <MicrosoftCssParserVersion>1.0.0-20200708.1</MicrosoftCssParserVersion>
    <MicrosoftApplicationInsightsPackageVersion>2.20.0</MicrosoftApplicationInsightsPackageVersion>
    <NETStandardLibraryNETFrameworkVersion>2.0.1-servicing-26011-01</NETStandardLibraryNETFrameworkVersion>
    <NewtonsoftJsonPackageVersion>13.0.1</NewtonsoftJsonPackageVersion>
    <NewtonsoftJsonVersion>$(NewtonsoftJsonPackageVersion)</NewtonsoftJsonVersion>
    <SystemDiagnosticsFileVersionInfoVersion>4.0.0</SystemDiagnosticsFileVersionInfoVersion>
    <SystemReflectionMetadataVersion>5.0.0</SystemReflectionMetadataVersion>
    <MicrosoftDotNetSignToolVersion>6.0.0-beta.23211.7</MicrosoftDotNetSignToolVersion>
    <MicrosoftWebXdtPackageVersion>3.1.0</MicrosoftWebXdtPackageVersion>
    <SystemSecurityCryptographyProtectedDataPackageVersion>6.0.0</SystemSecurityCryptographyProtectedDataPackageVersion>
    <SystemCollectionsSpecializedPackageVersion>4.3.0</SystemCollectionsSpecializedPackageVersion>
    <SystemXmlXmlDocumentPackageVersion>4.3.0</SystemXmlXmlDocumentPackageVersion>
    <WebDeploymentPackageVersion>4.0.5</WebDeploymentPackageVersion>
    <SystemTextJsonVersion>6.0.0</SystemTextJsonVersion>
    <SystemReflectionMetadataLoadContextVersion>6.0.0</SystemReflectionMetadataLoadContextVersion>
    <SystemManagementPackageVersion>4.6.0</SystemManagementPackageVersion>
    <SystemCommandLineVersion>2.0.0-beta3.22220.1</SystemCommandLineVersion>
    <MicrosoftDeploymentDotNetReleasesVersion>1.0.0-preview5.1.22263.1</MicrosoftDeploymentDotNetReleasesVersion>
    <MicrosoftVisualStudioSetupConfigurationInteropVersion>3.0.4496</MicrosoftVisualStudioSetupConfigurationInteropVersion>
  </PropertyGroup>
  <PropertyGroup>
    <!-- Dependencies from https://github.com/dotnet/runtime -->
    <MicrosoftNETCoreAppRefPackageVersion>6.0.16</MicrosoftNETCoreAppRefPackageVersion>
    <VSRedistCommonNetCoreSharedFrameworkx6460PackageVersion>6.0.16-servicing.23173.11</VSRedistCommonNetCoreSharedFrameworkx6460PackageVersion>
    <MicrosoftNETCoreAppRuntimewinx64PackageVersion>6.0.16</MicrosoftNETCoreAppRuntimewinx64PackageVersion>
    <MicrosoftNETCoreAppRuntimePackageVersion>$(MicrosoftNETCoreAppRuntimewinx64PackageVersion)</MicrosoftNETCoreAppRuntimePackageVersion>
    <MicrosoftExtensionsDependencyModelPackageVersion>6.0.0</MicrosoftExtensionsDependencyModelPackageVersion>
    <MicrosoftNETCoreDotNetHostResolverPackageVersion>6.0.16</MicrosoftNETCoreDotNetHostResolverPackageVersion>
    <MicrosoftNETHostModelVersion>6.0.16-servicing.23173.11</MicrosoftNETHostModelVersion>
    <MicrosoftExtensionsFileSystemGlobbingPackageVersion>6.0.0-preview.7.21363.9</MicrosoftExtensionsFileSystemGlobbingPackageVersion>
    <SystemServiceProcessServiceControllerVersion>6.0.0</SystemServiceProcessServiceControllerVersion>
  </PropertyGroup>
  <PropertyGroup>
    <!-- Dependencies from https://github.com/nuget/nuget.client -->
    <NuGetBuildTasksPackageVersion>6.2.3-rc.8</NuGetBuildTasksPackageVersion>
    <NuGetBuildTasksConsolePackageVersion>$(NuGetBuildTasksPackageVersion)</NuGetBuildTasksConsolePackageVersion>
    <NuGetLocalizationPackageVersion>6.0.0</NuGetLocalizationPackageVersion>
    <NuGetBuildTasksPackPackageVersion>$(NuGetBuildTasksPackageVersion)</NuGetBuildTasksPackPackageVersion>
    <NuGetCommandLineXPlatPackageVersion>$(NuGetBuildTasksPackageVersion)</NuGetCommandLineXPlatPackageVersion>
    <NuGetProjectModelPackageVersion>$(NuGetBuildTasksPackageVersion)</NuGetProjectModelPackageVersion>
    <MicrosoftBuildNuGetSdkResolverPackageVersion>6.2.3-rc.8</MicrosoftBuildNuGetSdkResolverPackageVersion>
    <NuGetCommonPackageVersion>$(NuGetBuildTasksPackageVersion)</NuGetCommonPackageVersion>
    <NuGetConfigurationPackageVersion>$(NuGetBuildTasksPackageVersion)</NuGetConfigurationPackageVersion>
    <NuGetFrameworksPackageVersion>$(NuGetBuildTasksPackageVersion)</NuGetFrameworksPackageVersion>
    <NuGetPackagingPackageVersion>$(NuGetBuildTasksPackageVersion)</NuGetPackagingPackageVersion>
    <NuGetVersioningPackageVersion>$(NuGetBuildTasksPackageVersion)</NuGetVersioningPackageVersion>
    <NuGetPackagingVersion>$(NuGetPackagingPackageVersion)</NuGetPackagingVersion>
    <NuGetProjectModelVersion>$(NuGetProjectModelPackageVersion)</NuGetProjectModelVersion>
  </PropertyGroup>
  <PropertyGroup>
    <!-- Dependencies from https://github.com/Microsoft/vstest -->
    <MicrosoftNETTestSdkPackageVersion>17.2.1-release-20230405-01</MicrosoftNETTestSdkPackageVersion>
    <MicrosoftTestPlatformCLIPackageVersion>$(MicrosoftNETTestSdkPackageVersion)</MicrosoftTestPlatformCLIPackageVersion>
    <MicrosoftTestPlatformBuildPackageVersion>$(MicrosoftNETTestSdkPackageVersion)</MicrosoftTestPlatformBuildPackageVersion>
  </PropertyGroup>
  <PropertyGroup>
    <!-- Dependencies from https://github.com/mono/linker -->
    <MicrosoftNETILLinkTasksPackageVersion>6.0.200-1.22219.3</MicrosoftNETILLinkTasksPackageVersion>
    <MicrosoftNETILLinkAnalyzerPackageVersion>$(MicrosoftNETILLinkTasksPackageVersion)</MicrosoftNETILLinkAnalyzerPackageVersion>
  </PropertyGroup>
  <PropertyGroup>
    <!-- Dependencies from https://github.com/dotnet/runtime -->
    <SystemCodeDomPackageVersion>6.0.0</SystemCodeDomPackageVersion>
    <SystemTextEncodingCodePagesPackageVersion>6.0.0</SystemTextEncodingCodePagesPackageVersion>
    <SystemSecurityCryptographyProtectedDataPackageVersion>5.0.0-preview.7.20364.11</SystemSecurityCryptographyProtectedDataPackageVersion>
    <SystemResourcesExtensionsPackageVersion>6.0.0</SystemResourcesExtensionsPackageVersion>
  </PropertyGroup>
  <PropertyGroup>
    <!-- Dependencies from https://github.com/dotnet/format -->
    <dotnetformatVersion>6.3.322007</dotnetformatVersion>
  </PropertyGroup>
  <PropertyGroup>
    <!-- Dependencies from https://github.com/dotnet/roslyn-analyzers -->
    <MicrosoftCodeAnalysisNetAnalyzersVersion>6.0.0</MicrosoftCodeAnalysisNetAnalyzersVersion>
  </PropertyGroup>
  <PropertyGroup>
    <!-- Dependencies from https://github.com/Microsoft/msbuild -->
    <MicrosoftBuildPackageVersion>17.2.2</MicrosoftBuildPackageVersion>
    <MicrosoftBuildFrameworkPackageVersion>$(MicrosoftBuildPackageVersion)</MicrosoftBuildFrameworkPackageVersion>
    <MicrosoftBuildRuntimePackageVersion>$(MicrosoftBuildPackageVersion)</MicrosoftBuildRuntimePackageVersion>
    <MicrosoftBuildLocalizationPackageVersion>17.2.2-preview-22463-08</MicrosoftBuildLocalizationPackageVersion>
    <MicrosoftBuildUtilitiesCorePackageVersion>$(MicrosoftBuildPackageVersion)</MicrosoftBuildUtilitiesCorePackageVersion>
    <MicrosoftBuildTasksCorePackageVersion>$(MicrosoftBuildPackageVersion)</MicrosoftBuildTasksCorePackageVersion>
    <MicrosoftBuildVersion>$(MicrosoftBuildPackageVersion)</MicrosoftBuildVersion>
    <MicrosoftBuildFrameworkVersion>$(MicrosoftBuildFrameworkPackageVersion)</MicrosoftBuildFrameworkVersion>
    <MicrosoftBuildUtilitiesCoreVersion>$(MicrosoftBuildUtilitiesCorePackageVersion)</MicrosoftBuildUtilitiesCoreVersion>
    <MicrosoftBuildTasksCoreVersion>$(MicrosoftBuildTasksCorePackageVersion)</MicrosoftBuildTasksCoreVersion>
    <FSharpBuildVersion>$(MicrosoftBuildPackageVersion)</FSharpBuildVersion>
  </PropertyGroup>
  <PropertyGroup>
    <!-- Dependencies from https://github.com/dotnet/templating -->
    <MicrosoftTemplateEngineCliPackageVersion>6.0.311-servicing.23174.6</MicrosoftTemplateEngineCliPackageVersion>
    <MicrosoftTemplateEngineAbstractionsPackageVersion>6.0.311</MicrosoftTemplateEngineAbstractionsPackageVersion>
    <MicrosoftTemplateEngineOrchestratorRunnableProjectsPackageVersion>6.0.311</MicrosoftTemplateEngineOrchestratorRunnableProjectsPackageVersion>
    <MicrosoftTemplateEngineUtilsPackageVersion>6.0.311</MicrosoftTemplateEngineUtilsPackageVersion>
    <MicrosoftTemplateSearchCommonPackageVersion>6.0.311</MicrosoftTemplateSearchCommonPackageVersion>
  </PropertyGroup>
  <PropertyGroup>
    <!-- Dependencies from https://github.com/Microsoft/visualfsharp -->
    <MicrosoftFSharpCompilerPackageVersion>12.0.4-beta.22329.1</MicrosoftFSharpCompilerPackageVersion>
  </PropertyGroup>
  <PropertyGroup>
    <!-- Dependencies from https://github.com/dotnet/roslyn -->
    <MicrosoftNetCompilersToolsetPackageVersion>4.2.0-4.22220.5</MicrosoftNetCompilersToolsetPackageVersion>
    <MicrosoftCodeAnalysisPackageVersion>4.2.0-4.22220.5</MicrosoftCodeAnalysisPackageVersion>
    <MicrosoftCodeAnalysisCSharpPackageVersion>4.2.0-4.22220.5</MicrosoftCodeAnalysisCSharpPackageVersion>
    <MicrosoftCodeAnalysisCSharpFeaturesPackageVersion>4.2.0-4.22220.5</MicrosoftCodeAnalysisCSharpFeaturesPackageVersion>
    <MicrosoftCodeAnalysisWorkspacesMSBuildPackageVersion>4.2.0-4.22220.5</MicrosoftCodeAnalysisWorkspacesMSBuildPackageVersion>
    <MicrosoftCodeAnalysisCSharpWorkspacesPackageVersion>4.2.0-4.22220.5</MicrosoftCodeAnalysisCSharpWorkspacesPackageVersion>
  </PropertyGroup>
  <PropertyGroup>
    <!-- Dependencies from https://github.com/aspnet/AspNetCore -->
    <MicrosoftAspNetCoreDeveloperCertificatesXPlatPackageVersion>6.0.16-servicing.23174.6</MicrosoftAspNetCoreDeveloperCertificatesXPlatPackageVersion>
    <MicrosoftAspNetCoreComponentsAnalyzersPackageVersion>6.0.16</MicrosoftAspNetCoreComponentsAnalyzersPackageVersion>
    <MicrosoftAspNetCoreMvcAnalyzersPackageVersion>6.0.16-servicing.23174.6</MicrosoftAspNetCoreMvcAnalyzersPackageVersion>
    <MicrosoftAspNetCoreMvcApiAnalyzersPackageVersion>6.0.16-servicing.23174.6</MicrosoftAspNetCoreMvcApiAnalyzersPackageVersion>
    <MicrosoftAspNetCoreAnalyzersPackageVersion>6.0.16-servicing.23174.6</MicrosoftAspNetCoreAnalyzersPackageVersion>
    <MicrosoftAspNetCoreTestHostPackageVersion>6.0.16</MicrosoftAspNetCoreTestHostPackageVersion>
    <MicrosoftAspNetCoreMvcRazorExtensionsToolingInternalPackageVersion>6.0.3-1.22213.1</MicrosoftAspNetCoreMvcRazorExtensionsToolingInternalPackageVersion>
    <MicrosoftCodeAnalysisRazorToolingInternalVersion>6.0.3-1.22213.1</MicrosoftCodeAnalysisRazorToolingInternalVersion>
    <MicrosoftAspNetCoreRazorSourceGeneratorToolingInternalPackageVersion>6.0.3-1.22213.1</MicrosoftAspNetCoreRazorSourceGeneratorToolingInternalPackageVersion>
  </PropertyGroup>
  <PropertyGroup>
    <!-- Dependencies from https://github.com/dotnet/wpf -->
    <MicrosoftNETSdkWindowsDesktopPackageVersion>6.0.16-servicing.23175.3</MicrosoftNETSdkWindowsDesktopPackageVersion>
  </PropertyGroup>
  <PropertyGroup>
    <!-- Dependencies from https://github.com/dotnet/windowsdesktop -->
    <VSRedistCommonWindowsDesktopSharedFrameworkx6460PackageVersion>6.0.16-servicing.23177.4</VSRedistCommonWindowsDesktopSharedFrameworkx6460PackageVersion>
  </PropertyGroup>
  <PropertyGroup Label="Manually updated">
    <!-- Dependencies from https://github.com/microsoft/MSBuildLocator -->
    <MicrosoftBuildLocatorPackageVersion>1.4.1</MicrosoftBuildLocatorPackageVersion>
    <MicrosoftCodeAnalysisCSharpAnalyzerPinnedVersionPackageVersion>4.0.1</MicrosoftCodeAnalysisCSharpAnalyzerPinnedVersionPackageVersion>
  </PropertyGroup>
  <PropertyGroup>
    <!-- Dependencies from https://github.com/dotnet/xliff-tasks -->
    <MicrosoftDotNetXliffTasksVersion>1.0.0-beta.21431.1</MicrosoftDotNetXliffTasksVersion>
  </PropertyGroup>
  <!-- Get .NET Framework reference assemblies from NuGet packages -->
  <PropertyGroup>
    <UsingToolNetFrameworkReferenceAssemblies>true</UsingToolNetFrameworkReferenceAssemblies>
  </PropertyGroup>
  <!-- Test Dependencies -->
  <PropertyGroup>
    <FluentAssertionsVersion>4.19.2</FluentAssertionsVersion>
    <FluentAssertionsJsonVersion>4.19.0</FluentAssertionsJsonVersion>
    <MicrosoftDotNetXUnitExtensionsVersion>6.0.0-beta.23211.7</MicrosoftDotNetXUnitExtensionsVersion>
    <MoqPackageVersion>4.8.2</MoqPackageVersion>
    <MicrosoftDotNetInstallerWindowsSecurityTestDataPackageVersion>6.0.0-beta.22262.1</MicrosoftDotNetInstallerWindowsSecurityTestDataPackageVersion>
  </PropertyGroup>
  <PropertyGroup>
    <ExeExtension>.exe</ExeExtension>
    <ExeExtension Condition=" '$(OS)' != 'Windows_NT' ">
    </ExeExtension>
    <_DotNetHiveRoot>$(DOTNET_INSTALL_DIR)</_DotNetHiveRoot>
    <_DotNetHiveRoot Condition="'$(_DotNetHiveRoot)' == ''">$(RepoRoot).dotnet/</_DotNetHiveRoot>
    <_DotNetHiveRoot Condition="!HasTrailingSlash('$(_DotNetHiveRoot)')">$(_DotNetHiveRoot)/</_DotNetHiveRoot>
    <DotNetExe>$(_DotNetHiveRoot)dotnet$(ExeExtension)</DotNetExe>
  </PropertyGroup>
</Project><|MERGE_RESOLUTION|>--- conflicted
+++ resolved
@@ -10,11 +10,7 @@
   </PropertyGroup>
   <!-- Repo Version Information -->
   <PropertyGroup>
-<<<<<<< HEAD
-    <VersionPrefix>6.0.118</VersionPrefix>
-=======
     <VersionPrefix>6.0.313</VersionPrefix>
->>>>>>> 2502061e
     <PreReleaseVersionLabel>servicing</PreReleaseVersionLabel>
     <!-- Enable to remove prerelease label. -->
     <StabilizePackageVersion Condition="'$(StabilizePackageVersion)' == ''">true</StabilizePackageVersion>
