<?xml version="1.0" encoding="utf-8"?>
<Dependencies>
  <ProductDependencies></ProductDependencies>
  <ToolsetDependencies>
<<<<<<< HEAD
    <Dependency Name="Microsoft.DotNet.Arcade.Sdk" Version="1.0.0-beta.19112.3">
      <Uri>https://github.com/dotnet/arcade</Uri>
      <Sha>9a5da1c8a3232c6304955c7a6ffe6109a1b13d9f</Sha>
    </Dependency>
    <Dependency Name="Microsoft.DotNet.SignTool" Version="1.0.0-beta.19112.3">
      <Uri>https://github.com/dotnet/arcade</Uri>
      <Sha>9a5da1c8a3232c6304955c7a6ffe6109a1b13d9f</Sha>
=======
    <Dependency Name="Microsoft.DotNet.Arcade.Sdk" Version="1.0.0-beta.19114.4">
      <Uri>https://github.com/dotnet/arcade</Uri>
      <Sha>03497f16b93264158c28cee4eea767b53bc750f5</Sha>
    </Dependency>
    <Dependency Name="Microsoft.DotNet.SignTool" Version="1.0.0-beta.19114.4">
      <Uri>https://github.com/dotnet/arcade</Uri>
      <Sha>03497f16b93264158c28cee4eea767b53bc750f5</Sha>
>>>>>>> c2daf322
    </Dependency>
  </ToolsetDependencies>
</Dependencies><|MERGE_RESOLUTION|>--- conflicted
+++ resolved
@@ -2,15 +2,6 @@
 <Dependencies>
   <ProductDependencies></ProductDependencies>
   <ToolsetDependencies>
-<<<<<<< HEAD
-    <Dependency Name="Microsoft.DotNet.Arcade.Sdk" Version="1.0.0-beta.19112.3">
-      <Uri>https://github.com/dotnet/arcade</Uri>
-      <Sha>9a5da1c8a3232c6304955c7a6ffe6109a1b13d9f</Sha>
-    </Dependency>
-    <Dependency Name="Microsoft.DotNet.SignTool" Version="1.0.0-beta.19112.3">
-      <Uri>https://github.com/dotnet/arcade</Uri>
-      <Sha>9a5da1c8a3232c6304955c7a6ffe6109a1b13d9f</Sha>
-=======
     <Dependency Name="Microsoft.DotNet.Arcade.Sdk" Version="1.0.0-beta.19114.4">
       <Uri>https://github.com/dotnet/arcade</Uri>
       <Sha>03497f16b93264158c28cee4eea767b53bc750f5</Sha>
@@ -18,7 +9,6 @@
     <Dependency Name="Microsoft.DotNet.SignTool" Version="1.0.0-beta.19114.4">
       <Uri>https://github.com/dotnet/arcade</Uri>
       <Sha>03497f16b93264158c28cee4eea767b53bc750f5</Sha>
->>>>>>> c2daf322
     </Dependency>
   </ToolsetDependencies>
 </Dependencies>