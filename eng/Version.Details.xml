<?xml version="1.0" encoding="utf-8"?>
<Dependencies>
  <Source Uri="https://github.com/dotnet/dotnet" Mapping="msbuild" Sha="d499f9cdfd5b7b7bb291f95a3c14417d5edc969f" BarId="287756" />
  <ProductDependencies>
    <!-- Necessary for source-build. This allows the live version of the package to be used by source-build. -->
    <Dependency Name="System.CodeDom" Version="9.0.0">
      <Uri>https://github.com/dotnet/runtime</Uri>
      <Sha>
      </Sha>
    </Dependency>
    <!-- Necessary for source-build. This allows the live version of the package to be used by source-build. -->
    <Dependency Name="System.Collections.Immutable" Version="9.0.0">
      <Uri>https://github.com/dotnet/runtime</Uri>
      <Sha>
      </Sha>
    </Dependency>
    <!-- Necessary for source-build. This allows the live version of the package to be used by source-build. -->
    <Dependency Name="System.Configuration.ConfigurationManager" Version="9.0.0">
      <Uri>https://github.com/dotnet/runtime</Uri>
      <Sha>
      </Sha>
    </Dependency>
    <!-- Necessary for source-build. This allows the live version of the package to be used by source-build. -->
    <Dependency Name="System.Diagnostics.DiagnosticSource" Version="9.0.0">
      <Uri>https://github.com/dotnet/runtime</Uri>
      <Sha>
      </Sha>
    </Dependency>
    <!-- Necessary for source-build. This allows the live version of the package to be used by source-build. -->
    <Dependency Name="System.Diagnostics.EventLog" Version="9.0.0">
      <Uri>https://github.com/dotnet/runtime</Uri>
      <Sha>
      </Sha>
    </Dependency>
    <!-- Necessary for source-build. This allows the live version of the package to be used by source-build. -->
    <Dependency Name="System.Formats.Asn1" Version="9.0.6">
      <Uri>https://github.com/dotnet/runtime</Uri>
      <Sha>
      </Sha>
    </Dependency>
    <!-- Necessary for source-build. This allows the live version of the package to be used by source-build. -->
    <Dependency Name="System.Formats.Nrbf" Version="9.0.0">
      <Uri>https://github.com/dotnet/runtime</Uri>
      <Sha>
      </Sha>
    </Dependency>
    <!-- Necessary for source-build. This allows the live version of the package to be used by source-build. -->
    <Dependency Name="System.Reflection.Metadata" Version="9.0.0">
      <Uri>https://github.com/dotnet/runtime</Uri>
      <Sha>
      </Sha>
    </Dependency>
    <!-- Necessary for source-build. This allows the live version of the package to be used by source-build. -->
    <Dependency Name="System.Reflection.MetadataLoadContext" Version="9.0.0">
      <Uri>https://github.com/dotnet/runtime</Uri>
      <Sha>
      </Sha>
    </Dependency>
    <!-- Necessary for source-build. This allows the live version of the package to be used by source-build. -->
    <Dependency Name="System.Resources.Extensions" Version="9.0.0">
      <Uri>https://github.com/dotnet/runtime</Uri>
      <Sha>
      </Sha>
    </Dependency>
    <!-- Necessary for source-build. This allows the live version of the package to be used by source-build. -->
    <Dependency Name="System.Security.Cryptography.ProtectedData" Version="9.0.6">
      <Uri>https://github.com/dotnet/runtime</Uri>
      <Sha>
      </Sha>
    </Dependency>
    <!-- Necessary for source-build. This allows the live version of the package to be used by source-build. -->
    <Dependency Name="System.Security.Cryptography.Pkcs" Version="9.0.6">
      <Uri>https://github.com/dotnet/runtime</Uri>
      <Sha>
      </Sha>
    </Dependency>
    <!-- Necessary for source-build. This allows the live version of the package to be used by source-build. -->
    <Dependency Name="System.Security.Cryptography.Xml" Version="9.0.0">
      <Uri>https://github.com/dotnet/runtime</Uri>
      <Sha>
      </Sha>
    </Dependency>
    <!-- Necessary for source-build. This allows the live version of the package to be used by source-build. -->
    <Dependency Name="System.Text.Encoding.CodePages" Version="9.0.0">
      <Uri>https://github.com/dotnet/runtime</Uri>
      <Sha>
      </Sha>
    </Dependency>
    <!-- Necessary for source-build. This allows the live version of the package to be used by source-build. -->
    <Dependency Name="System.Text.Json" Version="9.0.0">
      <Uri>https://github.com/dotnet/runtime</Uri>
      <Sha>
      </Sha>
    </Dependency>
    <!-- Necessary for source-build. This allows the live version of the package to be used by source-build. -->
    <Dependency Name="System.Threading.Channels" Version="9.0.0">
      <Uri>https://github.com/dotnet/runtime</Uri>
      <Sha>
      </Sha>
    </Dependency>
    <!-- Necessary for source-build. This allows the live version of the package to be used by source-build. -->
    <Dependency Name="System.Threading.Tasks.Dataflow" Version="9.0.0">
      <Uri>https://github.com/dotnet/runtime</Uri>
      <Sha>
      </Sha>
    </Dependency>
  </ProductDependencies>
  <ToolsetDependencies>
<<<<<<< HEAD
    <Dependency Name="Microsoft.DotNet.Arcade.Sdk" Version="9.0.0-beta.25515.2">
      <Uri>https://github.com/dotnet/arcade</Uri>
      <Sha>6666973b629b24e259162dba03486c23af464bab</Sha>
    </Dependency>
    <!-- Intermediate is necessary for source build. -->
    <Dependency Name="Microsoft.SourceBuild.Intermediate.arcade" Version="9.0.0-beta.25515.2">
      <Uri>https://github.com/dotnet/arcade</Uri>
      <Sha>6666973b629b24e259162dba03486c23af464bab</Sha>
      <SourceBuild RepoName="arcade" ManagedOnly="true" />
    </Dependency>
    <Dependency Name="Microsoft.DotNet.XliffTasks" Version="9.0.0-beta.25515.2">
      <Uri>https://github.com/dotnet/arcade</Uri>
      <Sha>6666973b629b24e259162dba03486c23af464bab</Sha>
    </Dependency>
    <Dependency Name="NuGet.Build.Tasks" Version="6.14.0-rc.116">
=======
    <Dependency Name="Microsoft.DotNet.Arcade.Sdk" Version="10.0.0-beta.25469.2">
      <Uri>https://github.com/dotnet/arcade</Uri>
      <Sha>6275af47ebda0d394d4a5a401b77bc6f2304204a</Sha>
    </Dependency>
    <Dependency Name="NuGet.Build.Tasks" Version="7.0.0-preview.2.254">
>>>>>>> 7fe17cdf
      <Uri>https://github.com/nuget/nuget.client</Uri>
      <Sha>c69588acc9bb46f38370c2b8cdedf57aea5ec904</Sha>
    </Dependency>
    <Dependency Name="Microsoft.Net.Compilers.Toolset" Version="5.0.0-2.25459.9">
      <Uri>https://github.com/dotnet/roslyn</Uri>
      <Sha>5d47bb1c178652caa40b55664c06c74e35edebdf</Sha>
    </Dependency>
<<<<<<< HEAD
    <Dependency Name="Microsoft.DotNet.XUnitExtensions" Version="9.0.0-beta.25515.2">
      <Uri>https://github.com/dotnet/arcade</Uri>
      <Sha>6666973b629b24e259162dba03486c23af464bab</Sha>
=======
    <Dependency Name="Microsoft.DotNet.XUnitExtensions" Version="10.0.0-beta.25469.2">
      <Uri>https://github.com/dotnet/arcade</Uri>
      <Sha>6275af47ebda0d394d4a5a401b77bc6f2304204a</Sha>
>>>>>>> 7fe17cdf
    </Dependency>
  </ToolsetDependencies>
</Dependencies><|MERGE_RESOLUTION|>--- conflicted
+++ resolved
@@ -106,29 +106,11 @@
     </Dependency>
   </ProductDependencies>
   <ToolsetDependencies>
-<<<<<<< HEAD
-    <Dependency Name="Microsoft.DotNet.Arcade.Sdk" Version="9.0.0-beta.25515.2">
-      <Uri>https://github.com/dotnet/arcade</Uri>
-      <Sha>6666973b629b24e259162dba03486c23af464bab</Sha>
-    </Dependency>
-    <!-- Intermediate is necessary for source build. -->
-    <Dependency Name="Microsoft.SourceBuild.Intermediate.arcade" Version="9.0.0-beta.25515.2">
-      <Uri>https://github.com/dotnet/arcade</Uri>
-      <Sha>6666973b629b24e259162dba03486c23af464bab</Sha>
-      <SourceBuild RepoName="arcade" ManagedOnly="true" />
-    </Dependency>
-    <Dependency Name="Microsoft.DotNet.XliffTasks" Version="9.0.0-beta.25515.2">
-      <Uri>https://github.com/dotnet/arcade</Uri>
-      <Sha>6666973b629b24e259162dba03486c23af464bab</Sha>
-    </Dependency>
-    <Dependency Name="NuGet.Build.Tasks" Version="6.14.0-rc.116">
-=======
     <Dependency Name="Microsoft.DotNet.Arcade.Sdk" Version="10.0.0-beta.25469.2">
       <Uri>https://github.com/dotnet/arcade</Uri>
       <Sha>6275af47ebda0d394d4a5a401b77bc6f2304204a</Sha>
     </Dependency>
     <Dependency Name="NuGet.Build.Tasks" Version="7.0.0-preview.2.254">
->>>>>>> 7fe17cdf
       <Uri>https://github.com/nuget/nuget.client</Uri>
       <Sha>c69588acc9bb46f38370c2b8cdedf57aea5ec904</Sha>
     </Dependency>
@@ -136,15 +118,9 @@
       <Uri>https://github.com/dotnet/roslyn</Uri>
       <Sha>5d47bb1c178652caa40b55664c06c74e35edebdf</Sha>
     </Dependency>
-<<<<<<< HEAD
-    <Dependency Name="Microsoft.DotNet.XUnitExtensions" Version="9.0.0-beta.25515.2">
-      <Uri>https://github.com/dotnet/arcade</Uri>
-      <Sha>6666973b629b24e259162dba03486c23af464bab</Sha>
-=======
     <Dependency Name="Microsoft.DotNet.XUnitExtensions" Version="10.0.0-beta.25469.2">
       <Uri>https://github.com/dotnet/arcade</Uri>
       <Sha>6275af47ebda0d394d4a5a401b77bc6f2304204a</Sha>
->>>>>>> 7fe17cdf
     </Dependency>
   </ToolsetDependencies>
 </Dependencies>