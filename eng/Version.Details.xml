<?xml version="1.0" encoding="utf-8"?>
<Dependencies>
<<<<<<< HEAD
  <Source Uri="https://github.com/dotnet/dotnet" Mapping="msbuild" Sha="e72b5bbe719d747036ce9c36582a205df9f1c361" BarId="285185" />
=======
  <Source Uri="https://github.com/dotnet/dotnet" Mapping="msbuild" Sha="537ecf871e65b50bbe5c8d70c284caa87b69b3cd" BarId="284571" />
>>>>>>> 338e820c
  <ProductDependencies>
    <!-- Necessary for source-build. This allows the live version of the package to be used by source-build. -->
    <Dependency Name="System.CodeDom" Version="9.0.0">
      <Uri>https://github.com/dotnet/runtime</Uri>
      <Sha>
      </Sha>
    </Dependency>
    <!-- Necessary for source-build. This allows the live version of the package to be used by source-build. -->
    <Dependency Name="System.Collections.Immutable" Version="9.0.0">
      <Uri>https://github.com/dotnet/runtime</Uri>
      <Sha>
      </Sha>
    </Dependency>
    <!-- Necessary for source-build. This allows the live version of the package to be used by source-build. -->
    <Dependency Name="System.Configuration.ConfigurationManager" Version="9.0.0">
      <Uri>https://github.com/dotnet/runtime</Uri>
      <Sha>
      </Sha>
    </Dependency>
    <!-- Necessary for source-build. This allows the live version of the package to be used by source-build. -->
    <Dependency Name="System.Diagnostics.DiagnosticSource" Version="9.0.0">
      <Uri>https://github.com/dotnet/runtime</Uri>
      <Sha>
      </Sha>
    </Dependency>
    <!-- Necessary for source-build. This allows the live version of the package to be used by source-build. -->
    <Dependency Name="System.Diagnostics.EventLog" Version="9.0.0">
      <Uri>https://github.com/dotnet/runtime</Uri>
      <Sha>
      </Sha>
    </Dependency>
    <!-- Necessary for source-build. This allows the live version of the package to be used by source-build. -->
    <Dependency Name="System.Formats.Asn1" Version="9.0.6">
      <Uri>https://github.com/dotnet/runtime</Uri>
      <Sha>
      </Sha>
    </Dependency>
    <!-- Necessary for source-build. This allows the live version of the package to be used by source-build. -->
    <Dependency Name="System.Formats.Nrbf" Version="9.0.0">
      <Uri>https://github.com/dotnet/runtime</Uri>
      <Sha>
      </Sha>
    </Dependency>
    <!-- Necessary for source-build. This allows the live version of the package to be used by source-build. -->
    <Dependency Name="System.Reflection.Metadata" Version="9.0.0">
      <Uri>https://github.com/dotnet/runtime</Uri>
      <Sha>
      </Sha>
    </Dependency>
    <!-- Necessary for source-build. This allows the live version of the package to be used by source-build. -->
    <Dependency Name="System.Reflection.MetadataLoadContext" Version="9.0.0">
      <Uri>https://github.com/dotnet/runtime</Uri>
      <Sha>
      </Sha>
    </Dependency>
    <!-- Necessary for source-build. This allows the live version of the package to be used by source-build. -->
    <Dependency Name="System.Resources.Extensions" Version="9.0.0">
      <Uri>https://github.com/dotnet/runtime</Uri>
      <Sha>
      </Sha>
    </Dependency>
    <!-- Necessary for source-build. This allows the live version of the package to be used by source-build. -->
    <Dependency Name="System.Security.Cryptography.ProtectedData" Version="9.0.6">
      <Uri>https://github.com/dotnet/runtime</Uri>
      <Sha>
      </Sha>
    </Dependency>
    <!-- Necessary for source-build. This allows the live version of the package to be used by source-build. -->
    <Dependency Name="System.Security.Cryptography.Pkcs" Version="9.0.6">
      <Uri>https://github.com/dotnet/runtime</Uri>
      <Sha>
      </Sha>
    </Dependency>
    <!-- Necessary for source-build. This allows the live version of the package to be used by source-build. -->
    <Dependency Name="System.Security.Cryptography.Xml" Version="9.0.0">
      <Uri>https://github.com/dotnet/runtime</Uri>
      <Sha>
      </Sha>
    </Dependency>
    <!-- Necessary for source-build. This allows the live version of the package to be used by source-build. -->
    <Dependency Name="System.Text.Encoding.CodePages" Version="9.0.0">
      <Uri>https://github.com/dotnet/runtime</Uri>
      <Sha>
      </Sha>
    </Dependency>
    <!-- Necessary for source-build. This allows the live version of the package to be used by source-build. -->
    <Dependency Name="System.Text.Json" Version="9.0.0">
      <Uri>https://github.com/dotnet/runtime</Uri>
      <Sha>
      </Sha>
    </Dependency>
    <!-- Necessary for source-build. This allows the live version of the package to be used by source-build. -->
    <Dependency Name="System.Threading.Channels" Version="9.0.0">
      <Uri>https://github.com/dotnet/runtime</Uri>
      <Sha>
      </Sha>
    </Dependency>
    <!-- Necessary for source-build. This allows the live version of the package to be used by source-build. -->
    <Dependency Name="System.Threading.Tasks.Dataflow" Version="9.0.0">
      <Uri>https://github.com/dotnet/runtime</Uri>
      <Sha>
      </Sha>
    </Dependency>
  </ProductDependencies>
  <ToolsetDependencies>
    <Dependency Name="Microsoft.DotNet.Arcade.Sdk" Version="10.0.0-beta.25479.4">
      <Uri>https://github.com/dotnet/arcade</Uri>
      <Sha>e6f510cb87812d56ad781d93ff0513cdcccd0eb4</Sha>
    </Dependency>
    <Dependency Name="NuGet.Build.Tasks" Version="7.0.0-rc.264">
      <Uri>https://github.com/nuget/nuget.client</Uri>
      <Sha>28eeb0947095a716b98b5c34454625708cb3ac76</Sha>
    </Dependency>
    <Dependency Name="Microsoft.Net.Compilers.Toolset" Version="5.1.0-1.25501.2">
      <Uri>https://github.com/dotnet/roslyn</Uri>
      <Sha>9eb62b62a35c66d3a14862defa876a27ac2e2bb9</Sha>
    </Dependency>
    <Dependency Name="Microsoft.DotNet.XUnitExtensions" Version="10.0.0-beta.25479.4">
      <Uri>https://github.com/dotnet/arcade</Uri>
      <Sha>e6f510cb87812d56ad781d93ff0513cdcccd0eb4</Sha>
    </Dependency>
  </ToolsetDependencies>
</Dependencies><|MERGE_RESOLUTION|>--- conflicted
+++ resolved
@@ -1,10 +1,6 @@
 <?xml version="1.0" encoding="utf-8"?>
 <Dependencies>
-<<<<<<< HEAD
-  <Source Uri="https://github.com/dotnet/dotnet" Mapping="msbuild" Sha="e72b5bbe719d747036ce9c36582a205df9f1c361" BarId="285185" />
-=======
   <Source Uri="https://github.com/dotnet/dotnet" Mapping="msbuild" Sha="537ecf871e65b50bbe5c8d70c284caa87b69b3cd" BarId="284571" />
->>>>>>> 338e820c
   <ProductDependencies>
     <!-- Necessary for source-build. This allows the live version of the package to be used by source-build. -->
     <Dependency Name="System.CodeDom" Version="9.0.0">
