--- conflicted
+++ resolved
@@ -71,16 +71,6 @@
     </Dependency>
   </ProductDependencies>
   <ToolsetDependencies>
-<<<<<<< HEAD
-    <Dependency Name="Microsoft.DotNet.Arcade.Sdk" Version="8.0.0-beta.25114.5">
-      <Uri>https://github.com/dotnet/arcade</Uri>
-      <Sha>221fba21fbd6a29f17af7a7004f8ef18a51519bd</Sha>
-    </Dependency>
-    <!-- Intermediate is necessary for source build. -->
-    <Dependency Name="Microsoft.SourceBuild.Intermediate.arcade" Version="8.0.0-beta.25114.5">
-      <Uri>https://github.com/dotnet/arcade</Uri>
-      <Sha>221fba21fbd6a29f17af7a7004f8ef18a51519bd</Sha>
-=======
     <Dependency Name="Microsoft.DotNet.Arcade.Sdk" Version="9.0.0-beta.25111.5">
       <Uri>https://github.com/dotnet/arcade</Uri>
       <Sha>5da211e1c42254cb35e7ef3d5a8428fb24853169</Sha>
@@ -89,7 +79,6 @@
     <Dependency Name="Microsoft.SourceBuild.Intermediate.arcade" Version="9.0.0-beta.25111.5">
       <Uri>https://github.com/dotnet/arcade</Uri>
       <Sha>5da211e1c42254cb35e7ef3d5a8428fb24853169</Sha>
->>>>>>> 8c9f84e6
       <SourceBuild RepoName="arcade" ManagedOnly="true" />
     </Dependency>
     <Dependency Name="Microsoft.DotNet.XliffTasks" Version="9.0.0-beta.25111.5">
@@ -109,15 +98,9 @@
       <Sha>df4ae6b81013ac45367372176b9c3135a35a7e3c</Sha>
       <SourceBuild RepoName="roslyn" ManagedOnly="true" />
     </Dependency>
-<<<<<<< HEAD
-    <Dependency Name="Microsoft.DotNet.XUnitExtensions" Version="8.0.0-beta.25114.5">
-      <Uri>https://github.com/dotnet/arcade</Uri>
-      <Sha>221fba21fbd6a29f17af7a7004f8ef18a51519bd</Sha>
-=======
     <Dependency Name="Microsoft.DotNet.XUnitExtensions" Version="9.0.0-beta.25111.5">
       <Uri>https://github.com/dotnet/arcade</Uri>
       <Sha>5da211e1c42254cb35e7ef3d5a8428fb24853169</Sha>
->>>>>>> 8c9f84e6
     </Dependency>
   </ToolsetDependencies>
 </Dependencies>