--- conflicted
+++ resolved
@@ -112,29 +112,11 @@
     </Dependency>
   </ProductDependencies>
   <ToolsetDependencies>
-<<<<<<< HEAD
-    <Dependency Name="Microsoft.DotNet.Arcade.Sdk" Version="9.0.0-beta.25380.1">
-      <Uri>https://github.com/dotnet/arcade</Uri>
-      <Sha>7e67a7b4b62513a475afe46c4cd74d54b68f65c9</Sha>
-    </Dependency>
-    <!-- Intermediate is necessary for source build. -->
-    <Dependency Name="Microsoft.SourceBuild.Intermediate.arcade" Version="9.0.0-beta.25380.1">
-      <Uri>https://github.com/dotnet/arcade</Uri>
-      <Sha>7e67a7b4b62513a475afe46c4cd74d54b68f65c9</Sha>
-      <SourceBuild RepoName="arcade" ManagedOnly="true" />
-    </Dependency>
-    <Dependency Name="Microsoft.DotNet.XliffTasks" Version="9.0.0-beta.25380.1">
-      <Uri>https://github.com/dotnet/arcade</Uri>
-      <Sha>7e67a7b4b62513a475afe46c4cd74d54b68f65c9</Sha>
-    </Dependency>
-    <Dependency Name="NuGet.Build.Tasks" Version="6.14.0-rc.116">
-=======
     <Dependency Name="Microsoft.DotNet.Arcade.Sdk" Version="10.0.0-beta.25374.4">
       <Uri>https://github.com/dotnet/arcade</Uri>
       <Sha>e2fed65f9c524d12c64876194ae4ce177b935bb3</Sha>
     </Dependency>
     <Dependency Name="NuGet.Build.Tasks" Version="6.15.0-preview.1.86">
->>>>>>> 855beb69
       <Uri>https://github.com/nuget/nuget.client</Uri>
       <Sha>eb38c4a6cccfce5ee9415da1a930fc6534194b2b</Sha>
     </Dependency>
@@ -142,15 +124,9 @@
       <Uri>https://github.com/dotnet/roslyn</Uri>
       <Sha>8faa31814969a3da7e92233fe963966debcdc431</Sha>
     </Dependency>
-<<<<<<< HEAD
-    <Dependency Name="Microsoft.DotNet.XUnitExtensions" Version="9.0.0-beta.25380.1">
-      <Uri>https://github.com/dotnet/arcade</Uri>
-      <Sha>7e67a7b4b62513a475afe46c4cd74d54b68f65c9</Sha>
-=======
     <Dependency Name="Microsoft.DotNet.XUnitExtensions" Version="10.0.0-beta.25374.4">
       <Uri>https://github.com/dotnet/arcade</Uri>
       <Sha>e2fed65f9c524d12c64876194ae4ce177b935bb3</Sha>
->>>>>>> 855beb69
     </Dependency>
   </ToolsetDependencies>
 </Dependencies>