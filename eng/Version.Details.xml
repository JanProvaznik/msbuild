<?xml version="1.0" encoding="utf-8"?>
<Dependencies>
  <ProductDependencies>
<<<<<<< HEAD
    <Dependency Name="Microsoft.DotNet.Cli.Runtime" Version="3.0.100-preview4.19160.1">
      <Uri>https://github.com/dotnet/cli</Uri>
      <Sha>d60123bb58ff66fbba4a36391c35527b76c0e502</Sha>
=======
    <Dependency Name="Microsoft.DotNet.Cli.Runtime" Version="3.0.100-preview3.19127.3">
      <Uri>https://github.com/dotnet/cli</Uri>
      <Sha>74c43bb167cf6ee60bd0ad7f11c2cac9ea109b34</Sha>
>>>>>>> 6e92da7e
    </Dependency>
    <Dependency Name="Microsoft.NET.Sdk" Version="3.0.100-preview4.19160.1">
      <Uri>https://github.com/dotnet/sdk</Uri>
      <Sha>56162fd04784c2d396f39e48e697237dc5f8bc6e</Sha>
    </Dependency>
<<<<<<< HEAD
    <Dependency Name="Microsoft.Build" Version="16.1.0-preview.21">
      <Uri>https://github.com/microsoft/msbuild</Uri>
      <Sha>c36f772a8565538bbd215437b84885a6a677758c</Sha>
=======
    <Dependency Name="Microsoft.Build" Version="16.0.452">
      <Uri>https://github.com/microsoft/msbuild</Uri>
      <Sha>01bae6224c4f7fb07371a57c1a0021a7e36eee31</Sha>
>>>>>>> 6e92da7e
    </Dependency>
    <Dependency Name="Microsoft.FSharp.Compiler" Version="10.4.2-rtm-190227-02">
      <Uri>https://github.com/microsoft/visualfsharp</Uri>
      <Sha>97732dccbef2fce10aee2050c102e9502d5cf595</Sha>
    </Dependency>
<<<<<<< HEAD
    <Dependency Name="Microsoft.NETCore.Compilers" Version="3.1.0-beta1-19156-03">
      <Uri>https://github.com/dotnet/roslyn</Uri>
      <Sha>8c2170cdec7fd91df55477f99fa8ebcdadadbf7c</Sha>
    </Dependency>
    <Dependency Name="Microsoft.NET.Sdk.Razor" Version="3.0.0-preview4.19158.6">
      <Uri>https://github.com/aspnet/AspNetCore-Tooling</Uri>
      <Sha>84066bc88038d6cdd591b277708f3c62e9c1d406</Sha>
    </Dependency>
    <Dependency Name="Microsoft.NET.Sdk.WindowsDesktop" Version="3.0.0-preview4-27508-60">
      <Uri>https://devdiv.visualstudio.com/DevDiv/_git/DotNet-Trusted</Uri>
      <Sha>6ae93138de13045d0a8ab8738447453c284fa23f</Sha>
=======
    <Dependency Name="Microsoft.NETCore.Compilers" Version="3.1.0-beta1-19162-08">
      <Uri>https://github.com/dotnet/roslyn</Uri>
      <Sha>b02e2c50a2f2aeabb5b4e5d850c65ad8686848e3</Sha>
    </Dependency>
    <Dependency Name="Microsoft.NET.Sdk.Razor" Version="3.0.0-preview3.19153.1">
      <Uri>https://github.com/aspnet/AspNetCore-Tooling</Uri>
      <Sha>66486575487ac106537473e56baa4824d2301ac5</Sha>
    </Dependency>
    <Dependency Name="Microsoft.NET.Sdk.WindowsDesktop" Version="3.0.0-preview3-27512-27">
      <Uri>https://devdiv.visualstudio.com/DevDiv/_git/DotNet-Trusted</Uri>
      <Sha>099b837590576f319a5f03b99ff2c534ad9ad2b8</Sha>
>>>>>>> 6e92da7e
    </Dependency>
    <Dependency Name="NuGet.Build.Tasks" Version="5.0.0-preview1.5663">
      <Uri>https://github.com/nuget/nuget.client</Uri>
      <Sha></Sha>
    </Dependency>
    <Dependency Name="Microsoft.NET.Test.Sdk" Version="15.9.0">
      <Uri>https://github.com/microsoft/vstest</Uri>
      <Sha></Sha>
    </Dependency>
<<<<<<< HEAD
    <Dependency Name="Microsoft.NET.Sdk.Web" Version="3.0.100-preview4.19159.1">
      <Uri>https://github.com/aspnet/websdk</Uri>
      <Sha>cc3d996a68cfa94071b5d4403e604ce401df7636</Sha>
    </Dependency>
  </ProductDependencies>
  <ToolsetDependencies>
    <Dependency Name="Microsoft.DotNet.Arcade.Sdk" Version="1.0.0-beta.19160.1">
      <Uri>https://github.com/dotnet/arcade</Uri>
      <Sha>66f42e93ab4c68327167679021b3ba14e8f99f93</Sha>
=======
    <Dependency Name="Microsoft.NET.Sdk.Web" Version="3.0.100-preview3.19157.2">
      <Uri>https://github.com/aspnet/websdk</Uri>
      <Sha>760c101a3d3b194f125e9fdcaa23dc28e6827ee2</Sha>
    </Dependency>
  </ProductDependencies>
  <ToolsetDependencies>
    <Dependency Name="Microsoft.DotNet.Arcade.Sdk" Version="1.0.0-beta.19157.4">
      <Uri>https://github.com/dotnet/arcade</Uri>
      <Sha>951b378f6b173d58c6d93ef33ce7ca83c2ce5ec5</Sha>
>>>>>>> 6e92da7e
    </Dependency>
  </ToolsetDependencies>
</Dependencies><|MERGE_RESOLUTION|>--- conflicted
+++ resolved
@@ -1,38 +1,25 @@
 <?xml version="1.0" encoding="utf-8"?>
 <Dependencies>
   <ProductDependencies>
-<<<<<<< HEAD
     <Dependency Name="Microsoft.DotNet.Cli.Runtime" Version="3.0.100-preview4.19160.1">
       <Uri>https://github.com/dotnet/cli</Uri>
       <Sha>d60123bb58ff66fbba4a36391c35527b76c0e502</Sha>
-=======
-    <Dependency Name="Microsoft.DotNet.Cli.Runtime" Version="3.0.100-preview3.19127.3">
-      <Uri>https://github.com/dotnet/cli</Uri>
-      <Sha>74c43bb167cf6ee60bd0ad7f11c2cac9ea109b34</Sha>
->>>>>>> 6e92da7e
     </Dependency>
     <Dependency Name="Microsoft.NET.Sdk" Version="3.0.100-preview4.19160.1">
       <Uri>https://github.com/dotnet/sdk</Uri>
       <Sha>56162fd04784c2d396f39e48e697237dc5f8bc6e</Sha>
     </Dependency>
-<<<<<<< HEAD
     <Dependency Name="Microsoft.Build" Version="16.1.0-preview.21">
       <Uri>https://github.com/microsoft/msbuild</Uri>
       <Sha>c36f772a8565538bbd215437b84885a6a677758c</Sha>
-=======
-    <Dependency Name="Microsoft.Build" Version="16.0.452">
-      <Uri>https://github.com/microsoft/msbuild</Uri>
-      <Sha>01bae6224c4f7fb07371a57c1a0021a7e36eee31</Sha>
->>>>>>> 6e92da7e
     </Dependency>
     <Dependency Name="Microsoft.FSharp.Compiler" Version="10.4.2-rtm-190227-02">
       <Uri>https://github.com/microsoft/visualfsharp</Uri>
       <Sha>97732dccbef2fce10aee2050c102e9502d5cf595</Sha>
     </Dependency>
-<<<<<<< HEAD
-    <Dependency Name="Microsoft.NETCore.Compilers" Version="3.1.0-beta1-19156-03">
+    <Dependency Name="Microsoft.NETCore.Compilers" Version="3.1.0-beta1-19162-08">
       <Uri>https://github.com/dotnet/roslyn</Uri>
-      <Sha>8c2170cdec7fd91df55477f99fa8ebcdadadbf7c</Sha>
+      <Sha>b02e2c50a2f2aeabb5b4e5d850c65ad8686848e3</Sha>
     </Dependency>
     <Dependency Name="Microsoft.NET.Sdk.Razor" Version="3.0.0-preview4.19158.6">
       <Uri>https://github.com/aspnet/AspNetCore-Tooling</Uri>
@@ -41,19 +28,6 @@
     <Dependency Name="Microsoft.NET.Sdk.WindowsDesktop" Version="3.0.0-preview4-27508-60">
       <Uri>https://devdiv.visualstudio.com/DevDiv/_git/DotNet-Trusted</Uri>
       <Sha>6ae93138de13045d0a8ab8738447453c284fa23f</Sha>
-=======
-    <Dependency Name="Microsoft.NETCore.Compilers" Version="3.1.0-beta1-19162-08">
-      <Uri>https://github.com/dotnet/roslyn</Uri>
-      <Sha>b02e2c50a2f2aeabb5b4e5d850c65ad8686848e3</Sha>
-    </Dependency>
-    <Dependency Name="Microsoft.NET.Sdk.Razor" Version="3.0.0-preview3.19153.1">
-      <Uri>https://github.com/aspnet/AspNetCore-Tooling</Uri>
-      <Sha>66486575487ac106537473e56baa4824d2301ac5</Sha>
-    </Dependency>
-    <Dependency Name="Microsoft.NET.Sdk.WindowsDesktop" Version="3.0.0-preview3-27512-27">
-      <Uri>https://devdiv.visualstudio.com/DevDiv/_git/DotNet-Trusted</Uri>
-      <Sha>099b837590576f319a5f03b99ff2c534ad9ad2b8</Sha>
->>>>>>> 6e92da7e
     </Dependency>
     <Dependency Name="NuGet.Build.Tasks" Version="5.0.0-preview1.5663">
       <Uri>https://github.com/nuget/nuget.client</Uri>
@@ -63,7 +37,6 @@
       <Uri>https://github.com/microsoft/vstest</Uri>
       <Sha></Sha>
     </Dependency>
-<<<<<<< HEAD
     <Dependency Name="Microsoft.NET.Sdk.Web" Version="3.0.100-preview4.19159.1">
       <Uri>https://github.com/aspnet/websdk</Uri>
       <Sha>cc3d996a68cfa94071b5d4403e604ce401df7636</Sha>
@@ -73,17 +46,6 @@
     <Dependency Name="Microsoft.DotNet.Arcade.Sdk" Version="1.0.0-beta.19160.1">
       <Uri>https://github.com/dotnet/arcade</Uri>
       <Sha>66f42e93ab4c68327167679021b3ba14e8f99f93</Sha>
-=======
-    <Dependency Name="Microsoft.NET.Sdk.Web" Version="3.0.100-preview3.19157.2">
-      <Uri>https://github.com/aspnet/websdk</Uri>
-      <Sha>760c101a3d3b194f125e9fdcaa23dc28e6827ee2</Sha>
-    </Dependency>
-  </ProductDependencies>
-  <ToolsetDependencies>
-    <Dependency Name="Microsoft.DotNet.Arcade.Sdk" Version="1.0.0-beta.19157.4">
-      <Uri>https://github.com/dotnet/arcade</Uri>
-      <Sha>951b378f6b173d58c6d93ef33ce7ca83c2ce5ec5</Sha>
->>>>>>> 6e92da7e
     </Dependency>
   </ToolsetDependencies>
 </Dependencies>