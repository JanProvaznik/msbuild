<?xml version="1.0" encoding="utf-8"?>
<Dependencies>
  <ProductDependencies>
    <Dependency Name="Microsoft.TemplateEngine.Cli" Version="5.0.1-servicing.20576.3">
      <Uri>https://github.com/dotnet/templating</Uri>
      <Sha>9d3065efbe93ec1daaa4d59115b2887f6b36766a</Sha>
    </Dependency>
    <Dependency Name="Microsoft.TemplateEngine.Abstractions" Version="5.0.1">
      <Uri>https://github.com/dotnet/templating</Uri>
      <Sha>9d3065efbe93ec1daaa4d59115b2887f6b36766a</Sha>
    </Dependency>
    <Dependency Name="Microsoft.TemplateEngine.Cli.Localization" Version="5.0.1-servicing.20576.3">
      <Uri>https://github.com/dotnet/templating</Uri>
      <Sha>9d3065efbe93ec1daaa4d59115b2887f6b36766a</Sha>
    </Dependency>
    <Dependency Name="Microsoft.TemplateEngine.Orchestrator.RunnableProjects" Version="5.0.1">
      <Uri>https://github.com/dotnet/templating</Uri>
      <Sha>9d3065efbe93ec1daaa4d59115b2887f6b36766a</Sha>
    </Dependency>
    <Dependency Name="Microsoft.TemplateEngine.Utils" Version="5.0.1">
      <Uri>https://github.com/dotnet/templating</Uri>
      <Sha>9d3065efbe93ec1daaa4d59115b2887f6b36766a</Sha>
    </Dependency>
    <Dependency Name="Microsoft.TemplateSearch.Common" Version="5.0.1">
      <Uri>https://github.com/dotnet/templating</Uri>
      <Sha>9d3065efbe93ec1daaa4d59115b2887f6b36766a</Sha>
    </Dependency>
    <Dependency Name="Microsoft.DotNet.Common.ItemTemplates" Version="5.0.1">
      <Uri>https://github.com/dotnet/templating</Uri>
      <Sha>9d3065efbe93ec1daaa4d59115b2887f6b36766a</Sha>
    </Dependency>
    <Dependency Name="Microsoft.NETCore.App.Ref" Version="5.0.0">
      <Uri>https://github.com/dotnet/runtime</Uri>
      <Sha>cf258a14b70ad9069470a108f13765e0e5988f51</Sha>
    </Dependency>
    <Dependency Name="Microsoft.NETCore.App.Internal" Version="5.0.1-servicing.20575.16">
      <Uri>https://github.com/dotnet/runtime</Uri>
      <Sha>b02e13abab3d6f499751af2ad1ae6333fb4e633d</Sha>
    </Dependency>
    <Dependency Name="Microsoft.NETCore.App.Runtime.win-x64" Version="5.0.1">
      <Uri>https://github.com/dotnet/runtime</Uri>
      <Sha>b02e13abab3d6f499751af2ad1ae6333fb4e633d</Sha>
    </Dependency>
    <Dependency Name="Microsoft.NETCore.App.Host.win-x64" Version="5.0.1">
      <Uri>https://github.com/dotnet/runtime</Uri>
      <Sha>b02e13abab3d6f499751af2ad1ae6333fb4e633d</Sha>
    </Dependency>
    <Dependency Name="Microsoft.NETCore.Platforms" Version="5.0.0">
      <Uri>https://github.com/dotnet/runtime</Uri>
      <Sha>cf258a14b70ad9069470a108f13765e0e5988f51</Sha>
    </Dependency>
    <Dependency Name="Microsoft.NET.HostModel" Version="5.0.1-servicing.20575.16">
      <Uri>https://github.com/dotnet/runtime</Uri>
      <Sha>b02e13abab3d6f499751af2ad1ae6333fb4e633d</Sha>
    </Dependency>
    <Dependency Name="Microsoft.Extensions.DependencyModel" Version="5.0.0">
      <Uri>https://github.com/dotnet/runtime</Uri>
      <Sha>cf258a14b70ad9069470a108f13765e0e5988f51</Sha>
    </Dependency>
    <Dependency Name="Microsoft.NETCore.DotNetHostResolver" Version="5.0.1">
      <Uri>https://github.com/dotnet/runtime</Uri>
      <Sha>b02e13abab3d6f499751af2ad1ae6333fb4e633d</Sha>
    </Dependency>
    <Dependency Name="Microsoft.DotNet.Cli.CommandLine" Version="1.0.0-preview.19208.1">
      <Uri>https://github.com/dotnet/CliCommandLineParser</Uri>
      <Sha>0e89c2116ad28e404ba56c14d1c3f938caa25a01</Sha>
    </Dependency>
    <Dependency Name="Microsoft.Build" Version="16.8.2">
      <Uri>https://github.com/dotnet/msbuild</Uri>
      <Sha>25e4d540bb58fd6d61aec1c33bc88c081e0c2299</Sha>
    </Dependency>
    <Dependency Name="Microsoft.Build.Localization" Version="16.8.2-preview-20567-05">
      <Uri>https://github.com/dotnet/msbuild</Uri>
      <Sha>25e4d540bb58fd6d61aec1c33bc88c081e0c2299</Sha>
    </Dependency>
    <Dependency Name="Microsoft.FSharp.Compiler" Version="11.0.0-beta.20610.2">
      <Uri>https://github.com/dotnet/fsharp</Uri>
      <Sha>fac3391bcf8b046ed48dc0e3df1e22052679b673</Sha>
    </Dependency>
<<<<<<< HEAD
    <Dependency Name="Microsoft.Net.Compilers.Toolset" Version="3.9.0-2.20608.6">
      <Uri>https://github.com/dotnet/roslyn</Uri>
      <Sha>2267a84dab5a58db7d82e12741d6f444a6abf0c1</Sha>
=======
    <Dependency Name="Microsoft.Net.Compilers.Toolset" Version="3.8.0-5.20604.10">
      <Uri>https://github.com/dotnet/roslyn</Uri>
      <Sha>9ed4b774d20940880de8df1ca8b07508aa01c8cd</Sha>
>>>>>>> c816dee8
    </Dependency>
    <Dependency Name="Microsoft.AspNetCore.DeveloperCertificates.XPlat" Version="5.0.1-servicing.20601.7">
      <Uri>https://github.com/dotnet/aspnetcore</Uri>
      <Sha>fc93e595ceffbb1e3e85532bf454e92a6a80dd6b</Sha>
    </Dependency>
    <Dependency Name="Microsoft.NET.Sdk.Razor" Version="5.0.1-servicing.20601.7">
      <Uri>https://github.com/dotnet/aspnetcore</Uri>
      <Sha>fc93e595ceffbb1e3e85532bf454e92a6a80dd6b</Sha>
    </Dependency>
    <Dependency Name="Microsoft.NET.Sdk.BlazorWebAssembly" Version="5.0.1-servicing.20601.7">
      <Uri>https://github.com/dotnet/aspnetcore</Uri>
      <Sha>fc93e595ceffbb1e3e85532bf454e92a6a80dd6b</Sha>
    </Dependency>
    <Dependency Name="NuGet.Build.Tasks" Version="5.9.0-preview.2.6979">
      <Uri>https://github.com/NuGet/NuGet.Client</Uri>
      <Sha>8e3cdf1b3475a0cb68a65dd2ffd51a2135f1fb67</Sha>
    </Dependency>
<<<<<<< HEAD
    <Dependency Name="Microsoft.NET.Test.Sdk" Version="16.9.0-release-20201130-02">
      <Uri>https://github.com/microsoft/vstest</Uri>
      <Sha>0a56da68da5f466d32606bba8b7d8260ad9d2a43</Sha>
=======
    <Dependency Name="Microsoft.NET.Test.Sdk" Version="16.8.3">
      <Uri>https://github.com/microsoft/vstest</Uri>
      <Sha>212656d7b384a506aa714999f678b3ace82d114e</Sha>
>>>>>>> c816dee8
    </Dependency>
    <Dependency Name="Microsoft.NET.ILLink.Tasks" Version="5.0.0-rtm.20604.1">
      <Uri>https://github.com/mono/linker</Uri>
      <Sha>0497f2ad6a13fe9c240a1a79bb07bd1fcbc73b9d</Sha>
    </Dependency>
    <Dependency Name="System.CodeDom" Version="5.0.0">
      <Uri>https://github.com/dotnet/runtime</Uri>
      <Sha>cf258a14b70ad9069470a108f13765e0e5988f51</Sha>
    </Dependency>
    <Dependency Name="System.Security.Cryptography.ProtectedData" Version="5.0.0">
      <Uri>https://github.com/dotnet/runtime</Uri>
      <Sha>cf258a14b70ad9069470a108f13765e0e5988f51</Sha>
    </Dependency>
    <Dependency Name="System.Text.Encoding.CodePages" Version="5.0.0">
      <Uri>https://github.com/dotnet/runtime</Uri>
      <Sha>cf258a14b70ad9069470a108f13765e0e5988f51</Sha>
    </Dependency>
    <Dependency Name="System.Resources.Extensions" Version="5.0.0">
      <Uri>https://github.com/dotnet/runtime</Uri>
      <Sha>cf258a14b70ad9069470a108f13765e0e5988f51</Sha>
    </Dependency>
<<<<<<< HEAD
    <Dependency Name="Microsoft.WindowsDesktop.App.Runtime.win-x64" Version="5.0.1">
      <Uri>https://github.com/dotnet/windowsdesktop</Uri>
      <Sha>cc1f119dc6ed7ca15c5d395cf7bdaa5c472f00e9</Sha>
    </Dependency>
    <Dependency Name="Microsoft.WindowsDesktop.App" Version="5.0.1-servicing.20580.3">
      <Uri>https://github.com/dotnet/windowsdesktop</Uri>
      <Sha>cc1f119dc6ed7ca15c5d395cf7bdaa5c472f00e9</Sha>
=======
    <Dependency Name="Microsoft.WindowsDesktop.App.Runtime.win-x64" Version="5.0.2">
      <Uri>https://github.com/dotnet/windowsdesktop</Uri>
      <Sha>7f02bc93dfec096596a795f12703d5b6e82ad838</Sha>
    </Dependency>
    <Dependency Name="Microsoft.WindowsDesktop.App" Version="5.0.2-servicing.20608.7">
      <Uri>https://github.com/dotnet/windowsdesktop</Uri>
      <Sha>7f02bc93dfec096596a795f12703d5b6e82ad838</Sha>
>>>>>>> c816dee8
    </Dependency>
    <Dependency Name="Microsoft.WindowsDesktop.App.Ref" Version="5.0.0">
      <Uri>https://github.com/dotnet/windowsdesktop</Uri>
      <Sha>ec2af60c1eb8b2665745750f6445b3ff133178fb</Sha>
    </Dependency>
<<<<<<< HEAD
    <Dependency Name="VS.Redist.Common.WindowsDesktop.TargetingPack.x64.5.0" Version="5.0.0-rtm.20520.1">
      <Uri>https://github.com/dotnet/windowsdesktop</Uri>
      <Sha>ec2af60c1eb8b2665745750f6445b3ff133178fb</Sha>
    </Dependency>
    <Dependency Name="Microsoft.NET.Sdk.WindowsDesktop" Version="5.0.1-servicing.20580.1" CoherentParentDependency="Microsoft.WindowsDesktop.App">
      <Uri>https://github.com/dotnet/wpf</Uri>
      <Sha>f336060dde15d0aecaf37f3493f699134451fa8c</Sha>
    </Dependency>
    <Dependency Name="Microsoft.DotNet.Wpf.ProjectTemplates" Version="5.0.1-servicing.20580.1" CoherentParentDependency="Microsoft.WindowsDesktop.App">
      <Uri>https://github.com/dotnet/wpf</Uri>
      <Sha>f336060dde15d0aecaf37f3493f699134451fa8c</Sha>
    </Dependency>
    <Dependency Name="Microsoft.Dotnet.WinForms.ProjectTemplates" Version="5.0.1-servicing.20575.6" CoherentParentDependency="Microsoft.WindowsDesktop.App">
      <Uri>https://github.com/dotnet/winforms</Uri>
      <Sha>200d7409fd9078764eb840e431bc3649caf3ad56</Sha>
=======
    <Dependency Name="Microsoft.NET.Sdk.WindowsDesktop" Version="5.0.2-servicing.20608.5" CoherentParentDependency="Microsoft.WindowsDesktop.App">
      <Uri>https://github.com/dotnet/wpf</Uri>
      <Sha>427c9ff5e536cf039e69d4b313b20e42b4bb3261</Sha>
    </Dependency>
    <Dependency Name="Microsoft.DotNet.Wpf.ProjectTemplates" Version="5.0.2-servicing.20608.5" CoherentParentDependency="Microsoft.WindowsDesktop.App">
      <Uri>https://github.com/dotnet/wpf</Uri>
      <Sha>427c9ff5e536cf039e69d4b313b20e42b4bb3261</Sha>
    </Dependency>
    <Dependency Name="Microsoft.Dotnet.WinForms.ProjectTemplates" Version="5.0.2-servicing.20608.2" CoherentParentDependency="Microsoft.WindowsDesktop.App">
      <Uri>https://github.com/dotnet/winforms</Uri>
      <Sha>cff5155cf78c06ae6fc3f91447d70e5e87697506</Sha>
>>>>>>> c816dee8
    </Dependency>
    <Dependency Name="Microsoft.AspNetCore.App.Ref" Version="5.0.0">
      <Uri>https://github.com/dotnet/aspnetcore</Uri>
      <Sha>371a26f07b23ad77c636332c2dfc0cbd1d8137ba</Sha>
    </Dependency>
    <Dependency Name="Microsoft.AspNetCore.App.Ref.Internal" Version="5.0.0-rtm.20526.5">
      <Uri>https://github.com/dotnet/aspnetcore</Uri>
      <Sha>371a26f07b23ad77c636332c2dfc0cbd1d8137ba</Sha>
    </Dependency>
    <Dependency Name="Microsoft.AspNetCore.App.Runtime.win-x64" Version="5.0.1">
      <Uri>https://github.com/dotnet/aspnetcore</Uri>
      <Sha>fc93e595ceffbb1e3e85532bf454e92a6a80dd6b</Sha>
    </Dependency>
    <Dependency Name="dotnet-dev-certs" Version="5.0.1-servicing.20601.7">
      <Uri>https://github.com/dotnet/aspnetcore</Uri>
      <Sha>fc93e595ceffbb1e3e85532bf454e92a6a80dd6b</Sha>
    </Dependency>
    <Dependency Name="dotnet-user-secrets" Version="5.0.1-servicing.20601.7">
      <Uri>https://github.com/dotnet/aspnetcore</Uri>
      <Sha>fc93e595ceffbb1e3e85532bf454e92a6a80dd6b</Sha>
    </Dependency>
    <Dependency Name="dotnet-watch" Version="5.0.1-servicing.20601.7">
      <Uri>https://github.com/dotnet/aspnetcore</Uri>
      <Sha>fc93e595ceffbb1e3e85532bf454e92a6a80dd6b</Sha>
    </Dependency>
    <Dependency Name="Microsoft.AspNetCore.Analyzers" Version="5.0.1-servicing.20601.7">
      <Uri>https://github.com/dotnet/aspnetcore</Uri>
      <Sha>fc93e595ceffbb1e3e85532bf454e92a6a80dd6b</Sha>
    </Dependency>
    <Dependency Name="Microsoft.AspNetCore.Components.Analyzers" Version="5.0.1">
      <Uri>https://github.com/dotnet/aspnetcore</Uri>
      <Sha>fc93e595ceffbb1e3e85532bf454e92a6a80dd6b</Sha>
    </Dependency>
    <Dependency Name="Microsoft.AspNetCore.Mvc.Analyzers" Version="5.0.1-servicing.20601.7">
      <Uri>https://github.com/dotnet/aspnetcore</Uri>
      <Sha>fc93e595ceffbb1e3e85532bf454e92a6a80dd6b</Sha>
    </Dependency>
    <Dependency Name="Microsoft.AspNetCore.Mvc.Api.Analyzers" Version="5.0.1-servicing.20601.7">
      <Uri>https://github.com/dotnet/aspnetcore</Uri>
      <Sha>fc93e595ceffbb1e3e85532bf454e92a6a80dd6b</Sha>
    </Dependency>
    <Dependency Name="VS.Redist.Common.AspNetCore.SharedFramework.x64.5.0" Version="5.0.1-servicing.20601.7">
      <Uri>https://github.com/dotnet/aspnetcore</Uri>
      <Sha>fc93e595ceffbb1e3e85532bf454e92a6a80dd6b</Sha>
    </Dependency>
    <Dependency Name="Microsoft.Web.Xdt" Version="3.1.0" Pinned="true">
      <Uri>https://github.com/aspnet/xdt</Uri>
      <Sha>c01a538851a8ab1a1fbeb2e6243f391fff7587b4</Sha>
    </Dependency>
    <Dependency Name="Microsoft.CodeAnalysis.NetAnalyzers" Version="5.0.2">
      <Uri>https://github.com/dotnet/roslyn-analyzers</Uri>
<<<<<<< HEAD
      <Sha>f7c4e625c1101d1ad652f27d1412cb3c5a9f52cd</Sha>
=======
      <Sha>953532dea249cba3ff51fd88f36b5ce18b629078</Sha>
>>>>>>> c816dee8
    </Dependency>
  </ProductDependencies>
  <ToolsetDependencies>
    <Dependency Name="Microsoft.DotNet.Arcade.Sdk" Version="5.0.0-beta.20580.4">
      <Uri>https://github.com/dotnet/arcade</Uri>
      <Sha>79333c52da3f213509ab79bd92924660e04e668c</Sha>
    </Dependency>
    <Dependency Name="Microsoft.DotNet.Helix.Sdk" Version="5.0.0-beta.20580.4">
      <Uri>https://github.com/dotnet/arcade</Uri>
      <Sha>79333c52da3f213509ab79bd92924660e04e668c</Sha>
    </Dependency>
    <Dependency Name="Microsoft.DotNet.SignTool" Version="5.0.0-beta.20580.4">
      <Uri>https://github.com/dotnet/arcade</Uri>
      <Sha>79333c52da3f213509ab79bd92924660e04e668c</Sha>
    </Dependency>
    <Dependency Name="Microsoft.DotNet.XUnitExtensions" Version="5.0.0-beta.20580.4">
      <Uri>https://github.com/dotnet/arcade</Uri>
      <Sha>79333c52da3f213509ab79bd92924660e04e668c</Sha>
    </Dependency>
  </ToolsetDependencies>
</Dependencies><|MERGE_RESOLUTION|>--- conflicted
+++ resolved
@@ -77,15 +77,9 @@
       <Uri>https://github.com/dotnet/fsharp</Uri>
       <Sha>fac3391bcf8b046ed48dc0e3df1e22052679b673</Sha>
     </Dependency>
-<<<<<<< HEAD
     <Dependency Name="Microsoft.Net.Compilers.Toolset" Version="3.9.0-2.20608.6">
       <Uri>https://github.com/dotnet/roslyn</Uri>
       <Sha>2267a84dab5a58db7d82e12741d6f444a6abf0c1</Sha>
-=======
-    <Dependency Name="Microsoft.Net.Compilers.Toolset" Version="3.8.0-5.20604.10">
-      <Uri>https://github.com/dotnet/roslyn</Uri>
-      <Sha>9ed4b774d20940880de8df1ca8b07508aa01c8cd</Sha>
->>>>>>> c816dee8
     </Dependency>
     <Dependency Name="Microsoft.AspNetCore.DeveloperCertificates.XPlat" Version="5.0.1-servicing.20601.7">
       <Uri>https://github.com/dotnet/aspnetcore</Uri>
@@ -103,15 +97,9 @@
       <Uri>https://github.com/NuGet/NuGet.Client</Uri>
       <Sha>8e3cdf1b3475a0cb68a65dd2ffd51a2135f1fb67</Sha>
     </Dependency>
-<<<<<<< HEAD
     <Dependency Name="Microsoft.NET.Test.Sdk" Version="16.9.0-release-20201130-02">
       <Uri>https://github.com/microsoft/vstest</Uri>
       <Sha>0a56da68da5f466d32606bba8b7d8260ad9d2a43</Sha>
-=======
-    <Dependency Name="Microsoft.NET.Test.Sdk" Version="16.8.3">
-      <Uri>https://github.com/microsoft/vstest</Uri>
-      <Sha>212656d7b384a506aa714999f678b3ace82d114e</Sha>
->>>>>>> c816dee8
     </Dependency>
     <Dependency Name="Microsoft.NET.ILLink.Tasks" Version="5.0.0-rtm.20604.1">
       <Uri>https://github.com/mono/linker</Uri>
@@ -133,7 +121,6 @@
       <Uri>https://github.com/dotnet/runtime</Uri>
       <Sha>cf258a14b70ad9069470a108f13765e0e5988f51</Sha>
     </Dependency>
-<<<<<<< HEAD
     <Dependency Name="Microsoft.WindowsDesktop.App.Runtime.win-x64" Version="5.0.1">
       <Uri>https://github.com/dotnet/windowsdesktop</Uri>
       <Sha>cc1f119dc6ed7ca15c5d395cf7bdaa5c472f00e9</Sha>
@@ -141,21 +128,11 @@
     <Dependency Name="Microsoft.WindowsDesktop.App" Version="5.0.1-servicing.20580.3">
       <Uri>https://github.com/dotnet/windowsdesktop</Uri>
       <Sha>cc1f119dc6ed7ca15c5d395cf7bdaa5c472f00e9</Sha>
-=======
-    <Dependency Name="Microsoft.WindowsDesktop.App.Runtime.win-x64" Version="5.0.2">
-      <Uri>https://github.com/dotnet/windowsdesktop</Uri>
-      <Sha>7f02bc93dfec096596a795f12703d5b6e82ad838</Sha>
-    </Dependency>
-    <Dependency Name="Microsoft.WindowsDesktop.App" Version="5.0.2-servicing.20608.7">
-      <Uri>https://github.com/dotnet/windowsdesktop</Uri>
-      <Sha>7f02bc93dfec096596a795f12703d5b6e82ad838</Sha>
->>>>>>> c816dee8
     </Dependency>
     <Dependency Name="Microsoft.WindowsDesktop.App.Ref" Version="5.0.0">
       <Uri>https://github.com/dotnet/windowsdesktop</Uri>
       <Sha>ec2af60c1eb8b2665745750f6445b3ff133178fb</Sha>
     </Dependency>
-<<<<<<< HEAD
     <Dependency Name="VS.Redist.Common.WindowsDesktop.TargetingPack.x64.5.0" Version="5.0.0-rtm.20520.1">
       <Uri>https://github.com/dotnet/windowsdesktop</Uri>
       <Sha>ec2af60c1eb8b2665745750f6445b3ff133178fb</Sha>
@@ -171,19 +148,6 @@
     <Dependency Name="Microsoft.Dotnet.WinForms.ProjectTemplates" Version="5.0.1-servicing.20575.6" CoherentParentDependency="Microsoft.WindowsDesktop.App">
       <Uri>https://github.com/dotnet/winforms</Uri>
       <Sha>200d7409fd9078764eb840e431bc3649caf3ad56</Sha>
-=======
-    <Dependency Name="Microsoft.NET.Sdk.WindowsDesktop" Version="5.0.2-servicing.20608.5" CoherentParentDependency="Microsoft.WindowsDesktop.App">
-      <Uri>https://github.com/dotnet/wpf</Uri>
-      <Sha>427c9ff5e536cf039e69d4b313b20e42b4bb3261</Sha>
-    </Dependency>
-    <Dependency Name="Microsoft.DotNet.Wpf.ProjectTemplates" Version="5.0.2-servicing.20608.5" CoherentParentDependency="Microsoft.WindowsDesktop.App">
-      <Uri>https://github.com/dotnet/wpf</Uri>
-      <Sha>427c9ff5e536cf039e69d4b313b20e42b4bb3261</Sha>
-    </Dependency>
-    <Dependency Name="Microsoft.Dotnet.WinForms.ProjectTemplates" Version="5.0.2-servicing.20608.2" CoherentParentDependency="Microsoft.WindowsDesktop.App">
-      <Uri>https://github.com/dotnet/winforms</Uri>
-      <Sha>cff5155cf78c06ae6fc3f91447d70e5e87697506</Sha>
->>>>>>> c816dee8
     </Dependency>
     <Dependency Name="Microsoft.AspNetCore.App.Ref" Version="5.0.0">
       <Uri>https://github.com/dotnet/aspnetcore</Uri>
@@ -235,11 +199,7 @@
     </Dependency>
     <Dependency Name="Microsoft.CodeAnalysis.NetAnalyzers" Version="5.0.2">
       <Uri>https://github.com/dotnet/roslyn-analyzers</Uri>
-<<<<<<< HEAD
       <Sha>f7c4e625c1101d1ad652f27d1412cb3c5a9f52cd</Sha>
-=======
-      <Sha>953532dea249cba3ff51fd88f36b5ce18b629078</Sha>
->>>>>>> c816dee8
     </Dependency>
   </ProductDependencies>
   <ToolsetDependencies>
