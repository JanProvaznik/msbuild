﻿// Copyright (c) .NET Foundation and contributors. All rights reserved.
// Licensed under the MIT license. See LICENSE file in the project root for full license information.
//

using System.Net.Security;
using System.Security.Cryptography.X509Certificates;
using Microsoft.Extensions.Logging;

namespace Microsoft.NET.Build.Containers;

internal class DefaultRegistryAPI : IRegistryAPI
{
    private readonly Uri _baseUri;
    private readonly HttpClient _client;
    private readonly ILogger _logger;

    internal DefaultRegistryAPI(string registryName, Uri baseUri, ILogger logger)
    {
        bool isAmazonECRRegistry = baseUri.IsAmazonECRRegistry();
        _baseUri = baseUri;
        _logger = logger;
<<<<<<< HEAD
        _client = CreateClient(registryName, baseUri, isAmazonECRRegistry);
        Manifest = new DefaultManifestOperations(_baseUri, registryName, _client, _logger);
        Blob = new DefaultBlobOperations(_baseUri, registryName, _client, _logger);
=======
        _client = CreateClient(registryName, baseUri, logger, isAmazonECRRegistry);
        Manifest = new DefaultManifestOperations(_baseUri, _client, _logger);
        Blob = new DefaultBlobOperations(_baseUri, _client, _logger);
>>>>>>> 27d358ba
    }

    public IBlobOperations Blob { get; }

    public IManifestOperations Manifest { get; }

    private static HttpClient CreateClient(string registryName, Uri baseUri, ILogger logger, bool isAmazonECRRegistry = false)
    {
        var innerHandler = new SocketsHttpHandler()
        {
            PooledConnectionLifetime = TimeSpan.FromMilliseconds(10 /* total guess */)
        };

        // Ignore certificate for https localhost repository.
        if (baseUri.Host == "localhost" && baseUri.Scheme == "https")
        {
            innerHandler.SslOptions = new System.Net.Security.SslClientAuthenticationOptions()
            {
                RemoteCertificateValidationCallback = (object sender, X509Certificate? certificate, X509Chain? chain, SslPolicyErrors sslPolicyErrors)
                                                        => (sender as SslStream)?.TargetHostName == "localhost"
            };
        }

        HttpMessageHandler clientHandler = new AuthHandshakeMessageHandler(registryName, innerHandler, logger);

        if (isAmazonECRRegistry)
        {
            clientHandler = new AmazonECRMessageHandler(clientHandler);
        }

        HttpClient client = new(clientHandler);

        client.DefaultRequestHeaders.Add("User-Agent", $".NET Container Library v{Constants.Version}");

        return client;
    }
}<|MERGE_RESOLUTION|>--- conflicted
+++ resolved
@@ -19,15 +19,9 @@
         bool isAmazonECRRegistry = baseUri.IsAmazonECRRegistry();
         _baseUri = baseUri;
         _logger = logger;
-<<<<<<< HEAD
         _client = CreateClient(registryName, baseUri, isAmazonECRRegistry);
         Manifest = new DefaultManifestOperations(_baseUri, registryName, _client, _logger);
         Blob = new DefaultBlobOperations(_baseUri, registryName, _client, _logger);
-=======
-        _client = CreateClient(registryName, baseUri, logger, isAmazonECRRegistry);
-        Manifest = new DefaultManifestOperations(_baseUri, _client, _logger);
-        Blob = new DefaultBlobOperations(_baseUri, _client, _logger);
->>>>>>> 27d358ba
     }
 
     public IBlobOperations Blob { get; }
