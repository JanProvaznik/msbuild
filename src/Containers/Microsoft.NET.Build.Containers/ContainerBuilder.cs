// Licensed to the .NET Foundation under one or more agreements.
// The .NET Foundation licenses this file to you under the MIT license.

using Microsoft.Extensions.Logging;
using Microsoft.NET.Build.Containers.Resources;

namespace Microsoft.NET.Build.Containers;

public static class ContainerBuilder
{
    public static async Task<int> ContainerizeAsync(
        DirectoryInfo publishDirectory,
        string workingDir,
        string baseRegistry,
        string baseImageName,
        string baseImageTag,
        string[] entrypoint,
        string[] entrypointArgs,
        string[] defaultArgs,
        string[] appCommand,
        string[] appCommandArgs,
        string appCommandInstruction,
        string imageName,
        string[] imageTags,
        string? outputRegistry,
        Dictionary<string, string> labels,
        Port[]? exposedPorts,
        Dictionary<string, string> envVars,
        string containerRuntimeIdentifier,
        string ridGraphPath,
        string localRegistry,
        string? containerUser,
        string? archiveOutputPath,
        ILoggerFactory loggerFactory,
        CancellationToken cancellationToken)
    {
        cancellationToken.ThrowIfCancellationRequested();
        if (!publishDirectory.Exists)
        {
            throw new ArgumentException(string.Format(Resource.GetString(nameof(Strings.PublishDirectoryDoesntExist)), nameof(publishDirectory), publishDirectory.FullName));
        }
        ILogger logger = loggerFactory.CreateLogger("Containerize");
        logger.LogTrace("Trace logging: enabled.");

        bool isLocalPull = string.IsNullOrEmpty(baseRegistry);
        Registry? sourceRegistry = isLocalPull ? null : new Registry(baseRegistry, logger);
        SourceImageReference sourceImageReference = new(sourceRegistry, baseImageName, baseImageTag);

        DestinationImageReference destinationImageReference = DestinationImageReference.CreateFromSettings(
            imageName,
            imageTags,
            loggerFactory,
            archiveOutputPath,
            outputRegistry,
            localRegistry);

        ImageBuilder? imageBuilder;
        if (sourceRegistry is { } registry)
        {
            try
            {
                imageBuilder = await registry.GetImageManifestAsync(
                    baseImageName,
                    baseImageTag,
                    containerRuntimeIdentifier,
                    ridGraphPath,
                    cancellationToken).ConfigureAwait(false);
            }
            catch (RepositoryNotFoundException)
            {
                logger.LogError(Resource.FormatString(nameof(Strings.RepositoryNotFound), baseImageName, baseImageTag, registry.RegistryName));
                return 1;
            }
            catch (UnableToAccessRepositoryException)
            {
                logger.LogError(Resource.FormatString(nameof(Strings.UnableToAccessRepository), baseImageName, registry.RegistryName));
                return 1;
            }
            catch (ContainerHttpException e)
            {
                logger.LogError(e.Message);
                return 1;
            }
        }
        else
        {
            throw new NotSupportedException(Resource.GetString(nameof(Strings.ImagePullNotSupported)));
        }
        if (imageBuilder is null)
        {
            Console.WriteLine(Resource.GetString(nameof(Strings.BaseImageNotFound)), sourceImageReference, containerRuntimeIdentifier);
            return 1;
        }
        logger.LogInformation(Strings.ContainerBuilder_StartBuildingImage, imageName, string.Join(",", imageName), sourceImageReference);
        cancellationToken.ThrowIfCancellationRequested();

        Layer newLayer = Layer.FromDirectory(publishDirectory.FullName, workingDir, imageBuilder.IsWindows);
        imageBuilder.AddLayer(newLayer);
        imageBuilder.SetWorkingDirectory(workingDir);

        bool hasErrors = false;
        (string[] imageEntrypoint, string[] imageCmd) = ImageBuilder.DetermineEntrypointAndCmd(entrypoint, entrypointArgs, defaultArgs, appCommand, appCommandArgs, appCommandInstruction,
            baseImageEntrypoint: imageBuilder.BaseImageConfig.GetEntrypoint(),
            logWarning: s =>
            {
                logger.LogWarning(Resource.GetString(nameof(s)));
            },
            logError: (s, a) => {
                hasErrors = true;
                if (a is null)
                {
                    logger.LogError(Resource.GetString(nameof(s)));
                }
                else
                {
                    logger.LogError(Resource.FormatString(nameof(s), a));
                }
            });
        if (hasErrors)
        {
            return 1;
        }
        imageBuilder.SetEntrypointAndCmd(imageEntrypoint, imageCmd);

        foreach (KeyValuePair<string, string> label in labels)
        {
            // labels are validated by System.CommandLine API
            imageBuilder.AddLabel(label.Key, label.Value);
        }
        foreach (KeyValuePair<string, string> envVar in envVars)
        {
            imageBuilder.AddEnvironmentVariable(envVar.Key, envVar.Value);
        }
        foreach ((int number, PortType type) in exposedPorts ?? Array.Empty<Port>())
        {
            // ports are validated by System.CommandLine API
            imageBuilder.ExposePort(number, type);
        }
        if (containerUser is { Length: > 0 } user)
        {
            imageBuilder.SetUser(user);
        }
        BuiltImage builtImage = imageBuilder.Build();
        cancellationToken.ThrowIfCancellationRequested();

        int exitCode;
        switch (destinationImageReference.Kind)
        {
<<<<<<< HEAD
            if (isLocalPush)
            {
                ILocalRegistry containerRegistry = KnownLocalRegistryTypes.CreateLocalRegistry(localRegistry, loggerFactory);
                if (!(await containerRegistry.IsAvailableAsync(cancellationToken).ConfigureAwait(false)))
                {
                    logger.LogError(Resource.FormatString(nameof(Strings.LocalRegistryNotAvailable)));
                    return 7;
                }

                try
                {
                    await containerRegistry.LoadAsync(builtImage, sourceImageReference, destinationImageReference, cancellationToken).ConfigureAwait(false);
                    logger.LogInformation(Strings.ContainerBuilder_ImageUploadedToLocalDaemon, destinationImageReference.RepositoryAndTag);
                }
                catch (Exception ex)
                {
                    logger.LogError(Resource.FormatString(nameof(Strings.RegistryOutputPushFailed), ex.Message));
                    return 1;
                }
            }
            else
            {
                try
                {
                    if (destinationImageReference.Registry is not null)
                    {
                        await (destinationImageReference.Registry.PushAsync(
                            builtImage,
                            sourceImageReference,
                            destinationImageReference,
                            cancellationToken)).ConfigureAwait(false);
                        logger.LogInformation(Strings.ContainerBuilder_ImageUploadedToRegistry, destinationImageReference.RepositoryAndTag, destinationImageReference.Registry.RegistryName);
                    }
                }
                catch (UnableToAccessRepositoryException)
                {
                    logger.LogError(Resource.FormatString(nameof(Strings.UnableToAccessRepository), destinationImageReference.Repository, registry.RegistryName));
                    return 1;
                }
                catch (Exception e)
                {
                    logger.LogError(Resource.FormatString(nameof(Strings.RegistryOutputPushFailed), e.Message));
                    return 1;
                }
            }
=======
            case DestinationImageReferenceKind.LocalRegistry:
                exitCode = await PushToLocalRegistryAsync(
                    logger,
                    builtImage,
                    sourceImageReference,
                    destinationImageReference,
                    cancellationToken).ConfigureAwait(false);
                break;
            case DestinationImageReferenceKind.RemoteRegistry:
                exitCode = await PushToRemoteRegistryAsync(
                    logger,
                    builtImage,
                    sourceImageReference,
                    destinationImageReference,
                    cancellationToken).ConfigureAwait(false);
                break;
            default:
                throw new ArgumentOutOfRangeException();
        }

        return exitCode;
    }

    private static async Task<int> PushToLocalRegistryAsync(ILogger logger, BuiltImage builtImage, SourceImageReference sourceImageReference,
        DestinationImageReference destinationImageReference,
        CancellationToken cancellationToken)
    {
        ILocalRegistry containerRegistry = destinationImageReference.LocalRegistry!;
        if (!(await containerRegistry.IsAvailableAsync(cancellationToken).ConfigureAwait(false)))
        {
            Console.WriteLine(DiagnosticMessage.ErrorFromResourceWithCode(nameof(Strings.LocalRegistryNotAvailable)));
            return 7;
>>>>>>> 02e27e53
        }

        try
        {
            await containerRegistry.LoadAsync(builtImage, sourceImageReference, destinationImageReference, cancellationToken).ConfigureAwait(false);
            logger.LogInformation(Strings.ContainerBuilder_ImageUploadedToLocalDaemon, destinationImageReference, containerRegistry);
        }
        catch (Exception ex)
        {
            Console.WriteLine(DiagnosticMessage.ErrorFromResourceWithCode(nameof(Strings.RegistryOutputPushFailed), ex.Message));
            return 1;
        }

        return 0;
    }

    private static async Task<int> PushToRemoteRegistryAsync(ILogger logger, BuiltImage builtImage, SourceImageReference sourceImageReference,
        DestinationImageReference destinationImageReference,
        CancellationToken cancellationToken)
    {
        try
        {
            await (destinationImageReference.RemoteRegistry!.PushAsync(
                builtImage,
                sourceImageReference,
                destinationImageReference,
                cancellationToken)).ConfigureAwait(false);
            logger.LogInformation(Strings.ContainerBuilder_ImageUploadedToRegistry, destinationImageReference, destinationImageReference.RemoteRegistry.RegistryName);
        }
        catch (Exception e)
        {
            Console.WriteLine(DiagnosticMessage.ErrorFromResourceWithCode(nameof(Strings.RegistryOutputPushFailed), e.Message));
            return 1;
        }

        return 0;
    }
}<|MERGE_RESOLUTION|>--- conflicted
+++ resolved
@@ -105,7 +105,8 @@
             {
                 logger.LogWarning(Resource.GetString(nameof(s)));
             },
-            logError: (s, a) => {
+            logError: (s, a) =>
+            {
                 hasErrors = true;
                 if (a is null)
                 {
@@ -146,53 +147,6 @@
         int exitCode;
         switch (destinationImageReference.Kind)
         {
-<<<<<<< HEAD
-            if (isLocalPush)
-            {
-                ILocalRegistry containerRegistry = KnownLocalRegistryTypes.CreateLocalRegistry(localRegistry, loggerFactory);
-                if (!(await containerRegistry.IsAvailableAsync(cancellationToken).ConfigureAwait(false)))
-                {
-                    logger.LogError(Resource.FormatString(nameof(Strings.LocalRegistryNotAvailable)));
-                    return 7;
-                }
-
-                try
-                {
-                    await containerRegistry.LoadAsync(builtImage, sourceImageReference, destinationImageReference, cancellationToken).ConfigureAwait(false);
-                    logger.LogInformation(Strings.ContainerBuilder_ImageUploadedToLocalDaemon, destinationImageReference.RepositoryAndTag);
-                }
-                catch (Exception ex)
-                {
-                    logger.LogError(Resource.FormatString(nameof(Strings.RegistryOutputPushFailed), ex.Message));
-                    return 1;
-                }
-            }
-            else
-            {
-                try
-                {
-                    if (destinationImageReference.Registry is not null)
-                    {
-                        await (destinationImageReference.Registry.PushAsync(
-                            builtImage,
-                            sourceImageReference,
-                            destinationImageReference,
-                            cancellationToken)).ConfigureAwait(false);
-                        logger.LogInformation(Strings.ContainerBuilder_ImageUploadedToRegistry, destinationImageReference.RepositoryAndTag, destinationImageReference.Registry.RegistryName);
-                    }
-                }
-                catch (UnableToAccessRepositoryException)
-                {
-                    logger.LogError(Resource.FormatString(nameof(Strings.UnableToAccessRepository), destinationImageReference.Repository, registry.RegistryName));
-                    return 1;
-                }
-                catch (Exception e)
-                {
-                    logger.LogError(Resource.FormatString(nameof(Strings.RegistryOutputPushFailed), e.Message));
-                    return 1;
-                }
-            }
-=======
             case DestinationImageReferenceKind.LocalRegistry:
                 exitCode = await PushToLocalRegistryAsync(
                     logger,
@@ -223,9 +177,8 @@
         ILocalRegistry containerRegistry = destinationImageReference.LocalRegistry!;
         if (!(await containerRegistry.IsAvailableAsync(cancellationToken).ConfigureAwait(false)))
         {
-            Console.WriteLine(DiagnosticMessage.ErrorFromResourceWithCode(nameof(Strings.LocalRegistryNotAvailable)));
+            logger.LogError(Resource.FormatString(nameof(Strings.LocalRegistryNotAvailable)));
             return 7;
->>>>>>> 02e27e53
         }
 
         try
@@ -235,7 +188,7 @@
         }
         catch (Exception ex)
         {
-            Console.WriteLine(DiagnosticMessage.ErrorFromResourceWithCode(nameof(Strings.RegistryOutputPushFailed), ex.Message));
+            logger.LogError(Resource.FormatString(nameof(Strings.RegistryOutputPushFailed), ex.Message));
             return 1;
         }
 
@@ -255,9 +208,14 @@
                 cancellationToken)).ConfigureAwait(false);
             logger.LogInformation(Strings.ContainerBuilder_ImageUploadedToRegistry, destinationImageReference, destinationImageReference.RemoteRegistry.RegistryName);
         }
+        catch (UnableToAccessRepositoryException)
+        {
+            logger.LogError(Resource.FormatString(nameof(Strings.UnableToAccessRepository), destinationImageReference.Repository, destinationImageReference.RemoteRegistry!.RegistryName));
+            return 1;
+        }
         catch (Exception e)
         {
-            Console.WriteLine(DiagnosticMessage.ErrorFromResourceWithCode(nameof(Strings.RegistryOutputPushFailed), e.Message));
+            logger.LogError(Resource.FormatString(nameof(Strings.RegistryOutputPushFailed), e.Message));
             return 1;
         }
 
