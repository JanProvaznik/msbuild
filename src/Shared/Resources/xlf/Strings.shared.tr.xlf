﻿<?xml version="1.0" encoding="utf-8"?>
<xliff xmlns="urn:oasis:names:tc:xliff:document:1.2" xmlns:xsi="http://www.w3.org/2001/XMLSchema-instance" version="1.2" xsi:schemaLocation="urn:oasis:names:tc:xliff:document:1.2 xliff-core-1.2-transitional.xsd">
  <file datatype="xml" source-language="en" target-language="tr" original="../Strings.shared.resx">
    <body>
      <trans-unit id="BuildAborted">
        <source>MSB4188: Build was canceled.</source>
        <target state="translated">MSB4188: Derleme iptal edildi.</target>
        <note>{StrBegin="MSB4188: "} Error when the build stops suddenly for some reason. For example, because a child node died.</note>
      </trans-unit>
      <trans-unit id="BuildEngineCallbacksInTaskHostUnsupported">
        <source>MSB5022: The MSBuild task host does not support running tasks that perform IBuildEngine callbacks. If you wish to perform these operations, please run your task in the core MSBuild process instead.  A task will automatically execute in the task host if the UsingTask has been attributed with a "Runtime" or "Architecture" value, or the task invocation has been attributed with an "MSBuildRuntime" or "MSBuildArchitecture" value, that does not match the current runtime or architecture of MSBuild.</source>
        <target state="translated">MSB5022: MSBuild görev konağı IBuildEngine geri çağırmaları gerçekleştiren görevleri çalıştırmayı desteklemez. Bu işlemleri gerçekleştirmek istiyorsanız lütfen bunun yerine görevinizi çekirdek MSBuild işleminde gerçekleştirin.  UsingTask öğesine bir "Runtime" veya "Architecture" değeri atfedilmişse veya görev çağrısına MSBuild’in geçerli çalışma zamanı ya da mimarisi ile eşleşmeyen bir "MSBuildRuntime" veya "MSBuildArchitecture" değeri atfedilmişse görev konağında bir görev otomatik olarak yürütülür.</target>
        <note>{StrBegin="MSB5022: "} "Runtime", "Architecture", "MSBuildRuntime", and "MSBuildArchitecture" are all attributes in the project file, and thus should not be localized.</note>
      </trans-unit>
      <trans-unit id="BuildStarted">
        <source>Build started.</source>
        <target state="translated">Oluşturma başlatıldı.</target>
        <note />
      </trans-unit>
      <trans-unit id="CollectionCopyToFailureProvidedArrayIsTooSmall">
        <source>The number of elements in the collection is greater than the available space in the destination array (when starting at the specified index).</source>
        <target state="translated">Koleksiyondaki öğe sayısı hedef dizideki kullanılabilir boşluğun boyutundan (belirtilen dizinden başlayarak) daha büyük.</target>
        <note />
      </trans-unit>
      <trans-unit id="ConflictingTaskAssembly">
        <source>MSB4008: A conflicting assembly for the task assembly "{0}" has been found at "{1}".</source>
        <target state="translated">MSB4008: "{0}" görev derlemesi için "{1}" konumunda çakışan derleme bulundu.</target>
        <note>{StrBegin="MSB4008: "}UE: This message is shown when the type/class of a task cannot be resolved uniquely from a single assembly.</note>
      </trans-unit>
      <trans-unit id="DeprecatedEventSerialization">
        <source>Custom event type '{0}' is not supported as all custom event types were deprecated. Please use Extended*EventArgs instead. More info: https://aka.ms/msbuild/eventargs</source>
        <target state="translated">Tüm özel '{0}' türleri kullanım dışı bırakıldığinden özel olay türü türü desteklenmiyor. Lütfen bunun yerine Extended*EventArgs kullanın. Daha fazla bilgi: https://aka.ms/msbuild/eventargs</target>
        <note />
      </trans-unit>
      <trans-unit id="ExpectedEventToBeSerializable">
        <source>Event type "{0}" was expected to be serializable using the .NET serializer. The event was not serializable and has been ignored.</source>
        <target state="translated">"{0}" olay türünün .NET serileştiricisi kullanılarak serileştirilebilir olması bekleniyordu. Olay serileştirilebilir değildi ve yoksayıldı.</target>
        <note />
      </trans-unit>
      <trans-unit id="FileLocation">
        <source>{0} ({1},{2})</source>
        <target state="translated">{0} ({1},{2})</target>
        <note>A file location to be embedded in a string.</note>
      </trans-unit>
      <trans-unit id="LoggingBeforeTaskInitialization">
        <source>MSB6005: Task attempted to log before it was initialized. Message was: {0}</source>
        <target state="translated">MSB6005: Görev başlatılmadan önce günlüğe yazmaya çalıştı. İleti: {0}</target>
        <note>{StrBegin="MSB6005: "}UE: This occurs if the task attempts to log something in its own constructor.</note>
      </trans-unit>
      <trans-unit id="ModifyingTaskHostEnvironmentHeader">
        <source>Making the following modifications to the environment received from the parent node before applying it to the task host:</source>
        <target state="translated">Üst düğümden alınan ortam görev ana bilgisayarına uygulanmadan önce ortamda aşağıdaki değişiklikler yapılıyor:</target>
        <note>Only ever used when MSBuild is run under a "secret" environment variable switch, MSBuildTaskHostUpdateEnvironmentAndLog=1</note>
      </trans-unit>
      <trans-unit id="ModifyingTaskHostEnvironmentVariable">
        <source>  Setting '{0}' to '{1}' rather than the parent environment's value, '{2}'.</source>
        <target state="translated">  '{0}', üst ortamında değeri olan '{2}' yerine '{1}' değerine ayarlanıyor.</target>
        <note>Only ever used when MSBuild is run under a "secret" environment variable switch, MSBuildTaskHostUpdateEnvironmentAndLog=1</note>
      </trans-unit>
      <trans-unit id="InvalidProjectFile">
        <source>MSB4025: The project file could not be loaded. {0}</source>
        <target state="translated">MSB4025: Proje dosyası yüklenemedi. {0}</target>
        <note>{StrBegin="MSB4025: "}UE: This message is shown when the project file given to the engine cannot be loaded because the filename/path is
    invalid, or due to lack of permissions, or incorrect XML. The project filename is not part of the message because it is
    provided separately to loggers.
    LOCALIZATION: {0} is a localized message from the CLR/FX explaining why the project is invalid.</note>
      </trans-unit>
      <trans-unit id="InvalidVerbosity">
        <source>MSB4103: "{0}" is not a valid logger verbosity level.</source>
        <target state="translated">MSB4103: "{0}", geçerli bir günlükçü ayrıntı düzeyi değil.</target>
        <note>{StrBegin="MSB4103: "}</note>
      </trans-unit>
      <trans-unit id="MissingProject">
        <source>MSBuild is expecting a valid "{0}" object.</source>
        <target state="translated">MSBuild, geçerli bir "{0}" nesnesi bekliyor.</target>
        <note />
      </trans-unit>
      <trans-unit id="Shared.PathTooLong">
        <source>Path: {0} exceeds the OS max path limit. The fully qualified file name must be less than {1} characters.</source>
        <target state="translated">Yol: {0}, işletim sisteminin en yüksek yol sınırını aşıyor. Tam dosya adı en fazla {1} karakter olmalıdır.</target>
        <note />
      </trans-unit>
      <trans-unit id="SolutionFilterFilterContainsProjectNotInSolution">
        <source>MSB5028: Solution filter file at "{0}" includes project "{1}" that is not in the solution file at "{2}".</source>
        <target state="translated">MSB5028: "{0}" konumundaki çözüm filtresi dosyası, "{2}" konumundaki çözüm dosyasında bulunmayan "{1}" projesini içeriyor.</target>
        <note>{StrBegin="MSB5028: "}UE: The project filename is provided separately to loggers.</note>
      </trans-unit>
      <trans-unit id="SolutionFilterJsonParsingError">
        <source>MSB5025: Json in solution filter file "{0}" is incorrectly formatted.</source>
        <target state="translated">MSB5025: "{0}" çözüm filtresi dosyasındaki JSON hatalı biçimlendirilmiş.</target>
        <note>{StrBegin="MSB5025: "}UE: The solution filename is provided separately to loggers.</note>
      </trans-unit>
      <trans-unit id="SolutionFilterMissingSolutionError">
        <source>MSB5026: The solution filter file at "{0}" specifies there will be a solution file at "{1}", but that file does not exist.</source>
        <target state="translated">MSB5026: "{0}" konumundaki çözüm filtresi dosyası, "{1}" konumunda bir çözüm dosyası olacağını belirtiyor, ancak bu dosya mevcut değil.</target>
        <note>{StrBegin="MSB5026: "}UE: The solution filename is provided separately to loggers.</note>
      </trans-unit>
      <trans-unit id="SolutionParseNestedProjectErrorWithNameAndGuid">
        <source>MSB5009: Error parsing the project "{0}" section with GUID: "{1}". It is nested under "{2}" but that project is not found in the solution.</source>
        <target state="translated">MSB5009: "{1}" GUID'si ile "{0}" proje bölümü ayrıştırılırken hata oluştu. Proje "{2}" altında iç içe yerleştirilmiş ancak bu proje çözümde bulunamadı.</target>
        <note>{StrBegin="MSB5009: "}UE: The solution filename is provided separately to loggers.</note>
      </trans-unit>
      <trans-unit id="UnrecognizedToolsVersion">
        <source>MSB4132: The tools version "{0}" is unrecognized. Available tools versions are {1}.</source>
        <target state="translated">MSB4132: Araçlar sürümü "{0}" tanınmıyor. Kullanılabilir araç sürümleri şunlardır: {1}.</target>
        <note>{StrBegin="MSB4132: "}LOCALIZATION: {1} contains a comma separated list.</note>
      </trans-unit>
      <trans-unit id="NameInvalid">
        <source>MSB5016: The name "{0}" contains an invalid character "{1}".</source>
        <target state="translated">MSB5016: "{0}" adı geçersiz "{1}" karakterini içeriyor.</target>
        <note>{StrBegin="MSB5016: "}</note>
      </trans-unit>
      <trans-unit id="Shared.CannotChangeItemSpecModifiers">
        <source>"{0}" is a reserved item metadata, and cannot be modified or deleted.</source>
        <target state="translated">"{0}" ayrılmış bir öğe meta verisi olduğu için değiştirilemez veya silinemez.</target>
        <note>UE: Tasks and OM users are not allowed to remove or change the value of the built-in metadata on items e.g. the meta-data "FullPath", "RelativeDir", etc. are reserved.</note>
      </trans-unit>
      <trans-unit id="Shared.CannotConvertStringToBool">
        <source>The string "{0}" cannot be converted to a boolean (true/false) value.</source>
        <target state="translated">"{0}" dizesi bir boole (doğru/yanlış) değerine dönüştürülemiyor.</target>
        <note />
      </trans-unit>
      <trans-unit id="Shared.FailedCreatingTempFile">
        <source>MSB5003: Failed to create a temporary file. Temporary files folder is full or its path is incorrect. {0}</source>
        <target state="translated">MSB5003: Geçici bir dosya oluşturulamadı. Geçici dosyalar klasörü dolu veya yolu hatalı. {0}</target>
        <note>{StrBegin="MSB5003: "}</note>
      </trans-unit>
      <trans-unit id="Shared.FailedDeletingTempFile">
        <source>MSB5018: Failed to delete the temporary file "{0}". {1} {2}</source>
        <target state="translated">MSB5018: "{0}" geçici dosyası silinemedi. {1} {2}</target>
        <note>{StrBegin="MSB5018: "}</note>
      </trans-unit>
      <trans-unit id="Shared.InvalidFilespecForTransform">
        <source>The item metadata "%({0})" cannot be applied to the path "{1}". {2}</source>
        <target state="translated">"%({0})" öğe meta verisi "{1}" yoluna uygulanamıyor. {2}</target>
        <note>UE: This message is shown when the user tries to perform path manipulations using one of the built-in item metadata e.g. %(RootDir), on an item-spec that's not a valid path. LOCALIZATION: "{2}" is a localized message from a CLR/FX exception.</note>
      </trans-unit>
      <trans-unit id="TaskNotMarshalByRef">
        <source>MSB4077: The "{0}" task has been marked with the attribute LoadInSeparateAppDomain, but does not derive from MarshalByRefObject. Check that the task derives from MarshalByRefObject or AppDomainIsolatedTask.</source>
        <target state="translated">MSB4077: "{0}" görevi LoadInSeparateAppDomain özniteliğiyle işaretlenmiş, ancak MarshalByRefObject öğesinden türetilmiyor. Görevin MarshalByRefObject veya AppDomainIsolatedTask öğesinden türetildiğini denetleyin.</target>
        <note>{StrBegin="MSB4077: "}LOCALIZATION: &lt;LoadInSeparateAppDomain&gt;, &lt;MarshalByRefObject&gt;, &lt;AppDomainIsolatedTask&gt; should not be localized.</note>
      </trans-unit>
      <trans-unit id="FrameworkLocationHelper.UnsupportedFrameworkVersion">
        <source>.NET Framework version "{0}" is not supported. Please specify a value from the enumeration Microsoft.Build.Utilities.TargetDotNetFrameworkVersion.</source>
        <target state="translated">.NET Framework "{0}" sürümü desteklenmiyor. Lütfen Microsoft.Build.Utilities.TargetDotNetFrameworkVersion sabit listesinden bir değer belirtin.</target>
        <note />
      </trans-unit>
      <trans-unit id="FrameworkLocationHelper.UnsupportedFrameworkVersionForWindowsSdk">
        <source>.NET Framework version "{0}" is not supported when explicitly targeting the Windows SDK, which is only supported on .NET 4.5 and later.  Please specify a value from the enumeration Microsoft.Build.Utilities.TargetDotNetFrameworkVersion that is Version45 or above.</source>
        <target state="translated">Yalnızca .NET 4.5 ve sonraki sürümlerde desteklenen Windows SDK açıkça hedeflenirken .NET Framework "{0}" sürümü desteklenmez.  Lütfen Microsoft.Build.Utilities.TargetDotNetFrameworkVersion sabit listesinden Sürüm 45 veya üzerinde bir değer belirtin.</target>
        <note />
      </trans-unit>
      <trans-unit id="FrameworkLocationHelper.UnsupportedVisualStudioVersion">
        <source>Visual Studio version "{0}" is not supported.  Please specify a value from the enumeration Microsoft.Build.Utilities.VisualStudioVersion.</source>
        <target state="translated">Visual Studio "{0}" sürümü desteklenmiyor.  Lütfen Microsoft.Build.Utilities.VisualStudioVersion sabit listesinden bir değer belirtin.</target>
        <note />
      </trans-unit>
      <trans-unit id="FrameworkLocationHelper.CouldNotGenerateReferenceAssemblyDirectory">
        <source>When attempting to generate a reference assembly path from the path "{0}" and the framework moniker "{1}" there was an error. {2}</source>
        <target state="translated">"{0}" yolundan ve "{1}" framework adından bir başvuru bütünleştirilmiş kod yolu oluşturmaya çalışılırken bir hata oluştu. {2}</target>
        <note>No Error code because this resource will be used in an exception. The error code is discarded if it is included</note>
      </trans-unit>
      <trans-unit id="DirectoryNotFound">
        <source>Could not find directory path: {0}</source>
        <target state="translated">Dizin yolu bulunamadı: {0}</target>
        <note>Directory must exist</note>
      </trans-unit>
      <trans-unit id="UnauthorizedAccess">
        <source>You do not have access to: {0}</source>
        <target state="translated">Şu öğeye erişiminiz yok: {0}</target>
        <note>Directory must have access</note>
      </trans-unit>
      <trans-unit id="SubCategoryForSchemaValidationErrors">
        <source>Schema validation</source>
        <target state="translated">Şema doğrulama</target>
        <note>
      UE: this fragment is used to describe errors that are caused by schema validation. For example, if a normal error is
      displayed like this: "MSBUILD : error MSB0000: This is an error.", then an error from schema validation would look like this:
      "MSBUILD : Schema validation error MSB0000: This is an error."
      LOCALIZATION: This fragment needs to be localized.
    </note>
      </trans-unit>
      <trans-unit id="Shared.KillingProcess">
        <source>MSB5002: Terminating the task executable "{0}" because it did not finish within the specified limit of {1} milliseconds.</source>
        <target state="translated">MSB5002: "{0}" görev yürütülebilir dosyası belirtilen {1} milisaniye sınırı içinde tamamlanmadığından sonlandırılıyor.</target>
        <note>{StrBegin="MSB5002: "}</note>
      </trans-unit>
      <trans-unit id="Shared.ParameterCannotBeNull">
        <source>Parameter "{0}" cannot be null.</source>
        <target state="translated">"{0}" parametresi null olamaz.</target>
        <note />
      </trans-unit>
      <trans-unit id="Shared.ParameterCannotHaveZeroLength">
        <source>Parameter "{0}" cannot have zero length.</source>
        <target state="translated">"{0}" parametresinin uzunluğu sıfır olamaz.</target>
        <note />
      </trans-unit>
      <trans-unit id="Shared.ParametersMustHaveTheSameLength">
        <source>Parameters "{0}" and "{1}" must have the same number of elements.</source>
        <target state="translated">"{0}" ve "{1}" parametrelerinin öğe sayıları aynı olmalıdır.</target>
        <note />
      </trans-unit>
      <trans-unit id="Shared.TaskResourceNotFound">
        <source>The resource string "{0}" for the "{1}" task cannot be found. Confirm that the resource name "{0}" is correctly spelled, and the resource exists in the task's assembly.</source>
        <target state="translated">"{1}" görevi için "{0}" kaynak dizesi bulunamıyor. "{0}" kaynak adının doğru yazıldığını ve kaynağın görevin bütünleştirilmiş kodunda bulunduğunu doğrulayın.</target>
        <note />
      </trans-unit>
      <trans-unit id="Shared.TaskResourcesNotRegistered">
        <source>The "{0}" task has not registered its resources. In order to use the "TaskLoggingHelper.FormatResourceString()" method this task needs to register its resources either during construction, or via the "TaskResources" property.</source>
        <target state="translated">"{0}" görevi, kaynaklarını kaydetmedi. "TaskLoggingHelper.FormatResourceString()" metodunu kullanmak için, bu görevin oluşturma sırasında veya "TaskResources" özelliği aracılığıyla kaynaklarını kaydetmesi gerekir.</target>
        <note>LOCALIZATION: "TaskLoggingHelper.FormatResourceString()" and "TaskResources" should not be localized.</note>
      </trans-unit>
      <trans-unit id="SolutionParseDuplicateProject">
        <source>MSB5004: The solution file has two projects named "{0}".</source>
        <target state="translated">MSB5004: Çözüm dosyasında "{0}" adlı iki proje var.</target>
        <note>{StrBegin="MSB5004: "}UE: The solution filename is provided separately to loggers.</note>
      </trans-unit>
      <trans-unit id="SolutionParseInvalidProjectFileNameCharacters">
        <source>MSB5005: Error parsing project section for project "{0}". The project file name "{1}" contains invalid characters.</source>
        <target state="translated">MSB5005: "{0}" projesi için proje bölümü ayrıştırma hatası. "{1}" proje dosyası adı geçersiz karakterler içeriyor.</target>
        <note>{StrBegin="MSB5005: "}UE: The solution filename is provided separately to loggers.</note>
      </trans-unit>
      <trans-unit id="SolutionParseInvalidProjectFileNameEmpty">
        <source>MSB5006: Error parsing project section for project "{0}". The project file name is empty.</source>
        <target state="translated">MSB5006: "{0}" projesi için proje bölümü ayrıştırma hatası. Proje dosyası adı boş.</target>
        <note>{StrBegin="MSB5006: "}UE: The solution filename is provided separately to loggers.</note>
      </trans-unit>
      <trans-unit id="SolutionParseInvalidProjectSolutionConfigurationEntry">
        <source>MSB5007: Error parsing the project configuration section in solution file. The entry "{0}" is invalid.</source>
        <target state="translated">MSB5007: Çözüm dosyasında proje yapılandırma bölümünü ayrıştırma hatası. "{0}" girdisi geçersiz.</target>
        <note>{StrBegin="MSB5007: "}UE: The solution filename is provided separately to loggers.</note>
      </trans-unit>
      <trans-unit id="SolutionParseInvalidSolutionConfigurationEntry">
        <source>MSB5008: Error parsing the solution configuration section in solution file. The entry "{0}" is invalid.</source>
        <target state="translated">MSB5008: Çözüm dosyasında çözüm yapılandırma bölümünü ayrıştırma hatası. "{0}" girdisi geçersiz.</target>
        <note>{StrBegin="MSB5008: "}UE: The solution filename is provided separately to loggers.</note>
      </trans-unit>
      <trans-unit id="SolutionParseNestedProjectError">
        <source>MSB5009: Error parsing the nested project section in solution file.</source>
        <target state="translated">MSB5009: Çözüm dosyasındaki iç içe proje bölümünü ayrıştırma hatası oluştu.</target>
        <note>{StrBegin="MSB5009: "}UE: The solution filename is provided separately to loggers.</note>
      </trans-unit>
      <trans-unit id="SolutionParseNestedProjectUndefinedError">
        <source>MSB5023: Error parsing the nested project section in solution file. A project with the GUID "{0}" is listed as being nested under project "{1}", but does not exist in the solution.</source>
        <target state="translated">MSB5023: Çözüm dosyasındaki iç içe proje bölümünü ayrıştırma hatası. GUID’si "{0}" olan bir proje, "{1}" projesi altında iç içe olarak listelendi, ancak çözümde yok.</target>
        <note>{StrBegin="MSB5023: "}UE: The solution filename is provided separately to loggers.</note>
      </trans-unit>
      <trans-unit id="SolutionParseNoHeaderError">
        <source>MSB5010: No file format header found.</source>
        <target state="translated">MSB5010: Dosya biçimi üstbilgisi bulunamadı.</target>
        <note>{StrBegin="MSB5010: "}UE: The solution filename is provided separately to loggers.</note>
      </trans-unit>
      <trans-unit id="SolutionParseProjectDepGuidError">
        <source>MSB5011: Parent project GUID not found in "{0}" project dependency section.</source>
        <target state="translated">MSB5011: Üst proje GUID'i, "{0}" proje bağımlılığı bölümünde bulunamadı.</target>
        <note>{StrBegin="MSB5011: "}UE: The solution filename is provided separately to loggers.</note>
      </trans-unit>
      <trans-unit id="SolutionParseProjectEofError">
        <source>MSB5012: Unexpected end-of-file reached inside "{0}" project section.</source>
        <target state="translated">MSB5012: "{0}" proje bölümünde beklenmeyen şekilde dosya sonuna ulaşıldı.</target>
        <note>{StrBegin="MSB5012: "}UE: The solution filename is provided separately to loggers.</note>
      </trans-unit>
      <trans-unit id="SolutionParseProjectError">
        <source>MSB5013: Error parsing a project section.</source>
        <target state="translated">MSB5013: Proje bölümünü ayrıştırma hatası oluştu.</target>
        <note>{StrBegin="MSB5013: "}UE: The solution filename is provided separately to loggers.</note>
      </trans-unit>
      <trans-unit id="SolutionParseVersionMismatchError">
        <source>MSB5014: File format version is not recognized.  MSBuild can only read solution files between versions {0}.0 and {1}.0, inclusive.</source>
        <target state="translated">MSB5014: Dosya biçimi sürümü tanınmıyor.  MSBuild yalnızca {0}.0 ile {1}.0 (dahil) sürümleri arasındaki çözüm dosyalarını okuyabilir.</target>
        <note>{StrBegin="MSB5014: "}UE: The solution filename is provided separately to loggers.</note>
      </trans-unit>
      <trans-unit id="SolutionParseWebProjectPropertiesError">
        <source>MSB5015: The properties could not be read from the WebsiteProperties section of the "{0}" project.</source>
        <target state="translated">MSB5015: Özellikler, "{0}" projesinin WebsiteProperties bölümünden okunamadı.</target>
        <note>{StrBegin="MSB5015: "}UE: The solution filename is provided separately to loggers.</note>
      </trans-unit>
      <trans-unit id="UnrecognizedSolutionComment">
        <source>Unrecognized solution version "{0}", attempting to continue.</source>
        <target state="translated">Tanınmayan çözüm sürümü "{0}"; devam edilmeye çalışılıyor.</target>
        <note />
      </trans-unit>
      <trans-unit id="SubCategoryForSolutionParsingErrors">
        <source>Solution file</source>
        <target state="translated">Çözüm dosyası</target>
        <note>UE: this fragment is used to describe errors found while parsing solution files. For example, if a normal error is
      displayed like this: "MSBUILD : error MSB0000: This is an error.", then an error from solution parsing would look like this:
      "MSBUILD : Solution file error MSB0000: This is an error."
      LOCALIZATION: This fragment needs to be localized.</note>
      </trans-unit>
      <trans-unit id="Shared.InvalidProjectFile">
        <source>MSB5019: The project file is malformed: "{0}". {1}</source>
        <target state="translated">MSB5019: Proje dosyası yanlış biçimlendirilmiş: "{0}". {1}</target>
        <note>{StrBegin="MSB5019: "}</note>
      </trans-unit>
      <trans-unit id="Shared.ProjectFileCouldNotBeLoaded">
        <source>MSB5020: Could not load the project file: "{0}". {1}</source>
        <target state="translated">MSB5020: Proje dosyası yüklenemedi: "{0}". {1}</target>
        <note>{StrBegin="MSB5020: "}</note>
      </trans-unit>
      <trans-unit id="Shared.KillingProcessByCancellation">
        <source>MSB5021: Terminating the task executable "{0}" and its child processes because the build was canceled.</source>
        <target state="translated">MSB5021: Derleme iptal edildiğinden "{0}" görev yürütülebilir dosyası ve bunun alt öğeleri sonlandırılıyor.</target>
        <note>{StrBegin="MSB5021: "}</note>
      </trans-unit>
      <trans-unit id="OM_NotSupportedReadOnlyCollection">
        <source>This collection is read-only.</source>
        <target state="translated">Bu koleksiyon salt okunur.</target>
        <note />
      </trans-unit>
      <trans-unit id="Shared.CanNotFindValidMSBuildLocation">
        <source>MSB5024: Could not determine a valid location to MSBuild. Try running this process from the Developer Command Prompt for Visual Studio.</source>
        <target state="translated">MSB5024: MSBuild için geçerli bir konum belirlenemedi. Bu işlemi Visual Studio için Geliştirici Komut İstemi’nde çalıştırmayı deneyin.</target>
        <note>{StrBegin="MSB5024: "}</note>
      </trans-unit>
      <trans-unit id="InvalidLogFileFormat">
        <source>MSB4233: There was an exception while reading the log file: {0}</source>
        <target state="translated">MSB4233: Günlük dosyası okunurken bir özel durum oluştu: {0}</target>
        <note>{StrBegin="MSB4233: "}This is shown when the Binary Logger can't read the log file.</note>
      </trans-unit>
      <trans-unit id="Shared.ParameterCannotHaveInvalidPathChars">
        <source>Parameter "{0}" with assigned value "{1}" cannot have invalid path or invalid file characters.</source>
        <target state="translated">"{1}" değeri atanan "{0}" parametresinde geçersiz yol veya geçersiz dosya karakterleri bulunamaz.</target>
        <note />
      </trans-unit>
      <trans-unit id="Shared.GlobExpansionFailed">
        <source>An exception occurred while expanding a fileSpec with globs: fileSpec: "{0}", assuming it is a file name. Exception: {1}</source>
<<<<<<< HEAD
        <target state="translated">bir fileSpec globs ile genişletilirken özel durum oluştu: fileSpec: "{0}", dosya adı olduğu varsayılıyor. Özel durum: {1}</target>
=======
        <target state="translated">globs: fileSpec: "{0}" ile bir fileSpec genişletilirken özel bir durum oluştu, bunun bir dosya adı olduğu varsayıldı. Özel Durum: {1}</target>
>>>>>>> 6231569f
        <note />
      </trans-unit>
      <trans-unit id="WildcardResultsInDriveEnumeration">
        <source>MSB5029: The value "{0}" of the "{1}" attribute in element &lt;{2}&gt; in file "{3}" is a wildcard that results in enumerating all files on the drive, which was likely not intended. Check that referenced properties are always defined and that the project and current working directory are not at the drive root.</source>
        <target state="translated">MSB5029: "{0}" dosyasındaki &lt;{1}&gt; öğesinde "{2}" özniteliğinin "{3}" değeri, sürücüdeki tüm dosyaların numaralandırılmasıyla sonuçlanan (büyük olasılıkla bunun olması amaçlanmıyordu) bir joker karakterdir. Başvurulan özelliklerin her zaman tanımlandığını ve projenin ve geçerli çalışma dizininin sürücü kökünde bulunmadığını kontrol edin.</target>
        <note>{StrBegin="MSB5029: "}UE: This is a generic message that is displayed when we find a project element that has a drive enumerating wildcard value for one of its
      attributes e.g. &lt;Compile Include="$(NotAlwaysDefined)\**\*.cs"&gt; -- if the property is undefined, the value of Include should not result in enumerating all files on drive.</note>
      </trans-unit>
    </body>
  </file>
</xliff><|MERGE_RESOLUTION|>--- conflicted
+++ resolved
@@ -325,11 +325,7 @@
       </trans-unit>
       <trans-unit id="Shared.GlobExpansionFailed">
         <source>An exception occurred while expanding a fileSpec with globs: fileSpec: "{0}", assuming it is a file name. Exception: {1}</source>
-<<<<<<< HEAD
-        <target state="translated">bir fileSpec globs ile genişletilirken özel durum oluştu: fileSpec: "{0}", dosya adı olduğu varsayılıyor. Özel durum: {1}</target>
-=======
         <target state="translated">globs: fileSpec: "{0}" ile bir fileSpec genişletilirken özel bir durum oluştu, bunun bir dosya adı olduğu varsayıldı. Özel Durum: {1}</target>
->>>>>>> 6231569f
         <note />
       </trans-unit>
       <trans-unit id="WildcardResultsInDriveEnumeration">
