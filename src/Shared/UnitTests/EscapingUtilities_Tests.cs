--- conflicted
+++ resolved
@@ -1,35 +1,24 @@
-﻿// Copyright (c) Microsoft. All rights reserved.
+// Copyright (c) Microsoft. All rights reserved.
 // Licensed under the MIT license. See LICENSE file in the project root for full license information.
 
 #region Using directives
 
-<<<<<<< HEAD
-=======
 using System;
 using Microsoft.Build.Shared;
 using Xunit;
->>>>>>> 3f8a403e
+
 
 using Microsoft.Build.Shared;
 
-using NUnit.Framework;
 #endregion
 
 namespace Microsoft.Build.UnitTests
 {
-<<<<<<< HEAD
-    [TestFixture]
-=======
->>>>>>> 3f8a403e
     sealed public class EscapingUtilities_Tests
     {
         /// <summary>
         /// </summary>
-<<<<<<< HEAD
-        [Test]
-=======
         [Fact]
->>>>>>> 3f8a403e
         public void Unescape()
         {
             Assert.Equal("", EscapingUtilities.UnescapeAll(""));
@@ -51,11 +40,7 @@
 
         /// <summary>
         /// </summary>
-<<<<<<< HEAD
-        [Test]
-=======
         [Fact]
->>>>>>> 3f8a403e
         public void Escape()
         {
             Assert.Equal("%2a", EscapingUtilities.Escape("*"));
@@ -66,11 +51,7 @@
 
         /// <summary>
         /// </summary>
-<<<<<<< HEAD
-        [Test]
-=======
         [Fact]
->>>>>>> 3f8a403e
         public void UnescapeEscape()
         {
             string text;
@@ -87,11 +68,7 @@
 
         /// <summary>
         /// </summary>
-<<<<<<< HEAD
-        [Test]
-=======
         [Fact]
->>>>>>> 3f8a403e
         public void EscapeUnescape()
         {
             string text;
@@ -106,11 +83,7 @@
             Assert.Equal(text, EscapingUtilities.Escape(EscapingUtilities.UnescapeAll(text)));
         }
 
-<<<<<<< HEAD
-        [Test]
-=======
         [Fact]
->>>>>>> 3f8a403e
         public void ContainsEscapedWildcards()
         {
             Assert.False(EscapingUtilities.ContainsEscapedWildcards("NoStarOrQMark"));
