﻿<?xml version="1.0" encoding="utf-8"?>
<xliff xmlns="urn:oasis:names:tc:xliff:document:1.2" xmlns:xsi="http://www.w3.org/2001/XMLSchema-instance" version="1.2" xsi:schemaLocation="urn:oasis:names:tc:xliff:document:1.2 xliff-core-1.2-transitional.xsd">
  <file datatype="xml" source-language="en" target-language="it" original="../LocalizableStrings.resx">
    <body>
      <trans-unit id="MalformedText">
        <source>Malformed command text '{0}'</source>
        <target state="translated">Il testo del comando '{0}' non è corretto</target>
        <note />
      </trans-unit>
      <trans-unit id="BuildOutputPathDoesNotExist">
        <source>outputpathresolver: {0} does not exist</source>
        <target state="translated">outputpathresolver: {0} non esiste</target>
        <note />
      </trans-unit>
      <trans-unit id="AttemptingToFindCommand">
        <source>{0}: attempting to find command {1} in {2}</source>
        <target state="translated">{0}: tentativo di individuazione del comando {1} in {2}</target>
        <note />
      </trans-unit>
      <trans-unit id="FailedToFindToolAssembly">
        <source>{0}: failed to find toolAssembly for {1}</source>
        <target state="translated">{0}: toolAssembly per {1} non trovato</target>
        <note />
      </trans-unit>
      <trans-unit id="FailedToFindCommandPath">
        <source>{0}: failed to find commandPath {1}</source>
        <target state="translated">{0}: commandPath {1} non trovato</target>
        <note />
      </trans-unit>
      <trans-unit id="UnableToLocateDotnetMultiplexer">
        <source>Unable to locate dotnet multiplexer</source>
        <target state="translated">Il multiplexer dotnet non è stato trovato</target>
        <note />
      </trans-unit>
      <trans-unit id="LookingForPreferCliRuntimeFile">
        <source>{0}: Looking for prefercliruntime file at `{1}`</source>
        <target state="translated">{0}: ricerca del file prefercliruntime in `{1}`</target>
        <note />
      </trans-unit>
      <trans-unit id="AttemptingToResolve">
        <source>{0}: attempting to resolve {1}</source>
        <target state="translated">{0}: tentativo di risolvere {1}</target>
        <note />
      </trans-unit>
      <trans-unit id="DidNotFindAMatchingProject">
        <source>{0}: Did not find a matching project {1}.</source>
        <target state="translated">{0}: non è stato trovato alcun progetto {1} corrispondente.</target>
        <note />
      </trans-unit>
      <trans-unit id="InvalidCommandResolverArguments">
        <source>{0}: invalid commandResolverArguments</source>
        <target state="translated">{0}: commandResolverArguments non valido</target>
        <note />
      </trans-unit>
      <trans-unit id="DoesNotExist">
        <source>{0}: {1} does not exist</source>
        <target state="translated">{0}: {1} non esiste</target>
        <note />
      </trans-unit>
      <trans-unit id="AmbiguousCommandName">
        <source>Ambiguous command name: {0}</source>
        <target state="translated">Nome di comando ambiguo: {0}</target>
        <note />
      </trans-unit>
      <trans-unit id="ToolLibraryFound">
        <source>{0}: tool library found {1}</source>
        <target state="translated">{0}: libreria degli strumenti {1} trovata</target>
        <note />
      </trans-unit>
      <trans-unit id="MSBuildExePath">
        <source>{0}: MSBUILD_EXE_PATH = {1}</source>
        <target state="translated">{0}: PERCORSO_EXE_MSBUILD = {1}</target>
        <note />
      </trans-unit>
      <trans-unit id="MSBuildProjectPath">
        <source>{0}: MSBuild project path = {1}</source>
        <target state="translated">{0}: percorso del progetto MSBuild = {1}</target>
        <note />
      </trans-unit>
      <trans-unit id="MultipleProjectFilesFound">
        <source>Specify which project file to use because this '{0}' contains more than one project file.</source>
        <target state="translated">Specificare il file di progetto da usare perché questo elemento '{0}' contiene più file di progetto.</target>
        <note />
      </trans-unit>
      <trans-unit id="DidNotFindProject">
        <source>{0}: ProjectFactory did not find Project.</source>
        <target state="translated">{0}: ProjectFactory non ha trovato l'elemento Project.</target>
        <note />
      </trans-unit>
      <trans-unit id="ResolvingCommandSpec">
        <source>{0}: resolving commandspec from {1} Tool Libraries.</source>
        <target state="translated">{0}: risoluzione di commandSpec dalle librerie degli strumenti di {1}.</target>
        <note />
      </trans-unit>
      <trans-unit id="FailedToResolveCommandSpec">
        <source>{0}: failed to resolve commandspec from library.</source>
        <target state="translated">{0}: non è stato possibile risolvere commandSpec dalla libreria.</target>
        <note />
      </trans-unit>
      <trans-unit id="AttemptingToResolveCommandSpec">
        <source>{0}: Attempting to resolve command spec from tool {1}</source>
        <target state="translated">{0}: tentativo di risolvere commandSpec dallo strumento {1}</target>
        <note />
      </trans-unit>
      <trans-unit id="NuGetPackagesRoot">
        <source>{0}: nuget packages root:
{1}</source>
        <target state="translated">{0}: radice dei pacchetti NuGet:
{1}</target>
        <note />
      </trans-unit>
      <trans-unit id="FoundToolLockFile">
        <source>{0}: found tool lockfile at : {1}</source>
        <target state="translated">{0}: il file di blocco dello strumento è stato trovato in: {1}</target>
        <note />
      </trans-unit>
      <trans-unit id="LibraryNotFoundInLockFile">
        <source>{0}: library not found in lock file.</source>
        <target state="translated">{0}: la libreria non è stata trovata nel file di blocco.</target>
        <note />
      </trans-unit>
      <trans-unit id="AttemptingToCreateCommandSpec">
        <source>{0}: attempting to create commandspec</source>
        <target state="translated">{0}: tentativo di creare commandSpec</target>
        <note />
      </trans-unit>
      <trans-unit id="CommandSpecIsNull">
        <source>{0}: commandSpec is null.</source>
        <target state="translated">{0}: commandSpec è Null.</target>
        <note />
      </trans-unit>
      <trans-unit id="ExpectDepsJsonAt">
        <source>{0}: expect deps.json at: {1}</source>
        <target state="translated">{0}: è previsto deps.json in: {1}</target>
        <note />
      </trans-unit>
      <trans-unit id="GeneratingDepsJson">
        <source>Generating deps.json at: {0}</source>
        <target state="translated">Generazione del file deps.json in: {0}</target>
        <note />
      </trans-unit>
      <trans-unit id="UnableToGenerateDepsJson">
        <source>unable to generate deps.json, it may have been already generated: {0}</source>
        <target state="translated">non è possibile generare deps.json. Potrebbe essere già stato generato: {0}</target>
        <note />
      </trans-unit>
      <trans-unit id="UnableToDeleteTemporaryDepsJson">
        <source>unable to delete temporary deps.json file: {0}</source>
        <target state="translated">non è possibile eliminare il file deps.json temporaneo: {0}</target>
        <note />
      </trans-unit>
      <trans-unit id="VersionForPackageCouldNotBeResolved">
        <source>Version for package `{0}` could not be resolved.</source>
        <target state="translated">Non è stato possibile risolvere la versione per il pacchetto `{0}`.</target>
        <note />
      </trans-unit>
      <trans-unit id="FileNotFound">
        <source>File not found `{0}`.</source>
        <target state="translated">Il file `{0}` non è stato trovato.</target>
        <note />
      </trans-unit>
      <trans-unit id="ProjectNotRestoredOrRestoreFailed">
        <source>The project may not have been restored or restore failed - run `dotnet restore`</source>
        <target state="translated">È possibile che il progetto non sia stato ripristinato o che il ripristino non sia riuscito. Eseguire `dotnet restore`</target>
        <note />
      </trans-unit>
      <trans-unit id="NoExecutableFoundMatchingCommand">
        <source>No executable found matching command "{0}"</source>
        <target state="translated">Non è stato trovato alcun file eseguibile corrispondente al comando "{0}"</target>
        <note />
      </trans-unit>
      <trans-unit id="WaitingForDebuggerToAttach">
        <source>Waiting for debugger to attach. Press ENTER to continue</source>
        <target state="translated">In attesa del collegamento del debugger. Premere INVIO per continuare</target>
        <note />
      </trans-unit>
      <trans-unit id="ProcessId">
        <source>Process ID: {0}</source>
        <target state="translated">ID processo: {0}</target>
        <note />
      </trans-unit>
      <trans-unit id="CouldNotAccessAssetsFile">
        <source>Could not access assets file.</source>
        <target state="translated">Non è stato possibile accedere al file di risorse.</target>
        <note />
      </trans-unit>
      <trans-unit id="DotNetCommandLineTools">
        <source>.NET Command Line Tools</source>
        <target state="translated">Strumenti da riga di comando di .NET</target>
        <note />
      </trans-unit>
      <trans-unit id="WriteLineForwarderSetPreviously">
        <source>WriteLine forwarder set previously</source>
        <target state="translated">Il forwarder WriteLine è stato impostato in precedenza</target>
        <note />
      </trans-unit>
      <trans-unit id="AlreadyCapturingStream">
        <source>Already capturing stream!</source>
        <target state="translated">L'acquisizione del flusso è già in corso.</target>
        <note />
      </trans-unit>
      <trans-unit id="RunningFileNameArguments">
        <source>Running {0} {1}</source>
        <target state="translated">{0} in esecuzione: {1}</target>
        <note />
      </trans-unit>
      <trans-unit id="ProcessExitedWithCode">
        <source>&lt; {0} exited with {1} in {2} ms.</source>
        <target state="translated">&lt; {0} è stato terminato con {1} in {2} ms.</target>
        <note />
      </trans-unit>
      <trans-unit id="UnableToInvokeMemberNameAfterCommand">
        <source>Unable to invoke {0} after the command has been run</source>
        <target state="translated">Non è possibile richiamare {0} dopo l'esecuzione del comando</target>
        <note />
      </trans-unit>
      <trans-unit id="IgnoringPreferCLIRuntimeFile">
        <source>{0}: Ignoring prefercliruntime file as the tool target framework ({1}) has a different major version than the current CLI runtime ({2})</source>
        <target state="translated">{0}: il file prefercliruntime verrà ignorato perché la versione principale del framework di destinazione dello strumento ({1}) è diversa rispetto a quella del runtime corrente dell'interfaccia della riga di comando ({2})</target>
        <note />
      </trans-unit>
      <trans-unit id="CouldNotFindToolRuntimeConfigFile">
        <source>{0}: Could not find runtimeconfig.json file for tool {1}</source>
        <target state="translated">{0}: il file runtimeconfig.json per lo strumento {1} non è stato trovato</target>
        <note />
      </trans-unit>
      <trans-unit id="DepsJsonGeneratorProjectNotSet">
        <source>Unable to find deps.json generator project.</source>
        <target state="translated">Il progetto del generatore deps.json non è stato trovato.</target>
        <note />
      </trans-unit>
      <trans-unit id="CommandAssembliesNotFound">
        <source>The command executable for "{0}" was not found. The project may not have been restored or restore failed - run `dotnet restore`</source>
        <target state="translated">L'eseguibile del comando per "{0}" non è stato trovato. È possibile che il progetto non sia stato ripristinato o che il ripristino non sia riuscito. Eseguire `dotnet restore`</target>
        <note />
      </trans-unit>
      <trans-unit id="DotNetSdkInfoLabel">
        <source>.NET Core SDK (reflecting any global.json):</source>
<<<<<<< HEAD
        <target state="new">.NET Core SDK (reflecting any global.json):</target>
=======
        <target state="translated">.NET Core SDK (che rispecchia un qualsiasi file global.json):</target>
>>>>>>> 0bd52412
        <note />
      </trans-unit>
      <trans-unit id="DotNetRuntimeInfoLabel">
        <source>Runtime Environment:</source>
<<<<<<< HEAD
        <target state="new">Runtime Environment:</target>
=======
        <target state="translated">Ambiente di runtime:</target>
>>>>>>> 0bd52412
        <note />
      </trans-unit>
    </body>
  </file>
</xliff><|MERGE_RESOLUTION|>--- conflicted
+++ resolved
@@ -236,20 +236,12 @@
       </trans-unit>
       <trans-unit id="DotNetSdkInfoLabel">
         <source>.NET Core SDK (reflecting any global.json):</source>
-<<<<<<< HEAD
-        <target state="new">.NET Core SDK (reflecting any global.json):</target>
-=======
         <target state="translated">.NET Core SDK (che rispecchia un qualsiasi file global.json):</target>
->>>>>>> 0bd52412
         <note />
       </trans-unit>
       <trans-unit id="DotNetRuntimeInfoLabel">
         <source>Runtime Environment:</source>
-<<<<<<< HEAD
-        <target state="new">Runtime Environment:</target>
-=======
         <target state="translated">Ambiente di runtime:</target>
->>>>>>> 0bd52412
         <note />
       </trans-unit>
     </body>
