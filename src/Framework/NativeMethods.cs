--- conflicted
+++ resolved
@@ -74,17 +74,7 @@
     internal const uint WAIT_OBJECT_0 = 0x00000000;
     internal const uint WAIT_TIMEOUT = 0x00000102;
 
-<<<<<<< HEAD
-#if FEATURE_CHARSET_AUTO
-    internal const CharSet AutoOrUnicode = CharSet.Auto;
-#else
-        internal const CharSet AutoOrUnicode = CharSet.Unicode;
-#endif
-
-#endregion
-=======
     #endregion
->>>>>>> 288ea72f
 
 #region Enums
 
