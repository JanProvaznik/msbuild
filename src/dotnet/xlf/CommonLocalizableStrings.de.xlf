--- conflicted
+++ resolved
@@ -716,56 +716,32 @@
       </trans-unit>
       <trans-unit id="ToolSettingsUnsupportedRunner">
         <source>Command '{0}' uses unsupported runner '{1}'."</source>
-<<<<<<< HEAD
-        <target state="translated">Der Befehl "{0}" verwendet die nicht unterstützte Ausführung"{1}".</target>
-=======
         <target state="translated">Der Befehl "{0}" verwendet die nicht unterstützte Ausführung "{1}".</target>
->>>>>>> 0bd52412
         <note />
       </trans-unit>
       <trans-unit id="ToolPackageConflictPackageId">
         <source>Tool '{0}' (version '{1}') is already installed.</source>
-<<<<<<< HEAD
-        <target state="needs-review-translation">Das Tool "{0}" ist bereits installiert.</target>
-=======
         <target state="translated">Das Tool "{0}" (Version "{1}") ist bereits installiert.</target>
->>>>>>> 0bd52412
         <note />
       </trans-unit>
       <trans-unit id="ShellShimConflict">
         <source>Command '{0}' conflicts with an existing command from another tool.</source>
-<<<<<<< HEAD
-        <target state="new">Command '{0}' conflicts with an existing command from another tool.</target>
-=======
         <target state="translated">Der Befehl "{0}" steht in Konflikt zu einem vorhandenen Befehl aus einem anderen Tool.</target>
->>>>>>> 0bd52412
         <note />
       </trans-unit>
       <trans-unit id="CannotCreateShimForEmptyExecutablePath">
         <source>Cannot create shell shim for an empty executable path.</source>
-<<<<<<< HEAD
-        <target state="new">Cannot create shell shim for an empty executable path.</target>
-=======
         <target state="translated">Für einen leeren Pfad einer ausführbaren Datei kann kein Shell-Shim erstellt werden.</target>
->>>>>>> 0bd52412
         <note />
       </trans-unit>
       <trans-unit id="CannotCreateShimForEmptyCommand">
         <source>Cannot create shell shim for an empty command.</source>
-<<<<<<< HEAD
-        <target state="new">Cannot create shell shim for an empty command.</target>
-=======
         <target state="translated">Für einen leeren Befehl kann kein Shell-Shim erstellt werden.</target>
->>>>>>> 0bd52412
         <note />
       </trans-unit>
       <trans-unit id="FailedToRetrieveToolConfiguration">
         <source>Failed to retrieve tool configuration: {0}</source>
-<<<<<<< HEAD
-        <target state="new">Failed to retrieve tool configuration: {0}</target>
-=======
         <target state="translated">Fehler beim Abrufen der Toolkonfiguration: {0}</target>
->>>>>>> 0bd52412
         <note />
       </trans-unit>
       <trans-unit id="EnvironmentPathLinuxManualInstructions">
@@ -781,24 +757,15 @@
 
 export PATH="$PATH:{0}"
 </source>
-<<<<<<< HEAD
-        <target state="new">Tools directory '{0}' is not currently on the PATH environment variable.
-If you are using bash, you can add it to your profile by running the following command:
-=======
         <target state="translated">Das Toolverzeichnis "{0}" ist aktuell nicht in der PATH-Umgebungsvariable angegeben.
 Bei Verwendung von Bash können Sie hierzu den folgenden Befehl ausführen:
->>>>>>> 0bd52412
 
 cat &lt;&lt; \EOF &gt;&gt; ~/.bash_profile
 # Add .NET Core SDK tools
 export PATH="$PATH:{0}"
 EOF
 
-<<<<<<< HEAD
-You can add it to the current session by running the following command:
-=======
 Um das Verzeichnis der aktuellen Sitzung hinzuzufügen, können Sie den folgenden Befehl ausführen:
->>>>>>> 0bd52412
 
 export PATH="$PATH:{0}"
 </target>
@@ -817,24 +784,15 @@
 
 export PATH="$PATH:{0}"
 </source>
-<<<<<<< HEAD
-        <target state="new">Tools directory '{0}' is not currently on the PATH environment variable.
-If you are using bash, you can add it to your profile by running the following command:
-=======
         <target state="translated">Das Toolverzeichnis "{0}" ist aktuell nicht in der PATH-Umgebungsvariable angegeben.
 Bei Verwendung von Bash können Sie hierzu den folgenden Befehl ausführen:
->>>>>>> 0bd52412
 
 cat &lt;&lt; \EOF &gt;&gt; ~/.bash_profile
 # Add .NET Core SDK tools
 export PATH="$PATH:{0}"
 EOF
 
-<<<<<<< HEAD
-You can add it to the current session by running the following command:
-=======
 Um das Verzeichnis der aktuellen Sitzung hinzuzufügen, können Sie den folgenden Befehl ausführen:
->>>>>>> 0bd52412
 
 export PATH="$PATH:{0}"
 </target>
@@ -847,15 +805,9 @@
 
 setx PATH "%PATH%;{0}"
 </source>
-<<<<<<< HEAD
-        <target state="new">Tools directory '{0}' is not currently on the PATH environment variable.
-
-You can add the directory to the PATH by running the following command:
-=======
         <target state="translated">Das Toolverzeichnis "{0}" ist aktuell nicht in der PATH-Umgebungsvariable angegeben.
 
 Um das Verzeichnis zu PATH hinzuzufügen, können Sie den folgenden Befehl ausführen:
->>>>>>> 0bd52412
 
 setx PATH "%PATH%;{0}"
 </target>
@@ -863,93 +815,52 @@
       </trans-unit>
       <trans-unit id="FailedToCreateShellShim">
         <source>Failed to create tool shim for command '{0}': {1}</source>
-<<<<<<< HEAD
-        <target state="new">Failed to create tool shim for command '{0}': {1}</target>
-=======
         <target state="translated">Fehler beim Erstellen des Tool-Shims für den Befehl "{0}": {1}</target>
->>>>>>> 0bd52412
         <note />
       </trans-unit>
       <trans-unit id="FailedToRemoveShellShim">
         <source>Failed to remove tool shim for command '{0}': {1}</source>
-<<<<<<< HEAD
-        <target state="new">Failed to remove tool shim for command '{0}': {1}</target>
-=======
         <target state="translated">Fehler beim Entfernen des Tool-Shims für den Befehl "{0}": {1}</target>
->>>>>>> 0bd52412
         <note />
       </trans-unit>
       <trans-unit id="FailedSettingShimPermissions">
         <source>Failed to set user executable permissions for shell shim: {0}</source>
-<<<<<<< HEAD
-        <target state="new">Failed to set user executable permissions for shell shim: {0}</target>
-=======
         <target state="translated">Fehler beim Festlegen der Benutzerberechtigungen der ausführbaren Datei für den Shell-Shim: {0}</target>
->>>>>>> 0bd52412
         <note />
       </trans-unit>
       <trans-unit id="FailedToInstallToolPackage">
         <source>Failed to install tool package '{0}': {1}</source>
-<<<<<<< HEAD
-        <target state="new">Failed to install tool package '{0}': {1}</target>
-=======
         <target state="translated">Fehler beim Installieren des Toolpakets "{0}": {1}</target>
->>>>>>> 0bd52412
         <note />
       </trans-unit>
       <trans-unit id="FailedToUninstallToolPackage">
         <source>Failed to uninstall tool package '{0}': {1}</source>
-<<<<<<< HEAD
-        <target state="new">Failed to uninstall tool package '{0}': {1}</target>
-=======
         <target state="translated">Fehler beim Deinstallieren des Toolpakets "{0}": {1}</target>
->>>>>>> 0bd52412
         <note />
       </trans-unit>
       <trans-unit id="ColumnMaxWidthMustBeGreaterThanZero">
         <source>Column maximum width must be greater than zero.</source>
-<<<<<<< HEAD
-        <target state="new">Column maximum width must be greater than zero.</target>
-=======
         <target state="translated">Die maximale Spaltenbreite muss größer als 0 sein.</target>
->>>>>>> 0bd52412
         <note />
       </trans-unit>
       <trans-unit id="MissingToolEntryPointFile">
         <source>Entry point file '{0}' for command '{1}' was not found in the package.</source>
-<<<<<<< HEAD
-        <target state="new">Entry point file '{0}' for command '{1}' was not found in the package.</target>
-=======
         <target state="translated">Die Einstiegspunktdatei "{0}" für den Befehl "{1}" wurde nicht im Paket gefunden.</target>
->>>>>>> 0bd52412
         <note />
       </trans-unit>
       <trans-unit id="MissingToolSettingsFile">
         <source>Settings file 'DotnetToolSettings.xml' was not found in the package.</source>
-<<<<<<< HEAD
-        <target state="new">Settings file 'DotnetToolSettings.xml' was not found in the package.</target>
-=======
         <target state="translated">Die Einstellungsdatei "DotnetToolSettings.xml" wurde nicht im Paket gefunden.</target>
->>>>>>> 0bd52412
         <note />
       </trans-unit>
       <trans-unit id="FailedToFindStagedToolPackage">
         <source>Failed to find staged tool package '{0}'.</source>
-<<<<<<< HEAD
-        <target state="new">Failed to find staged tool package '{0}'.</target>
-        <note />
-      </trans-unit>
-      <trans-unit id="ToolSettingsInvalidLeadingDotCommandName">
-        <source>Command '{0}' has a leading dot.</source>
-        <target state="new">Command '{0}' has a leading dot.</target>
-=======
         <target state="translated">Das bereitgestellte Toolpaket "{0}" wurde nicht gefunden.</target>
         <note />
       </trans-unit>
       <trans-unit id="ToolSettingsInvalidLeadingDotCommandName">
         <source>The command name '{0}' cannot begin with a leading dot (.).</source>
         <target state="needs-review-translation">Der Befehl "{0}" weist einen vorangestellten Punkt auf.</target>
->>>>>>> 0bd52412
         <note />
       </trans-unit>
     </body>
