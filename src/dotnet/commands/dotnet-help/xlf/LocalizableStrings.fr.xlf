--- conflicted
+++ resolved
@@ -154,11 +154,7 @@
       </trans-unit>
       <trans-unit id="ListDefinition">
         <source>List project references or installed tools.</source>
-<<<<<<< HEAD
-        <target state="needs-review-translation">Listez une référence dans le projet.</target>
-=======
         <target state="translated">Répertoriez des références de projet ou des outils installés.</target>
->>>>>>> 0bd52412
         <note />
       </trans-unit>
       <trans-unit id="CommandDoesNotExist">
@@ -263,11 +259,7 @@
       </trans-unit>
       <trans-unit id="UninstallDefinition">
         <source>Uninstalls an item from the development environment.</source>
-<<<<<<< HEAD
-        <target state="new">Uninstalls an item from the development environment.</target>
-=======
         <target state="translated">Désinstalle un élément dans l'environnement de développement.</target>
->>>>>>> 0bd52412
         <note />
       </trans-unit>
       <trans-unit id="UpdateDefinition">
