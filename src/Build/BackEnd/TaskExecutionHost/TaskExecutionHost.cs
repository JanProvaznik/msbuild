﻿// Licensed to the .NET Foundation under one or more agreements.
// The .NET Foundation licenses this file to you under the MIT license.

using System;
using System.Collections;
using System.Collections.Generic;
using System.Diagnostics;
using System.Globalization;
using System.Linq;
using System.Reflection;
#if FEATURE_APPDOMAIN
using System.Runtime.Remoting;
#endif
using System.Text;
using System.Threading;

using Microsoft.Build.BackEnd.Logging;
using Microsoft.Build.Construction;
using Microsoft.Build.Evaluation;
using Microsoft.Build.Exceptions;
using Microsoft.Build.Execution;
using Microsoft.Build.Framework;
using Microsoft.Build.Shared;

using TaskItem = Microsoft.Build.Execution.ProjectItemInstance.TaskItem;
using Task = System.Threading.Tasks.Task;
using Microsoft.Build.Collections;

#nullable disable

namespace Microsoft.Build.BackEnd
{
    /// <summary>
    /// Flags returned by TaskExecutionHost.FindTask().
    /// </summary>
    [Flags]
    internal enum TaskRequirements
    {
        /// <summary>
        /// The task was not found.
        /// </summary>
        None = 0,

        /// <summary>
        /// The task must be executed on an STA thread.
        /// </summary>
        RequireSTAThread = 0x01,

        /// <summary>
        /// The task must be executed in a separate AppDomain.
        /// </summary>
        RequireSeparateAppDomain = 0x02
    }

    /// <summary>
    /// The TaskExecutionHost is responsible for instantiating tasks, setting their parameters and gathering outputs using
    /// reflection, and executing the task in the appropriate context.The TaskExecutionHost does not deal with any part of the task declaration or
    /// XML.
    /// </summary>
    internal class TaskExecutionHost : IDisposable
    {
        /// <summary>
        /// Time interval in miliseconds to wait between receiving a cancelation signal and emitting the first warning that a non-cancelable task has not finished
        /// </summary>
        private const int CancelFirstWarningWaitInterval = 5000;

        /// <summary>
        /// Time interval in miliseconds between subsequent warnings that a non-cancelable task has not finished
        /// </summary>
        private const int CancelWarningWaitInterval = 15000;

#if FEATURE_APPDOMAIN
        /// <summary>
        /// Resolver to assist in resolving types when a new appdomain is created
        /// </summary>
        private TaskEngineAssemblyResolver _resolver;
#endif

        /// <summary>
        /// The interface used to call back into the build engine.
        /// </summary>
        private IBuildEngine2 _buildEngine;

        /// <summary>
        /// The project instance in whose context we are executing
        /// </summary>
        private ProjectInstance _projectInstance;

        // Items required for all batches of a task

        /// <summary>
        /// The logging context for the target.
        /// </summary>
        private TargetLoggingContext _targetLoggingContext;

        /// <summary>
        /// The logging context for the task.
        /// </summary>
        private TaskLoggingContext _taskLoggingContext;

        /// <summary>
        /// The registration which handles the callback when task cancellation is invoked.
        /// </summary>
        private CancellationTokenRegistration _cancellationTokenRegistration;

        /// <summary>
        /// The name of the task to execute.
        /// </summary>
        private string _taskName;

        /// <summary>
        /// The XML location of the task element.
        /// </summary>
        private ElementLocation _taskLocation;

        /// <summary>
        /// The arbitrary task host object.
        /// </summary>
        private ITaskHost _taskHost;

        // Items required for a particular batch of a task

        /// <summary>
        /// The bucket used to evaluate items and properties.
        /// </summary>
        private ItemBucket _batchBucket;

        /// <summary>
        /// The task type retrieved from the assembly.
        /// </summary>
        private TaskFactoryWrapper _taskFactoryWrapper;

        /// <summary>
        /// Set to true if the execution has been cancelled.
        /// </summary>
        private bool _cancelled;

        /// <summary>
        /// Event which is signalled when a task is not executing.  Used for cancellation.
        /// </summary>
        private readonly ManualResetEvent _taskExecutionIdle = new ManualResetEvent(true);

        /// <summary>
        /// The task items that we remoted across the appdomain boundary
        /// we use this list to disconnect the task items once we're done.
        /// </summary>
        private List<TaskItem> _remotedTaskItems;

        /// <summary>
        /// We need access to the build component host so that we can get at the
        /// task host node provider when running a task wrapped by TaskHostTask
        /// </summary>
        private readonly IBuildComponentHost _buildComponentHost;

        /// <summary>
        /// The set of intrinsic tasks mapped for this process.
        /// </summary>
        private readonly Dictionary<string, TaskFactoryWrapper> _intrinsicTasks = new Dictionary<string, TaskFactoryWrapper>(StringComparer.OrdinalIgnoreCase);

        private readonly PropertyTrackingSetting _propertyTrackingSettings;

        /// <summary>
        /// Constructor
        /// </summary>
        internal TaskExecutionHost(IBuildComponentHost host)
        {
            _buildComponentHost = host;
            if (host?.BuildParameters != null)
            {
                LogTaskInputs = host.BuildParameters.LogTaskInputs;
            }

            // If this is false, check the environment variable to see if it's there:
            if (!LogTaskInputs)
            {
                LogTaskInputs = Traits.Instance.EscapeHatches.LogTaskInputs;
            }

            _propertyTrackingSettings = (PropertyTrackingSetting)Traits.Instance.LogPropertyTracking;
        }

        /// <summary>
        /// Initializes a new instance of the <see cref="TaskExecutionHost"/> class
        /// for unit testing only.
        /// </summary>
        internal TaskExecutionHost()
        {
            // do nothing
        }

        /// <summary>
        /// Finalizes an instance of the <see cref="TaskExecutionHost"/> class.
        /// </summary>
        ~TaskExecutionHost()
        {
            Debug.Fail("Unexpected finalization.  Dispose should already have been called.");
            Dispose(false);
        }

        /// <summary>
        /// Flag to determine whether or not to log task inputs.
        /// </summary>
        public bool LogTaskInputs { get; }

        /// <summary>
        /// The associated project.
        /// </summary>
        public ProjectInstance ProjectInstance => _projectInstance;

        /// <summary>
        /// Gets the task instance
        /// </summary>
        internal ITask TaskInstance { get; private set; }

        /// <summary>
        /// FOR UNIT TESTING ONLY
        /// </summary>
        internal TaskFactoryWrapper _UNITTESTONLY_TaskFactoryWrapper
        {
            get => _taskFactoryWrapper;
            set => _taskFactoryWrapper = value;
        }

#if FEATURE_APPDOMAIN
        /// <summary>
        /// App domain configuration.
        /// </summary>
        internal AppDomainSetup AppDomainSetup { get; set; }
#endif

        /// <summary>
        /// Whether or not this is out-of-proc.
        /// </summary>
        internal bool IsOutOfProc { get; set; }

        /// <summary>
        /// Implementation of IDisposable
        /// </summary>
        public virtual void Dispose()
        {
            Dispose(true);
            GC.SuppressFinalize(this);
        }

        #region ITaskExecutionHost Members

        /// <summary>
        /// Initialize to run a specific task.
        /// </summary>
        public void InitializeForTask(IBuildEngine2 buildEngine, TargetLoggingContext loggingContext, ProjectInstance projectInstance, string taskName, ElementLocation taskLocation, ITaskHost taskHost, bool continueOnError,
#if FEATURE_APPDOMAIN
            AppDomainSetup appDomainSetup,
#endif
            bool isOutOfProc, CancellationToken cancellationToken)
        {
            _buildEngine = buildEngine;
            _projectInstance = projectInstance;
            _targetLoggingContext = loggingContext;
            _taskName = taskName;
            _taskLocation = taskLocation;
            _cancellationTokenRegistration = cancellationToken.Register(Cancel);
            _taskHost = taskHost;
            _taskExecutionIdle.Set();
#if FEATURE_APPDOMAIN
            AppDomainSetup = appDomainSetup;
#endif
            IsOutOfProc = isOutOfProc;
        }

        /// <summary>
        /// Ask the task host to find its task in the registry and get it ready for initializing the batch
        /// </summary>
        /// <returns>The task requirements and task factory wrapper if the task is found, (null, null) otherwise.</returns>
        public (TaskRequirements? requirements, TaskFactoryWrapper taskFactoryWrapper) FindTask(IDictionary<string, string> taskIdentityParameters)
        {
            _taskFactoryWrapper ??= FindTaskInRegistry(taskIdentityParameters);

            if (_taskFactoryWrapper is null)
            {
                return (null, null);
            }

            TaskRequirements requirements = TaskRequirements.None;

            if (_taskFactoryWrapper.TaskFactoryLoadedType.HasSTAThreadAttribute)
            {
                requirements |= TaskRequirements.RequireSTAThread;
            }

            if (_taskFactoryWrapper.TaskFactoryLoadedType.HasLoadInSeparateAppDomainAttribute)
            {
                requirements |= TaskRequirements.RequireSeparateAppDomain;

                // we're going to be remoting across the appdomain boundary, so
                // create the list that we'll use to disconnect the taskitems once we're done
                _remotedTaskItems = new List<TaskItem>();
            }

            return (requirements, _taskFactoryWrapper);
        }

        /// <summary>
        /// Initialize to run a specific batch of the current task.
        /// </summary>
        public bool InitializeForBatch(TaskLoggingContext loggingContext, ItemBucket batchBucket, IDictionary<string, string> taskIdentityParameters)
        {
            ErrorUtilities.VerifyThrowArgumentNull(loggingContext);

            _taskLoggingContext = loggingContext;
            _batchBucket = batchBucket;

            if (_taskFactoryWrapper == null)
            {
                return false;
            }

#if FEATURE_APPDOMAIN
            // If the task assembly is loaded into a separate AppDomain using LoadFrom, then we have a problem
            // to solve - when the task class Type is marshalled back into our AppDomain, it's not just transferred
            // here. Instead, NDP will try to Load (not LoadFrom!) the task assembly into our AppDomain, and since
            // we originally used LoadFrom, it will fail miserably not knowing where to find it.
            // We need to temporarily subscribe to the AppDomain.AssemblyResolve event to fix it.
            if (_resolver == null)
            {
                _resolver = new TaskEngineAssemblyResolver();
                _resolver.Initialize(_taskFactoryWrapper.TaskFactoryLoadedType.Assembly.AssemblyFile);
                _resolver.InstallHandler();
            }
#endif

            // We instantiate a new task object for each batch
            TaskInstance = InstantiateTask(taskIdentityParameters);

            if (TaskInstance == null)
            {
                return false;
            }

            string realTaskAssemblyLocation = TaskInstance.GetType().Assembly.Location;

            // When MSBuild loads a task assembly, it uses Assembly.LoadFrom() with a specific path,
            // but .NET then loads based on the assembly identity with that path only as a hint.
            // This can result in the assembly being loaded from a different location than expected:
            //
            // 1. Assembly loading from the Global Assembly Cache (GAC) if that assembly version is GACed
            // 2. Assembly loading from elsewhere if someone already loaded an assembly with the same 
            //    identity from a different path
            //
            // Both scenarios can result in confusing task behavior because you're not loading the 
            // assembly you intended. MSBuild tells .NET Framework to load a specific assembly,
            // but .NET Framework may load something else entirely.
            //
            // Common example: A NuGet package task that doesn't change its assembly version between 
            // package versions. When you update the package and build while worker nodes are still 
            // alive, the task stays loaded from the old version instead of the new one.
            //
            // This validation helps identify these scenarios by checking if the loaded assembly 
            // location matches what we expected, and logging a message when there's a mismatch
            // to help diagnose confusing task behavior issues.
            if (!string.IsNullOrWhiteSpace(realTaskAssemblyLocation) && realTaskAssemblyLocation != _taskFactoryWrapper.TaskFactoryLoadedType.Path)
            {
                if (!IsTaskAssemblyMatchFactoryType())
                {
                    _taskLoggingContext.LogComment(MessageImportance.Normal, "TaskAssemblyLocationMismatch", realTaskAssemblyLocation, _taskFactoryWrapper.TaskFactoryLoadedType.Path);
                }
            }

            TaskInstance.BuildEngine = _buildEngine;
            TaskInstance.HostObject = _taskHost;

            return true;

            // Function to validate that if this is a TaskHostTask, the assembly it loaded is the same one we found in the registry.
            bool IsTaskAssemblyMatchFactoryType() => TaskInstance is not TaskHostTask tht
                || tht.LoadedTaskAssemblyInfo.AssemblyLocation == _taskFactoryWrapper.TaskFactoryLoadedType.Path;
        }

        /// <summary>
        /// Sets all of the specified parameters on the task.
        /// </summary>
        /// <param name="parameters">The name/value pairs for the parameters.</param>
        /// <returns>True if the parameters were set correctly, false otherwise.</returns>
        public bool SetTaskParameters(IDictionary<string, (string, ElementLocation)> parameters)
        {
            ErrorUtilities.VerifyThrowArgumentNull(parameters);

            bool taskInitialized = true;

            // Get the properties that exist on this task.  We need to gather all of the ones that are marked
            // "required" so that we can keep track of whether or not they all get set.
            var setParameters = new Dictionary<string, string>(StringComparer.OrdinalIgnoreCase);
            IReadOnlyDictionary<string, string> requiredParameters = GetNamesOfPropertiesWithRequiredAttribute();

            // look through all the attributes of the task element
            foreach (KeyValuePair<string, (string, ElementLocation)> parameter in parameters)
            {
                bool taskParameterSet = false;  // Did we actually call the setter on this task parameter?
                bool success;

                try
                {
                    success = SetTaskParameter(parameter.Key, parameter.Value.Item1, parameter.Value.Item2, requiredParameters.ContainsKey(parameter.Key), out taskParameterSet);
                }
                catch (Exception e) when (!ExceptionHandling.NotExpectedReflectionException(e))
                {
                    // Reflection related exception
                    _taskLoggingContext.LogError(new BuildEventFileInfo(_taskLocation), "TaskParametersError", _taskName, e.Message);

                    success = false;
                }

                if (!success)
                {
                    // stop processing any more attributes
                    taskInitialized = false;
                    break;
                }
                else if (taskParameterSet)
                {
                    // Keep track that we've set a value for this property.  Note that this will
                    // keep track of non-required properties as well, but that's okay.  We just
                    // to check at the end that there are no values in the requiredParameters
                    // table that aren't also in the setParameters table.
                    setParameters[parameter.Key] = String.Empty;
                }
            }

            if (this.TaskInstance is IIncrementalTask incrementalTask)
            {
                incrementalTask.FailIfNotIncremental = _buildComponentHost.BuildParameters.Question;
            }

            if (taskInitialized)
            {
                // See if any required properties were not set
                foreach (KeyValuePair<string, string> requiredParameter in requiredParameters)
                {
                    ProjectErrorUtilities.VerifyThrowInvalidProject(
                        setParameters.ContainsKey(requiredParameter.Key),
                        _taskLocation,
                        "RequiredPropertyNotSetError",
                        _taskName,
                        requiredParameter.Key);
                }
            }

            return taskInitialized;
        }

        /// <summary>
        /// Retrieve the outputs from the task.
        /// </summary>
        /// <returns>True of the outputs were gathered successfully, false otherwise.</returns>
        public bool GatherTaskOutputs(string parameterName, ElementLocation parameterLocation, bool outputTargetIsItem, string outputTargetName)
        {
            ErrorUtilities.VerifyThrow(_taskFactoryWrapper != null, "Need a taskFactoryWrapper to retrieve outputs from.");

            bool gatheredGeneratedOutputsSuccessfully = true;

            try
            {
                TaskPropertyInfo parameter = _taskFactoryWrapper.GetProperty(parameterName);
                foreach (TaskPropertyInfo prop in _taskFactoryWrapper.TaskFactoryLoadedType.Properties)
                {
                    if (prop.Name.Equals(parameterName, StringComparison.OrdinalIgnoreCase))
                    {
                        parameter = prop;
                        break;
                    }
                }

                // flag an error if we find a parameter that has no .NET property equivalent
                ProjectErrorUtilities.VerifyThrowInvalidProject(
                    parameter != null,
                    parameterLocation,
                    "UnexpectedTaskOutputAttribute",
                    parameterName,
                    _taskName);

                // output parameters must have their corresponding .NET properties marked with the Output attribute
                ProjectErrorUtilities.VerifyThrowInvalidProject(
                    _taskFactoryWrapper.GetNamesOfPropertiesWithOutputAttribute.ContainsKey(parameterName),
                    parameterLocation,
                    "UnmarkedOutputTaskParameter",
                    parameter.Name,
                    _taskName);

                EnsureParameterInitialized(parameter, _batchBucket.Lookup);

                if (parameter.IsAssignableToITask)
                {
                    ITaskItem[] outputs = GetItemOutputs(parameter);
                    GatherTaskItemOutputs(outputTargetIsItem, outputTargetName, outputs, parameterLocation, parameter);
                }
                else if (parameter.IsValueTypeOutputParameter)
                {
                    string[] outputs = GetValueOutputs(parameter);
                    GatherArrayStringAndValueOutputs(outputTargetIsItem, outputTargetName, outputs, parameterLocation, parameter);
                }
                else
                {
                    ProjectErrorUtilities.ThrowInvalidProject(
                        parameterLocation,
                        "UnsupportedTaskParameterTypeError",
                        parameter.PropertyType.FullName,
                        parameter.Name,
                        _taskName);
                }
            }
            catch (InvalidOperationException e)
            {
                // handle invalid TaskItems in task outputs
                _targetLoggingContext.LogError(
                    new BuildEventFileInfo(parameterLocation),
                    "InvalidTaskItemsInTaskOutputs",
                    _taskName,
                    parameterName,
                    e.Message);

                gatheredGeneratedOutputsSuccessfully = false;
            }
            catch (TargetInvocationException e)
            {
                // handle any exception thrown by the task's getter
                // Exception thrown by the called code itself
                // Log the stack, so the task vendor can fix their code
                // Log the task line number, whatever the value of ContinueOnError;
                // because this will be a hard error anyway.
                _targetLoggingContext.LogFatalTaskError(
                    e.InnerException,
                    new BuildEventFileInfo(parameterLocation),
                    _taskName);

                // We do not recover from a task exception while getting outputs,
                // so do not merely set gatheredGeneratedOutputsSuccessfully = false; here
                ProjectErrorUtilities.ThrowInvalidProject(
                    parameterLocation,
                    "FailedToRetrieveTaskOutputs",
                    _taskName,
                    parameterName,
                    e.InnerException?.Message);
            }
            catch (Exception e) when (!ExceptionHandling.NotExpectedReflectionException(e))
            {
                ProjectErrorUtilities.ThrowInvalidProject(
                    parameterLocation,
                    "FailedToRetrieveTaskOutputs",
                    _taskName,
                    parameterName,
                    e.Message);
            }

            return gatheredGeneratedOutputsSuccessfully;
        }

        /// <summary>
        /// Cleans up after running a batch.
        /// </summary>
        public void CleanupForBatch()
        {
            try
            {
                if (_taskFactoryWrapper != null && TaskInstance != null)
                {
                    _taskFactoryWrapper.TaskFactory.CleanupTask(TaskInstance);
                }
            }
            finally
            {
                TaskInstance = null;
            }
        }

        /// <summary>
        /// Cleans up after running the task.
        /// </summary>
        public void CleanupForTask()
        {
#if FEATURE_APPDOMAIN
            if (_resolver != null)
            {
                _resolver.RemoveHandler();
                _resolver = null;
            }
#endif

            _taskFactoryWrapper = null;

            // We must null this out because it could be a COM object (or any other ref-counted object) which needs to
            // be released.
            _taskHost = null;
            CleanupCancellationToken();

            ErrorUtilities.VerifyThrow(TaskInstance == null, "Task Instance should be null");
        }

        /// <summary>
        /// Executes the task.
        /// </summary>
        public bool Execute()
        {
            // If cancel is called before we get here, we simply don't execute and return failure.  If cancel is called after this check
            // the task needs to be able to handle the possibility that Cancel has been called before the task has done anything meaningful,
            // and Execute may not even have been called yet.
            _taskExecutionIdle.Reset();

            if (_cancelled)
            {
                _taskExecutionIdle.Set();
                return false;
            }

            bool taskReturnValue;

            try
            {
                taskReturnValue = TaskInstance.Execute();
            }
            finally
            {
                _taskExecutionIdle.Set();
            }

            return taskReturnValue;
        }

        #endregion

        /// <summary>
        /// Implementation of IDisposable
        /// </summary>
        protected virtual void Dispose(bool disposing)
        {
            if (disposing)
            {
                _taskExecutionIdle.Dispose();
                CleanupCancellationToken();
            }

#if FEATURE_APPDOMAIN
            // if we've been asked to remote these items then
            // we need to disconnect them from .NET Remoting now we're all done with them
            if (_remotedTaskItems != null)
            {
                foreach (TaskItem item in _remotedTaskItems)
                {
                    // Tell remoting to forget connections to the taskitem
                    RemotingServices.Disconnect(item);
                }
            }

            _remotedTaskItems = null;
#endif
        }

        /// <summary>
        /// Disposes of the cancellation token registration.
        /// </summary>
        private void CleanupCancellationToken()
        {
            _cancellationTokenRegistration.Dispose();
        }

        /// <summary>
        /// Cancels the currently-running task.
        /// Kick off a task to wait for the currently-running task and log the wait message.
        /// </summary>
        private void Cancel()
        {
            // This will prevent the current and any future tasks from running on this TaskExecutionHost, because we don't reset the cancelled flag.
            _cancelled = true;

            ITask currentInstance = TaskInstance;
            ICancelableTask cancellableTask = null;
            if (currentInstance != null)
            {
                cancellableTask = currentInstance as ICancelableTask;
            }

            if (cancellableTask != null)
            {
                try
                {
                    cancellableTask.Cancel();
                }
                catch (Exception e) when (!ExceptionHandling.IsCriticalException(e))
                {
                    try
                    {
                        _taskLoggingContext.LogFatalTaskError(e, new BuildEventFileInfo(_taskLocation), ((ProjectTaskInstance)_taskLoggingContext.Task).Name);
                    }

                    // If this fails it could be due to the task logging context no longer being valid due to a race condition where the task completes while we
                    // are in this method.  In that case we simply ignore the exception and carry on since we can't log anything anyhow.
                    catch (InternalErrorException) when (!_taskLoggingContext.IsValid)
                    {
                    }
                }
            }

            // Let the task finish now.  If cancellation worked, hopefully it finishes sooner than it would have otherwise.
            // If the task builder crashed, this could have already been disposed
            if (!_taskExecutionIdle.SafeWaitHandle.IsClosed)
            {
                // Kick off a task to log the message so that we don't block the calling thread.
                Task.Run(async delegate
                {
                    await _taskExecutionIdle.ToTask(CancelFirstWarningWaitInterval);
                    if (!_taskExecutionIdle.WaitOne(0))
                    {
                        DisplayCancelWaitMessage();
                        await _taskExecutionIdle.ToTask(CancelWarningWaitInterval);
                        while (!_taskExecutionIdle.WaitOne(0))
                        {
                            DisplayCancelWaitMessage();
                            await _taskExecutionIdle.ToTask(CancelWarningWaitInterval);
                        }
                    }
                });
            }
        }

        #region Local Methods
        /// <summary>
        /// Called on the local side.
        /// </summary>
        private bool SetTaskItemParameter(TaskPropertyInfo parameter, ITaskItem item)
        {
            return InternalSetTaskParameter(parameter, item);
        }

        /// <summary>
        /// Called on the local side.
        /// </summary>
        private bool SetValueParameter(TaskPropertyInfo parameter, Type parameterType, string expandedParameterValue)
        {
            if (parameterType == typeof(bool))
            {
                // Convert the string to the appropriate datatype, and set the task's parameter.
                return InternalSetTaskParameter(parameter, ConversionUtilities.ConvertStringToBool(expandedParameterValue));
            }
            else if (parameterType == typeof(string))
            {
                return InternalSetTaskParameter(parameter, expandedParameterValue);
            }
            else
            {
                return InternalSetTaskParameter(parameter, Convert.ChangeType(expandedParameterValue, parameterType, CultureInfo.InvariantCulture));
            }
        }

        /// <summary>
        /// Called on the local side.
        /// </summary>
        private bool SetParameterArray(TaskPropertyInfo parameter, Type parameterType, IList<TaskItem> taskItems, ElementLocation parameterLocation)
        {
            TaskItem currentItem = null;

            try
            {
                // Loop through all the TaskItems in our arraylist, and convert them.
                ArrayList finalTaskInputs = new ArrayList(taskItems.Count);

                if (parameterType != typeof(ITaskItem[]))
                {
                    foreach (TaskItem item in taskItems)
                    {
                        currentItem = item;
                        if (parameterType == typeof(string[]))
                        {
                            finalTaskInputs.Add(item.ItemSpec);
                        }
                        else if (parameterType == typeof(bool[]))
                        {
                            finalTaskInputs.Add(ConversionUtilities.ConvertStringToBool(item.ItemSpec));
                        }
                        else
                        {
                            finalTaskInputs.Add(Convert.ChangeType(item.ItemSpec, parameterType.GetElementType(), CultureInfo.InvariantCulture));
                        }
                    }
                }
                else
                {
                    foreach (TaskItem item in taskItems)
                    {
                        // if we've been asked to remote these items then
                        // remember them so we can disconnect them from remoting later
                        RecordItemForDisconnectIfNecessary(item);

                        finalTaskInputs.Add(item);
                    }
                }

                return InternalSetTaskParameter(parameter, finalTaskInputs.ToArray(parameterType.GetElementType()));
            }
            catch (Exception ex)
            {
                if (ex is InvalidCastException || // invalid type
                    ex is ArgumentException || // can't convert to bool
                    ex is FormatException || // bad string representation of a type
                    ex is OverflowException) // overflow when converting string representation of a numerical type
                {
                    ProjectErrorUtilities.ThrowInvalidProject(
                        parameterLocation,
                        "InvalidTaskParameterValueError",
                        currentItem.ItemSpec,
                        parameter.Name,
                        parameterType.FullName,
                        _taskName);
                }

                throw;
            }
        }

        /// <summary>
        /// Remember this TaskItem so that we can disconnect it when this Task has finished executing
        /// Only if we're passing TaskItems to another AppDomain is this necessary. This call
        /// Will make that determination for you.
        /// </summary>
        private void RecordItemForDisconnectIfNecessary(TaskItem item)
        {
            // remember that we need to disconnect this item
            _remotedTaskItems?.Add(item);
        }

        /// <summary>
        /// Gets the outputs (as an array of ITaskItem) from the specified output parameter.
        /// </summary>
        private ITaskItem[] GetItemOutputs(TaskPropertyInfo parameter)
        {
            object outputs = _taskFactoryWrapper.GetPropertyValue(TaskInstance, parameter);

            if (!(outputs is ITaskItem[] taskItemOutputs))
            {
                taskItemOutputs = [(ITaskItem)outputs];
            }

            return taskItemOutputs;
        }

        /// <summary>
        /// Gets the outputs (as an array of string values) from the specified output parameter.
        /// </summary>
        private string[] GetValueOutputs(TaskPropertyInfo parameter)
        {
            object outputs = _taskFactoryWrapper.GetPropertyValue(TaskInstance, parameter);

            Array convertibleOutputs = parameter.PropertyType.IsArray ? (Array)outputs : new[] { outputs };

            if (convertibleOutputs == null)
            {
                return null;
            }

            var stringOutputs = new string[convertibleOutputs.Length];
            for (int i = 0; i < convertibleOutputs.Length; i++)
            {
                object output = convertibleOutputs.GetValue(i);
                if (output != null)
                {
                    stringOutputs[i] = (string)Convert.ChangeType(output, typeof(string), CultureInfo.InvariantCulture);
                }
            }

            return stringOutputs;
        }

        #endregion

        /// <summary>
        /// Given the task name, this method tries to find the task. It uses the following search order:
        /// 1) checks the tasks declared by the project, searching by exact name and task identity parameters
        /// 2) checks the global task declarations (in *.TASKS in MSbuild bin dir), searching by exact name and task identity parameters
        /// 3) checks the tasks declared by the project, searching by fuzzy match (missing namespace, etc.) and task identity parameters
        /// 4) checks the global task declarations (in *.TASKS in MSbuild bin dir), searching by fuzzy match (missing namespace, etc.) and task identity parameters
        /// 5) 1-4 again in order without the task identity parameters, to gather additional information for the user (if the task identity
        ///    parameters don't match, it is an error, but at least we can return them a more useful error in this case than just "could not
        ///    find task")
        ///
        /// The search ordering is meant to reduce the number of assemblies we scan, because loading assemblies can be expensive.
        /// The tasks and assemblies declared by the project are scanned first, on the assumption that if the project declared
        /// them, they are likely used.
        ///
        /// If the set of task identity parameters are defined, only tasks that match that identity are chosen.
        /// </summary>
        /// <returns>The Type of the task, or null if it was not found.</returns>
        private TaskFactoryWrapper FindTaskInRegistry(IDictionary<string, string> taskIdentityParameters)
        {
            if (!_intrinsicTasks.TryGetValue(_taskName, out TaskFactoryWrapper returnClass))
            {
                returnClass = _projectInstance.TaskRegistry.GetRegisteredTask(_taskName, null, taskIdentityParameters, true /* exact match */, _targetLoggingContext, _taskLocation);
                if (returnClass == null)
                {
                    returnClass = _projectInstance.TaskRegistry.GetRegisteredTask(_taskName, null, taskIdentityParameters, false /* fuzzy match */, _targetLoggingContext, _taskLocation);

                    if (returnClass == null)
                    {
                        returnClass = _projectInstance.TaskRegistry.GetRegisteredTask(_taskName, null, null, true /* exact match */, _targetLoggingContext, _taskLocation);

                        if (returnClass == null)
                        {
                            returnClass = _projectInstance.TaskRegistry.GetRegisteredTask(_taskName, null, null, false /* fuzzy match */, _targetLoggingContext, _taskLocation);

                            if (returnClass == null)
                            {
                                _targetLoggingContext.LogError(
                                        new BuildEventFileInfo(_taskLocation),
                                        "MissingTaskError",
                                        _taskName,
                                        _projectInstance.TaskRegistry.Toolset.ToolsPath);

                                return null;
                            }
                        }

                        string usingTaskRuntime = null;
                        string usingTaskArchitecture = null;

                        if (returnClass.FactoryIdentityParameters != null)
                        {
                            returnClass.FactoryIdentityParameters.TryGetValue(XMakeAttributes.runtime, out usingTaskRuntime);
                            returnClass.FactoryIdentityParameters.TryGetValue(XMakeAttributes.architecture, out usingTaskArchitecture);
                        }

                        taskIdentityParameters.TryGetValue(XMakeAttributes.runtime, out string taskRuntime);
                        taskIdentityParameters.TryGetValue(XMakeAttributes.architecture, out string taskArchitecture);

                        _targetLoggingContext.LogError(
                                new BuildEventFileInfo(_taskLocation),
                                "TaskExistsButHasMismatchedIdentityError",
                                _taskName,
                                usingTaskRuntime ?? XMakeAttributes.MSBuildRuntimeValues.any,
                                usingTaskArchitecture ?? XMakeAttributes.MSBuildArchitectureValues.any,
                                taskRuntime ?? XMakeAttributes.MSBuildRuntimeValues.any,
                                taskArchitecture ?? XMakeAttributes.MSBuildArchitectureValues.any);

                        // if we've logged this error, even though we've found something, we want to act like we didn't.
                        return null;
                    }
                }

                // Map to an intrinsic task, if necessary.
                if (String.Equals(returnClass.TaskFactory.TaskType.FullName, "Microsoft.Build.Tasks.MSBuild", StringComparison.OrdinalIgnoreCase))
                {
                    Assembly taskExecutionHostAssembly = typeof(TaskExecutionHost).GetTypeInfo().Assembly;
                    returnClass = new TaskFactoryWrapper(new IntrinsicTaskFactory(typeof(MSBuild)), new LoadedType(typeof(MSBuild), AssemblyLoadInfo.Create(taskExecutionHostAssembly.FullName, null), taskExecutionHostAssembly, typeof(ITaskItem)), _taskName, null);
                    _intrinsicTasks[_taskName] = returnClass;
                }
                else if (String.Equals(returnClass.TaskFactory.TaskType.FullName, "Microsoft.Build.Tasks.CallTarget", StringComparison.OrdinalIgnoreCase))
                {
                    Assembly taskExecutionHostAssembly = typeof(TaskExecutionHost).GetTypeInfo().Assembly;
                    returnClass = new TaskFactoryWrapper(new IntrinsicTaskFactory(typeof(CallTarget)), new LoadedType(typeof(CallTarget), AssemblyLoadInfo.Create(taskExecutionHostAssembly.FullName, null), taskExecutionHostAssembly, typeof(ITaskItem)), _taskName, null);
                    _intrinsicTasks[_taskName] = returnClass;
                }
            }

            return returnClass;
        }

        /// <summary>
        /// Instantiates the task.
        /// </summary>
        private ITask InstantiateTask(IDictionary<string, string> taskIdentityParameters)
        {
            ITask task = null;

            try
            {
                if (_taskFactoryWrapper.TaskFactory is AssemblyTaskFactory assemblyTaskFactory)
                {
                    task = assemblyTaskFactory.CreateTaskInstance(_taskLocation, _taskLoggingContext, _buildComponentHost, taskIdentityParameters,
#if FEATURE_APPDOMAIN
                        AppDomainSetup,
#endif
                        IsOutOfProc,
                        ProjectInstance.GetProperty);
                }
                else
                {
                    TaskFactoryLoggingHost loggingHost = new TaskFactoryLoggingHost(_buildEngine.IsRunningMultipleNodes, _taskLocation, _taskLoggingContext);
                    bool isTaskHost = false;
                    try
                    {
<<<<<<< HEAD
                        task = _taskFactoryWrapper.TaskFactory is ITaskFactory2 taskFactory2 ?
                            taskFactory2.CreateTask(loggingHost, taskIdentityParameters) :
                            _taskFactoryWrapper.TaskFactory.CreateTask(loggingHost);

                        // Track telemetry for non-AssemblyTaskFactory task factories. No task can go to the task host.
                        _taskLoggingContext?.TargetLoggingContext?.ProjectLoggingContext?.ProjectTelemetry?.AddTaskExecution(_taskFactoryWrapper.TaskFactory.GetType().FullName, isTaskHost: false);
=======
                        // Check if we should force out-of-process execution for non-AssemblyTaskFactory instances
                        // IntrinsicTaskFactory tasks run in proc always
                        if (Traits.Instance.ForceTaskFactoryOutOfProc && _taskFactoryWrapper.TaskFactory is not IntrinsicTaskFactory)
                        {
                            // Custom Task factories are not supported, internal TaskFactories implement this marker interface
                            if (_taskFactoryWrapper.TaskFactory is not IOutOfProcTaskFactory outOfProcTaskFactory)
                            {
                                _taskLoggingContext.LogError(
                                    new BuildEventFileInfo(_taskLocation),
                                    "CustomTaskFactoryOutOfProcNotSupported",
                                    _taskFactoryWrapper.TaskFactory.FactoryName,
                                    _taskName);
                                return null;
                            }

                            task = CreateTaskHostTaskForOutOfProcFactory(taskIdentityParameters, loggingHost, outOfProcTaskFactory);
                            isTaskHost = true;
                        }
                        else
                        {
                            // Normal in-process execution for custom task factories
                            task = _taskFactoryWrapper.TaskFactory is ITaskFactory2 taskFactory2 ?
                                taskFactory2.CreateTask(loggingHost, taskIdentityParameters) :
                                _taskFactoryWrapper.TaskFactory.CreateTask(loggingHost);
                        }

                        // Track telemetry for non-AssemblyTaskFactory task factories
                        _taskLoggingContext?.TargetLoggingContext?.ProjectLoggingContext?.ProjectTelemetry?.AddTaskExecution(_taskFactoryWrapper.TaskFactory.GetType().FullName, isTaskHost);
>>>>>>> 338e820c
                    }
                    finally
                    {
#if FEATURE_APPDOMAIN
                        loggingHost.MarkAsInactive();
#endif
                    }
                }
            }
            catch (InvalidCastException e)
            {
                _taskLoggingContext.LogError(
                    new BuildEventFileInfo(_taskLocation),
                    "TaskInstantiationFailureErrorInvalidCast",
                    _taskName,
                    _taskFactoryWrapper.TaskFactory.FactoryName,
                    e.Message);
            }
            catch (TargetInvocationException e)
            {
                // Exception thrown by the called code itself
                // Log the stack, so the task vendor can fix their code
                _taskLoggingContext.LogError(
                    new BuildEventFileInfo(_taskLocation),
                    "TaskInstantiationFailureError",
                    _taskName,
                    _taskFactoryWrapper.TaskFactory.FactoryName,
                    Environment.NewLine + e.InnerException);
            }
            catch (Exception e) when (!ExceptionHandling.IsCriticalException(e))
            {
                // Reflection related exception
                _taskLoggingContext.LogError(
                    new BuildEventFileInfo(_taskLocation),
                    "TaskInstantiationFailureError",
                    _taskName,
                    _taskFactoryWrapper.TaskFactory.FactoryName,
                    e.Message);
            }

            return task;
        }

        /// <summary>
        /// Set the specified parameter based on its type.
        /// </summary>
        private bool SetTaskParameter(
            string parameterName,
            string parameterValue,
            ElementLocation parameterLocation,
            bool isRequired,
            out bool parameterSet)
        {
            bool success = false;
            parameterSet = false;

            try
            {
                // check if the task has a .NET property corresponding to the parameter
                LoadedType loadedType = _taskFactoryWrapper.TaskFactoryLoadedType;
                int indexOfParameter = -1;
                for (int i = 0; i < loadedType.Properties.Length; i++)
                {
                    if (loadedType.Properties[i].Name.Equals(parameterName))
                    {
                        indexOfParameter = i;
                        break;
                    }
                }

                // For most tasks, finding the parameter in our list of known properties is equivalent to
                // saying the task was properly invoked, as far as this parameter is concerned. However,
                // that is not true for CodeTaskFactories like RoslynCodeTaskFactory. In that case, they
                // will often have a list of parameters under the UsingTask declaration. Fortunately, if
                // your TaskFactory is RoslynCodeTaskFactory, it isn't TaskHostFactory, which means the
                // types are fully loaded at this stage, and we can access them as we had in the past.
                TaskPropertyInfo parameter = null;
                Type parameterType = null;
                if (indexOfParameter != -1)
                {
                    parameter = loadedType.Properties[indexOfParameter];
                    parameterType = Type.GetType(
                        loadedType.PropertyAssemblyQualifiedNames?[indexOfParameter] ??
                        parameter.PropertyType.AssemblyQualifiedName);
                }
                else
                {
                    parameter = _taskFactoryWrapper.GetProperty(parameterName);
                    if (parameter != null)
                    {
                        parameterType = Type.GetType(parameter.PropertyType.AssemblyQualifiedName);
                    }
                }

                if (parameter != null)
                {
                    EnsureParameterInitialized(parameter, _batchBucket.Lookup);

                    // try to set the parameter
                    if (TaskParameterTypeVerifier.IsValidScalarInputParameter(parameterType))
                    {
                        success = InitializeTaskScalarParameter(
                            parameter,
                            parameterType,
                            parameterValue,
                            parameterLocation,
                            out parameterSet);
                    }
                    else if (TaskParameterTypeVerifier.IsValidVectorInputParameter(parameterType))
                    {
                        success = InitializeTaskVectorParameter(
                            parameter,
                            parameterType,
                            parameterValue,
                            parameterLocation,
                            isRequired,
                            out parameterSet);
                    }
                    else
                    {
                        _taskLoggingContext.LogError(
                            new BuildEventFileInfo(parameterLocation),
                            "UnsupportedTaskParameterTypeError",
                            parameterType.FullName,
                            parameter.Name,
                            _taskName);
                    }

                    if (!success)
                    {
                        // flag an error if the parameter could not be set
                        _taskLoggingContext.LogError(
                            new BuildEventFileInfo(parameterLocation),
                            "InvalidTaskAttributeError",
                            parameterName,
                            parameterValue,
                            _taskName);
                    }
                }
                else
                {
                    // flag an error if we find a parameter that has no .NET property equivalent
                    _taskLoggingContext.LogError(
                        new BuildEventFileInfo(parameterLocation),
                        "UnexpectedTaskAttribute",
                        parameterName,
                        _taskName,
                        _taskFactoryWrapper.TaskFactoryLoadedType.LoadedAssemblyName.FullName,
                        _taskFactoryWrapper.TaskFactoryLoadedType.Path);
                }
            }
            catch (AmbiguousMatchException)
            {
                _taskLoggingContext.LogError(
                    new BuildEventFileInfo(parameterLocation),
                    "AmbiguousTaskParameterError",
                    _taskName,
                    parameterName);
            }
            catch (ArgumentException)
            {
                ProjectErrorUtilities.ThrowInvalidProject(
                    parameterLocation,
                    "SetAccessorNotAvailableOnTaskParameter",
                    parameterName,
                    _taskName);
            }

            return success;
        }

        /// <summary>
        /// Given an instantiated task, this helper method sets the specified scalar parameter based on its type.
        /// </summary>
        private bool InitializeTaskScalarParameter(
            TaskPropertyInfo parameter,
            Type parameterType,
            string parameterValue,
            ElementLocation parameterLocation,
            out bool taskParameterSet)
        {
            taskParameterSet = false;

            bool success;

            try
            {
                if (parameterType == typeof(ITaskItem))
                {
                    // We don't know how many items we're going to end up with, but we'll
                    // keep adding them to this arraylist as we find them.
                    IList<TaskItem> finalTaskItems = _batchBucket.Expander.ExpandIntoTaskItemsLeaveEscaped(parameterValue, ExpanderOptions.ExpandAll, parameterLocation);

                    if (finalTaskItems.Count == 0)
                    {
                        success = true;
                    }
                    else
                    {
                        if (finalTaskItems.Count != 1)
                        {
                            // We only allow a single item to be passed into a parameter of ITaskItem.

                            // Some of the computation (expansion) here is expensive, so don't switch to VerifyThrowInvalidProject.
                            ProjectErrorUtilities.ThrowInvalidProject(
                                parameterLocation,
                                "CannotPassMultipleItemsIntoScalarParameter",
                                _batchBucket.Expander.ExpandIntoStringAndUnescape(parameterValue, ExpanderOptions.ExpandAll, parameterLocation),
                                parameter.Name,
                                parameterType.FullName,
                                _taskName);
                        }

                        RecordItemForDisconnectIfNecessary(finalTaskItems[0]);

                        success = SetTaskItemParameter(parameter, finalTaskItems[0]);

                        taskParameterSet = true;
                    }
                }
                else
                {
                    // Expand out all the metadata, properties, and item vectors in the string.
                    string expandedParameterValue = _batchBucket.Expander.ExpandIntoStringAndUnescape(parameterValue, ExpanderOptions.ExpandAll, parameterLocation);

                    if (expandedParameterValue.Length == 0)
                    {
                        success = true;
                    }
                    else
                    {
                        success = SetValueParameter(parameter, parameterType, expandedParameterValue);
                        taskParameterSet = true;
                    }
                }
            }
            catch (Exception ex)
            {
                if (ex is InvalidCastException || // invalid type
                    ex is ArgumentException || // can't convert to bool
                    ex is FormatException || // bad string representation of a type
                    ex is OverflowException) // overflow when converting string representation of a numerical type
                {
                    ProjectErrorUtilities.ThrowInvalidProject(
                        parameterLocation,
                        "InvalidTaskParameterValueError",
                        _batchBucket.Expander.ExpandIntoStringAndUnescape(parameterValue, ExpanderOptions.ExpandAll, parameterLocation),
                        parameter.Name,
                        parameterType.FullName,
                        _taskName);
                }

                throw;
            }

            return success;
        }

        private void EnsureParameterInitialized(TaskPropertyInfo parameter, Lookup lookup)
        {
            if (parameter.Initialized)
            {
                return;
            }

            parameter.Initialized = true;

            // PERF: Be careful to avoid unnecessary string allocations. Appending '_taskName + "_" + parameter.Name' happens in both paths,
            // but we don't want to allocate the string if we don't need to.
            string key = "DisableLogTaskParameter_" + _taskName + "_" + parameter.Name;

            if (string.Equals(lookup.GetProperty(key)?.EvaluatedValue, "true", StringComparison.OrdinalIgnoreCase))
            {
                parameter.Log = false;
            }
            else
            {
                string metadataKey = "DisableLogTaskParameterItemMetadata_" + _taskName + "_" + parameter.Name;
                if (string.Equals(lookup.GetProperty(metadataKey)?.EvaluatedValue, "true", StringComparison.OrdinalIgnoreCase))
                {
                    parameter.LogItemMetadata = false;
                }
            }
        }

        /// <summary>
        /// Given an instantiated task, this helper method sets the specified vector parameter. Vector parameters can be composed
        /// of multiple item vectors. The semicolon is the only separator allowed, and white space around the semicolon is
        /// ignored. Any item separator strings are not allowed, and embedded item vectors are not allowed.
        /// </summary>
        /// <remarks>This method is marked "internal" for unit-testing purposes only -- it should be "private" ideally.</remarks>
        /// <example>
        /// If @(CPPFiles) is a vector for the files a.cpp and b.cpp, and @(IDLFiles) is a vector for the files a.idl and b.idl:
        ///
        ///     "@(CPPFiles)"                               converts to     { a.cpp, b.cpp }
        ///
        ///     "@(CPPFiles); c.cpp; @(IDLFiles); c.idl"    converts to     { a.cpp, b.cpp, c.cpp, a.idl, b.idl, c.idl }
        ///
        ///     "@(CPPFiles,';')"                           converts to     &lt;error&gt;
        ///
        ///     "xxx@(CPPFiles)xxx"                         converts to     &lt;error&gt;
        /// </example>
        private bool InitializeTaskVectorParameter(
            TaskPropertyInfo parameter,
            Type parameterType,
            string parameterValue,
            ElementLocation parameterLocation,
            bool isRequired,
            out bool taskParameterSet)
        {
            ErrorUtilities.VerifyThrow(parameterValue != null, "Didn't expect null parameterValue in InitializeTaskVectorParameter");

            taskParameterSet = false;
            bool success;
            IList<TaskItem> finalTaskItems = _batchBucket.Expander.ExpandIntoTaskItemsLeaveEscaped(parameterValue, ExpanderOptions.ExpandAll, parameterLocation);

            // If there were no items, don't change the parameter's value.  EXCEPT if it's marked as a required
            // parameter, in which case we made an explicit decision to pass in an empty array.  This is
            // to avoid project authors having to add Conditions on all their tasks to avoid calling them
            // when a particular item list is empty.  This way, we just call the task with an empty list,
            // the task will loop over an empty list, and return quickly.
            if ((finalTaskItems.Count > 0) || isRequired)
            {
                // If the task parameter is not a ITaskItem[], then we need to convert
                // all the TaskItem's in our arraylist to the appropriate datatype.
                success = SetParameterArray(parameter, parameterType, finalTaskItems, parameterLocation);
                taskParameterSet = true;
            }
            else
            {
                success = true;
            }

            return success;
        }

        private static readonly string TaskParameterFormatString = ItemGroupLoggingHelper.TaskParameterPrefix + "{0}={1}";

        /// <summary>
        /// Given an instantiated task, this helper method sets the specified parameter
        /// </summary>
        private bool InternalSetTaskParameter(
            TaskPropertyInfo parameter,
            object parameterValue)
        {
            bool success = false;

            if (LogTaskInputs && !_taskLoggingContext.LoggingService.OnlyLogCriticalEvents)
            {
                IList parameterValueAsList = parameterValue as IList;
                bool legacyBehavior = !ChangeWaves.AreFeaturesEnabled(ChangeWaves.Wave17_12);

                // Legacy textual logging for parameters that are not lists.
                if (legacyBehavior && parameterValueAsList == null)
                {
                    _taskLoggingContext.LogCommentFromText(
                       MessageImportance.Low,
                       TaskParameterFormatString,
                       parameter.Name,
                       ItemGroupLoggingHelper.GetStringFromParameterValue(parameterValue));
                }

                if (parameter.Log)
                {
                    // Structured logging for all parameters that have logging enabled and are not empty lists.
                    if (parameterValueAsList?.Count > 0 || (parameterValueAsList == null && !legacyBehavior))
                    {
                        // Note: We're setting TaskParameterEventArgs.ItemType to parameter name for backward compatibility with
                        // older loggers and binlog viewers.
                        ItemGroupLoggingHelper.LogTaskParameter(
                            _taskLoggingContext,
                            TaskParameterMessageKind.TaskInput,
                            parameterName: parameter.Name,
                            propertyName: null,
                            itemType: parameter.Name,
                            parameterValueAsList ?? (object[])[parameterValue],
                            parameter.LogItemMetadata);
                    }
                }
            }

            try
            {
                _taskFactoryWrapper.SetPropertyValue(TaskInstance, parameter, parameterValue);
                success = true;
            }
            catch (TargetInvocationException e)
            {
                // handle any exception thrown by the task's setter itself
                // At this point, the interesting stack is the internal exception.
                // Log the task line number, whatever the value of ContinueOnError;
                // because this will be a hard error anyway.

                // Exception thrown by the called code itself
                // Log the stack, so the task vendor can fix their code
                _taskLoggingContext.LogFatalTaskError(
                    e.InnerException,
                    new BuildEventFileInfo(_taskLocation),
                    _taskName);
            }
            // If a logger has failed, abort immediately. This is the polite LoggerException.
            // InternalLoggerException is an arbitrary logger exception.
            catch (Exception e) when (e is not LoggerException && e is not InternalLoggerException && !ExceptionHandling.NotExpectedReflectionException(e))
            {
                _taskLoggingContext.LogFatalTaskError(
                    e,
                    new BuildEventFileInfo(_taskLocation),
                    _taskName);
            }

            return success;
        }

        /// <summary>
        /// Gets task item outputs
        /// </summary>
        private void GatherTaskItemOutputs(bool outputTargetIsItem, string outputTargetName, ITaskItem[] outputs, ElementLocation parameterLocation, TaskPropertyInfo parameter)
        {
            // if the task has generated outputs (if it didn't, don't do anything)
            if (outputs != null)
            {
                if (outputTargetIsItem)
                {
                    // Only count non-null elements. We sometimes have a single-element array where the element is null
                    bool hasElements = false;

                    foreach (ITaskItem output in outputs)
                    {
                        // if individual items in the array are null, ignore them
                        if (output != null)
                        {
                            hasElements = true;

                            ProjectItemInstance newItem;

                            TaskItem outputAsProjectItem = output as TaskItem;
                            string parameterLocationEscaped = EscapingUtilities.EscapeWithCaching(parameterLocation.File);

                            if (outputAsProjectItem != null)
                            {
                                // The common case -- all items involved are Microsoft.Build.Execution.ProjectItemInstance.TaskItems.
                                // Furthermore, because that is true, we know by definition that they also implement ITaskItem2.
                                newItem = new ProjectItemInstance(_projectInstance, outputTargetName, outputAsProjectItem.IncludeEscaped, parameterLocationEscaped);

                                newItem.SetMetadata(outputAsProjectItem.MetadataCollection); // copy-on-write!
                            }
                            else
                            {
                                if (output is ITaskItem2 outputAsITaskItem2)
                                {
                                    // Probably a Microsoft.Build.Utilities.TaskItem.  Not quite as good, but we can still preserve escaping.
                                    newItem = new ProjectItemInstance(_projectInstance, outputTargetName, outputAsITaskItem2.EvaluatedIncludeEscaped, parameterLocationEscaped);

                                    // If found, directly pass the backing copy-on-write dictionary.
                                    // Otherwise, retrieve a cloned dictionary from the task item.
                                    IMetadataContainer outputAsMetadataContainer = output as IMetadataContainer;
                                    SerializableMetadata backingMetadata = outputAsMetadataContainer?.BackingMetadata ?? default;

                                    if (backingMetadata.HasValue)
                                    {
                                        newItem.SetMetadataOnTaskOutput(backingMetadata.Dictionary);
                                    }
                                    else
                                    {
                                        newItem.SetMetadataOnTaskOutput(outputAsITaskItem2.CloneCustomMetadataEscaped().Cast<KeyValuePair<string, string>>());
                                    }
                                }
                                else
                                {
                                    // Not a ProjectItemInstance.TaskItem or even a ITaskItem2, so we have to fake it.
                                    // Setting an item spec expects the escaped value, as does setting metadata.
                                    newItem = new ProjectItemInstance(_projectInstance, outputTargetName, EscapingUtilities.Escape(output.ItemSpec), parameterLocationEscaped);

                                    newItem.SetMetadataOnTaskOutput(EnumerateMetadata(output.CloneCustomMetadata()));

                                    static IEnumerable<KeyValuePair<string, string>> EnumerateMetadata(IDictionary customMetadata)
                                    {
                                        if (customMetadata is CopyOnWriteDictionary<string> copyOnWriteDictionary)
                                        {
                                            foreach (KeyValuePair<string, string> kvp in copyOnWriteDictionary)
                                            {
                                                yield return new KeyValuePair<string, string>(kvp.Key, EscapingUtilities.Escape(kvp.Value));
                                            }
                                        }
                                        else if (customMetadata is Dictionary<string, string> dictionary)
                                        {
                                            foreach (KeyValuePair<string, string> kvp in dictionary)
                                            {
                                                yield return new KeyValuePair<string, string>(kvp.Key, EscapingUtilities.Escape(kvp.Value));
                                            }
                                        }
                                        else
                                        {
                                            foreach (DictionaryEntry de in customMetadata)
                                            {
                                                yield return new KeyValuePair<string, string>((string)de.Key, EscapingUtilities.Escape((string)de.Value));
                                            }
                                        }
                                    }
                                }
                            }

                            _batchBucket.Lookup.AddNewItem(newItem);
                        }
                    }

                    if (hasElements && LogTaskInputs && !_taskLoggingContext.LoggingService.OnlyLogCriticalEvents && parameter.Log)
                    {
                        ItemGroupLoggingHelper.LogTaskParameter(
                            _taskLoggingContext,
                            TaskParameterMessageKind.TaskOutput,
                            parameterName: parameter.Name,
                            propertyName: null,
                            itemType: outputTargetName,
                            outputs,
                            parameter.LogItemMetadata);
                    }
                }
                else
                {
                    // to store an ITaskItem array in a property, join all the item-specs with semi-colons to make the
                    // property value, and ignore/discard the attributes on the ITaskItems.
                    //
                    // An empty ITaskItem[] should create a blank value property, for compatibility.
                    StringBuilder joinedOutputs = (outputs.Length == 0) ? new StringBuilder() : null;

                    foreach (ITaskItem output in outputs)
                    {
                        // if individual items in the array are null, ignore them
                        if (output != null)
                        {
                            joinedOutputs ??= new StringBuilder();

                            if (joinedOutputs.Length > 0)
                            {
                                joinedOutputs.Append(';');
                            }

                            if (output is ITaskItem2 outputAsITaskItem2)
                            {
                                joinedOutputs.Append(outputAsITaskItem2.EvaluatedIncludeEscaped);
                            }
                            else
                            {
                                joinedOutputs.Append(EscapingUtilities.Escape(output.ItemSpec));
                            }
                        }
                    }

                    if (joinedOutputs != null)
                    {
                        var outputString = joinedOutputs.ToString();
                        if (LogTaskInputs && !_taskLoggingContext.LoggingService.OnlyLogCriticalEvents)
                        {
                            if (ChangeWaves.AreFeaturesEnabled(ChangeWaves.Wave17_12))
                            {
                                // Note: We're setting TaskParameterEventArgs.ItemType to property name for backward compatibility with
                                // older loggers and binlog viewers.
                                ItemGroupLoggingHelper.LogTaskParameter(
                                    _taskLoggingContext,
                                    TaskParameterMessageKind.TaskOutput,
                                    parameterName: parameter.Name,
                                    propertyName: outputTargetName,
                                    itemType: outputTargetName,
                                    (object[])[outputString],
                                    parameter.LogItemMetadata);
                            }
                            else
                            {
                                _taskLoggingContext.LogComment(MessageImportance.Low, "OutputPropertyLogMessage", outputTargetName, outputString);
                            }
                        }

                        _batchBucket.Lookup.SetProperty(ProjectPropertyInstance.Create(outputTargetName, outputString, parameterLocation, _projectInstance.IsImmutable));
                    }
                }
            }
        }

        /// <summary>
        /// Gather task outputs in array form
        /// </summary>
        private void GatherArrayStringAndValueOutputs(bool outputTargetIsItem, string outputTargetName, string[] outputs, ElementLocation parameterLocation, TaskPropertyInfo parameter)
        {
            // if the task has generated outputs (if it didn't, don't do anything)
            if (outputs != null)
            {
                if (outputTargetIsItem)
                {
                    // to store the outputs as items, use the string representations of the outputs as item-specs
                    foreach (string output in outputs)
                    {
                        // if individual outputs in the array are null, ignore them
                        // attempting to put an empty string into an item is a no-op.
                        if (output?.Length > 0)
                        {
                            _batchBucket.Lookup.AddNewItem(new ProjectItemInstance(_projectInstance, outputTargetName, EscapingUtilities.Escape(output), EscapingUtilities.Escape(parameterLocation.File)));
                        }
                    }

                    if (LogTaskInputs && !_taskLoggingContext.LoggingService.OnlyLogCriticalEvents && outputs.Length > 0 && parameter.Log)
                    {
                        ItemGroupLoggingHelper.LogTaskParameter(
                            _taskLoggingContext,
                            TaskParameterMessageKind.TaskOutput,
                            parameterName: parameter.Name,
                            propertyName: null,
                            itemType: outputTargetName,
                            outputs,
                            parameter.LogItemMetadata);
                    }
                }
                else
                {
                    // to store an object array in a property, join all the string representations of the objects with
                    // semi-colons to make the property value
                    //
                    // An empty ITaskItem[] should create a blank value property, for compatibility.
                    StringBuilder joinedOutputs = (outputs.Length == 0) ? new StringBuilder() : null;

                    foreach (string output in outputs)
                    {
                        // if individual outputs in the array are null, ignore them
                        if (output != null)
                        {
                            joinedOutputs ??= new StringBuilder();

                            if (joinedOutputs.Length > 0)
                            {
                                joinedOutputs.Append(';');
                            }

                            joinedOutputs.Append(EscapingUtilities.Escape(output));
                        }
                    }

                    if (joinedOutputs != null)
                    {
                        var outputString = joinedOutputs.ToString();
                        if (LogTaskInputs && !_taskLoggingContext.LoggingService.OnlyLogCriticalEvents)
                        {
                            if (ChangeWaves.AreFeaturesEnabled(ChangeWaves.Wave17_12))
                            {
                                // Note: We're setting TaskParameterEventArgs.ItemType to property name for backward compatibility with
                                // older loggers and binlog viewers.
                                ItemGroupLoggingHelper.LogTaskParameter(
                                    _taskLoggingContext,
                                    TaskParameterMessageKind.TaskOutput,
                                    parameterName: parameter.Name,
                                    propertyName: outputTargetName,
                                    itemType: outputTargetName,
                                    (object[])[outputString],
                                    parameter.LogItemMetadata);
                            }
                            else
                            {
                                _taskLoggingContext.LogComment(MessageImportance.Low, "OutputPropertyLogMessage", outputTargetName, outputString);
                            }
                        }

                        PropertyTrackingUtils.LogPropertyAssignment(
                            _propertyTrackingSettings,
                            outputTargetName,
                            outputString,
                            parameterLocation,
                            _projectInstance.GetProperty(outputTargetName)?.EvaluatedValue ?? null,
                            _taskLoggingContext);

                        _batchBucket.Lookup.SetProperty(ProjectPropertyInstance.Create(outputTargetName, outputString, parameterLocation, _projectInstance.IsImmutable));
                    }
                }
            }
        }

        /// <summary>
        /// Finds all the task properties that are required.
        /// Returns them as keys in a dictionary.
        /// </summary>
        /// <returns>Gets a list of properties which are required.</returns>
        private IReadOnlyDictionary<string, string> GetNamesOfPropertiesWithRequiredAttribute()
        {
            ErrorUtilities.VerifyThrow(_taskFactoryWrapper != null, "Expected taskFactoryWrapper to not be null");
            IReadOnlyDictionary<string, string> requiredParameters = null;

            try
            {
                requiredParameters = _taskFactoryWrapper.GetNamesOfPropertiesWithRequiredAttribute;
            }
            catch (Exception e) when (!ExceptionHandling.NotExpectedReflectionException(e))
            {
                // Reflection related exception
                _targetLoggingContext.LogError(new BuildEventFileInfo(_taskLocation), "AttributeTypeLoadError", _taskName, e.Message);

                ProjectErrorUtilities.VerifyThrowInvalidProject(false, _taskLocation, "TaskDeclarationOrUsageError", _taskName);
            }

            return requiredParameters;
        }

        /// <summary>
        /// Show a message that cancel has not yet finished.
        /// </summary>
        private void DisplayCancelWaitMessage()
        {
            string message = ResourceUtilities.FormatResourceStringStripCodeAndKeyword(out string warningCode, out string helpKeyword, "UnableToCancelTask", _taskName);
            try
            {
                _taskLoggingContext.LogWarningFromText(null, warningCode, helpKeyword, new BuildEventFileInfo(_taskLocation), message);
            }
            catch (InternalErrorException) when (!_taskLoggingContext.IsValid)
            {
                // We can get an exception from this when we encounter a race between a task finishing and a cancel occurring.  In this situation
                // if the task logging context is no longer valid, we choose to eat the exception because we can't log the message anyway.
            }
        }

        /// <summary>
        /// Creates a <see cref="TaskHostTask"/> wrapper to run a non-AssemblyTaskFactory task out of process.
        /// This is used when Traits.Instance.ForceTaskFactoryOutOfProc is true to ensure
        /// non-AssemblyTaskFactory tasks run in isolation.
        /// </summary>
        /// <param name="taskIdentityParameters">Task identity parameters.</param>
        /// <param name="loggingHost">The logging host to use for the task.</param>
        /// <param name="outOfProcTaskFactory">The out-of-process task factory instance.</param>
        /// <returns>A TaskHostTask that will execute the inner task out of process, or <code>null</code> if task creation fails.</returns>
        private ITask CreateTaskHostTaskForOutOfProcFactory(IDictionary<string, string> taskIdentityParameters, TaskFactoryLoggingHost loggingHost, IOutOfProcTaskFactory outOfProcTaskFactory)
        {
            ITask innerTask;

            innerTask = _taskFactoryWrapper.TaskFactory is ITaskFactory2 taskFactory2 ?
                taskFactory2.CreateTask(loggingHost, taskIdentityParameters) :
                _taskFactoryWrapper.TaskFactory.CreateTask(loggingHost);

            if (innerTask == null)
            {
                return null;
            }

            // Create a LoadedType for the actual task type so we can wrap it in TaskHostTask
            Type taskType = innerTask.GetType();

            // For out-of-process inline tasks, get the assembly path from the factory
            // (Assembly.Location is typically empty for inline tasks loaded from bytes)
            string resolvedAssemblyLocation = outOfProcTaskFactory.GetAssemblyPath();

            // This should never happen - if the factory can create a task, it should know where the assembly is
            ErrorUtilities.VerifyThrow(!string.IsNullOrEmpty(resolvedAssemblyLocation), 
                $"IOutOfProcTaskFactory {_taskFactoryWrapper.TaskFactory.FactoryName} created a task but returned null/empty assembly path");

            LoadedType taskLoadedType = new LoadedType(
                taskType,
                AssemblyLoadInfo.Create(null, resolvedAssemblyLocation),
                taskType.Assembly,
                typeof(ITaskItem));

            // Default task host parameters for out-of-process execution for inline tasks
            Dictionary<string, string> taskHostParameters = new Dictionary<string, string>
            {
                [XMakeAttributes.runtime] = XMakeAttributes.GetCurrentMSBuildRuntime(),
                [XMakeAttributes.architecture] = XMakeAttributes.GetCurrentMSBuildArchitecture()
            };

            // Merge with any existing task identity parameters
            if (taskIdentityParameters?.Count > 0)
            {
                foreach (var kvp in taskIdentityParameters.Where(kvp => !taskHostParameters.ContainsKey(kvp.Key)))
                {
                    taskHostParameters[kvp.Key] = kvp.Value;
                }
            }

            // Clean up the original task since we're going to wrap it
            _taskFactoryWrapper.TaskFactory.CleanupTask(innerTask);

#pragma warning disable SA1111, SA1009 // Closing parenthesis should be on line of last parameter
            return new TaskHostTask(
                _taskLocation,
                _taskLoggingContext,
                _buildComponentHost,
                taskHostParameters,
                taskLoadedType,
                true
#if FEATURE_APPDOMAIN
                , AppDomainSetup
#endif
                );
#pragma warning restore SA1111, SA1009 // Closing parenthesis should be on line of last parameter
        }
    }
}<|MERGE_RESOLUTION|>--- conflicted
+++ resolved
@@ -983,14 +983,6 @@
                     bool isTaskHost = false;
                     try
                     {
-<<<<<<< HEAD
-                        task = _taskFactoryWrapper.TaskFactory is ITaskFactory2 taskFactory2 ?
-                            taskFactory2.CreateTask(loggingHost, taskIdentityParameters) :
-                            _taskFactoryWrapper.TaskFactory.CreateTask(loggingHost);
-
-                        // Track telemetry for non-AssemblyTaskFactory task factories. No task can go to the task host.
-                        _taskLoggingContext?.TargetLoggingContext?.ProjectLoggingContext?.ProjectTelemetry?.AddTaskExecution(_taskFactoryWrapper.TaskFactory.GetType().FullName, isTaskHost: false);
-=======
                         // Check if we should force out-of-process execution for non-AssemblyTaskFactory instances
                         // IntrinsicTaskFactory tasks run in proc always
                         if (Traits.Instance.ForceTaskFactoryOutOfProc && _taskFactoryWrapper.TaskFactory is not IntrinsicTaskFactory)
@@ -1019,7 +1011,6 @@
 
                         // Track telemetry for non-AssemblyTaskFactory task factories
                         _taskLoggingContext?.TargetLoggingContext?.ProjectLoggingContext?.ProjectTelemetry?.AddTaskExecution(_taskFactoryWrapper.TaskFactory.GetType().FullName, isTaskHost);
->>>>>>> 338e820c
                     }
                     finally
                     {
