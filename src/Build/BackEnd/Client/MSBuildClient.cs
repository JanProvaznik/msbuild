// Copyright (c) Microsoft. All rights reserved.
// Licensed under the MIT license. See LICENSE file in the project root for full license information.

using System;
using System.Collections;
using System.Collections.Generic;
using System.Diagnostics;
using System.Globalization;
using System.IO;
using System.IO.Pipes;
using System.Threading;
using Microsoft.Build.BackEnd;
using Microsoft.Build.BackEnd.Client;
using Microsoft.Build.BackEnd.Logging;
using Microsoft.Build.Eventing;
using Microsoft.Build.Execution;
using Microsoft.Build.Framework;
using Microsoft.Build.Internal;
using Microsoft.Build.Shared;

namespace Microsoft.Build.Experimental
{
    /// <summary>
    /// This class is the public entry point for executing builds in msbuild server.
    /// It processes command-line arguments and invokes the build engine.
    /// </summary>
    public sealed class MSBuildClient
    {
        /// <summary>
        /// The build inherits all the environment variables from the client process.
        /// This property allows to add extra environment variables or reset some of the existing ones.
        /// </summary>
        private readonly Dictionary<string, string> _serverEnvironmentVariables;

        /// <summary>
        /// Full path to current MSBuild.exe if executable is MSBuild.exe,
        /// or to version of MSBuild.dll found to be associated with the current process.
        /// </summary>
        private readonly string _msbuildLocation;

        /// <summary>
        /// The command line to process.
        /// The first argument on the command line is assumed to be the name/path of the executable, and is ignored.
        /// </summary>
#if FEATURE_GET_COMMANDLINE
        private readonly string _commandLine;
#else
        private readonly string[] _commandLine;
#endif

        /// <summary>
        /// The MSBuild client execution result.
        /// </summary>
        private readonly MSBuildClientExitResult _exitResult;

        /// <summary>
        /// Whether MSBuild server finished the build.
        /// </summary>
        private bool _buildFinished = false;

        /// <summary>
        /// Handshake between server and client.
        /// </summary>
        private readonly ServerNodeHandshake _handshake;

        /// <summary>
        /// The named pipe name for client-server communication.
        /// </summary>
        private readonly string _pipeName;

        /// <summary>
        /// The named pipe stream for client-server communication.
        /// </summary>
        private readonly NamedPipeClientStream _nodeStream;

        /// <summary>
        /// A way to cache a byte array when writing out packets
        /// </summary>
        private readonly MemoryStream _packetMemoryStream;

        /// <summary>
        /// A binary writer to help write into <see cref="_packetMemoryStream"/>
        /// </summary>
        private readonly BinaryWriter _binaryWriter;

        /// <summary>
        /// Used to estimate the size of the build with an ETW trace.
        /// </summary>
        private int _numConsoleWritePackets;
        private long _sizeOfConsoleWritePackets;

        /// <summary>
        /// Capture configuration of Client Console.
        /// </summary>
        private TargetConsoleConfiguration? _consoleConfiguration;

        /// <summary>
        /// Public constructor with parameters.
        /// </summary>
        /// <param name="commandLine">The command line to process. The first argument
        /// on the command line is assumed to be the name/path of the executable, and is ignored</param>
        /// <param name="msbuildLocation"> Full path to current MSBuild.exe if executable is MSBuild.exe,
        /// or to version of MSBuild.dll found to be associated with the current process.</param>
        public MSBuildClient(
#if FEATURE_GET_COMMANDLINE
            string commandLine,
#else
            string[] commandLine,
#endif
            string msbuildLocation)
        {
            _serverEnvironmentVariables = new();
            _exitResult = new();

            // dll & exe locations
            _commandLine = commandLine;
            _msbuildLocation = msbuildLocation;

            // Client <-> Server communication stream
            _handshake = GetHandshake();
            _pipeName = OutOfProcServerNode.GetPipeName(_handshake);
            _nodeStream = new NamedPipeClientStream(".", _pipeName, PipeDirection.InOut, PipeOptions.Asynchronous
#if FEATURE_PIPEOPTIONS_CURRENTUSERONLY
                                                                         | PipeOptions.CurrentUserOnly
#endif
            );

            _packetMemoryStream = new MemoryStream();
            _binaryWriter = new BinaryWriter(_packetMemoryStream);
        }

        /// <summary>
        /// Orchestrates the execution of the build on the server,
        /// responsible for client-server communication.
        /// </summary>
        /// <param name="cancellationToken">Cancellation token.</param>
        /// <returns>A value of type <see cref="MSBuildClientExitResult"/> that indicates whether the build succeeded,
        /// or the manner in which it failed.</returns>
        public MSBuildClientExitResult Execute(CancellationToken cancellationToken)
        {
            // Command line in one string used only in human readable content.
            string descriptiveCommandLine =
#if FEATURE_GET_COMMANDLINE
                _commandLine;
#else
                string.Join(" ", _commandLine);
#endif

            CommunicationsUtilities.Trace("Executing build with command line '{0}'", descriptiveCommandLine);
            string serverRunningMutexName = OutOfProcServerNode.GetRunningServerMutexName(_handshake);
            string serverBusyMutexName = OutOfProcServerNode.GetBusyServerMutexName(_handshake);

            // Start server it if is not running.
            bool serverIsAlreadyRunning = ServerNamedMutex.WasOpen(serverRunningMutexName);
            if (!serverIsAlreadyRunning)
            {
                CommunicationsUtilities.Trace("Server was not running. Starting server now.");
                if (!TryLaunchServer())
                {
                    _exitResult.MSBuildClientExitType = MSBuildClientExitType.LaunchError;
                    return _exitResult;
                }
            }

            // Check that server is not busy.
            var serverWasBusy = ServerNamedMutex.WasOpen(serverBusyMutexName);
            if (serverWasBusy)
            {
                CommunicationsUtilities.Trace("Server is busy, falling back to former behavior.");
                _exitResult.MSBuildClientExitType = MSBuildClientExitType.ServerBusy;
                return _exitResult;
            }

            // Connect to server.
            if (!TryConnectToServer(serverIsAlreadyRunning ? 1_000 : 20_000))
            {
                CommunicationsUtilities.Trace("Failure to connect to a server.");
                _exitResult.MSBuildClientExitType = MSBuildClientExitType.ConnectionError;
                return _exitResult;
            }

            ConfigureAndQueryConsoleProperties();

            // Send build command.
            // Let's send it outside the packet pump so that we easier and quicker deal with possible issues with connection to server.
            MSBuildEventSource.Log.MSBuildServerBuildStart(descriptiveCommandLine);
            if (!TrySendBuildCommand())
            {
                CommunicationsUtilities.Trace("Failure to connect to a server.");
                _exitResult.MSBuildClientExitType = MSBuildClientExitType.ConnectionError;
                return _exitResult;
            }

            _numConsoleWritePackets = 0;
            _sizeOfConsoleWritePackets = 0;

            try
            {
                // Start packet pump
                using MSBuildClientPacketPump packetPump = new(_nodeStream);

                packetPump.RegisterPacketHandler(NodePacketType.ServerNodeConsoleWrite, ServerNodeConsoleWrite.FactoryForDeserialization, packetPump);
                packetPump.RegisterPacketHandler(NodePacketType.ServerNodeBuildResult, ServerNodeBuildResult.FactoryForDeserialization, packetPump);
                packetPump.Start();

                WaitHandle[] waitHandles =
                {
                    cancellationToken.WaitHandle,
                    packetPump.PacketPumpErrorEvent,
                    packetPump.PacketReceivedEvent
                };

                while (!_buildFinished)
                {
                    int index = WaitHandle.WaitAny(waitHandles);
                    switch (index)
                    {
                        case 0:
                            HandleCancellation();
                            // After the cancelation, we want to wait to server gracefuly finish the build.
                            // We have to replace the cancelation handle, because WaitAny would cause to repeatedly hit this branch of code.
                            waitHandles[0] = CancellationToken.None.WaitHandle;
                            break;

                        case 1:
                            HandlePacketPumpError(packetPump);
                            break;

                        case 2:
                            while (packetPump.ReceivedPacketsQueue.TryDequeue(out INodePacket? packet) &&
                                   !_buildFinished)
                            {
                                if (packet != null)
                                {
                                    HandlePacket(packet);
                                }
                            }

                            break;
                    }
                }
            }
            catch (Exception ex)
            {
                CommunicationsUtilities.Trace("MSBuild client error: problem during packet handling occurred: {0}.", ex);
                _exitResult.MSBuildClientExitType = MSBuildClientExitType.Unexpected;
            }

            MSBuildEventSource.Log.MSBuildServerBuildStop(descriptiveCommandLine, _numConsoleWritePackets, _sizeOfConsoleWritePackets, _exitResult.MSBuildClientExitType.ToString(), _exitResult.MSBuildAppExitTypeString);
            CommunicationsUtilities.Trace("Build finished.");
            return _exitResult;
        }

        private void ConfigureAndQueryConsoleProperties()
        {
            var (acceptAnsiColorCodes, outputIsScreen) = QueryIsScreenAndTryEnableAnsiColorCodes();
            int bufferWidth = QueryConsoleBufferWidth();
            ConsoleColor backgroundColor = QueryConsoleBackgroundColor();

            _consoleConfiguration = new TargetConsoleConfiguration(bufferWidth, acceptAnsiColorCodes, outputIsScreen, backgroundColor);
        }

        private (bool acceptAnsiColorCodes, bool outputIsScreen) QueryIsScreenAndTryEnableAnsiColorCodes()
        {
            bool acceptAnsiColorCodes = false;
            bool outputIsScreen = false;

            if (NativeMethodsShared.IsWindows)
            {
                try
                {
                    IntPtr stdOut = NativeMethodsShared.GetStdHandle(NativeMethodsShared.STD_OUTPUT_HANDLE);
                    if (NativeMethodsShared.GetConsoleMode(stdOut, out uint consoleMode))
                    {
                        bool success;
                        if ((consoleMode & NativeMethodsShared.ENABLE_VIRTUAL_TERMINAL_PROCESSING) == NativeMethodsShared.ENABLE_VIRTUAL_TERMINAL_PROCESSING &&
                            (consoleMode & NativeMethodsShared.DISABLE_NEWLINE_AUTO_RETURN) == NativeMethodsShared.DISABLE_NEWLINE_AUTO_RETURN)
                        {
                            // Console is already in required state
                            success = true;
                        }
                        else
                        {
                            consoleMode |= NativeMethodsShared.ENABLE_VIRTUAL_TERMINAL_PROCESSING | NativeMethodsShared.DISABLE_NEWLINE_AUTO_RETURN;
                            success = NativeMethodsShared.SetConsoleMode(stdOut, consoleMode);
                        }

                        if (success)
                        {
                            acceptAnsiColorCodes = true;
                        }

                        uint fileType = NativeMethodsShared.GetFileType(stdOut);
                        // The std out is a char type(LPT or Console)
                        outputIsScreen = fileType == NativeMethodsShared.FILE_TYPE_CHAR;
                        acceptAnsiColorCodes &= outputIsScreen;
                    }
                }
                catch (Exception ex)
                {
                    CommunicationsUtilities.Trace("MSBuild client warning: problem during enabling support for VT100: {0}.", ex);
                }
            }
            else
            {
                // On posix OSes we expect console always supports VT100 coloring unless it is redirected
                acceptAnsiColorCodes = outputIsScreen = !Console.IsOutputRedirected;
            }

            return (acceptAnsiColorCodes: acceptAnsiColorCodes, outputIsScreen: outputIsScreen);
        }

        private int QueryConsoleBufferWidth()
        {
            int consoleBufferWidth = -1;
            try
            {
                consoleBufferWidth = Console.BufferWidth;
            }
            catch (Exception ex)
            {
                // on Win8 machines while in IDE Console.BufferWidth will throw (while it talks to native console it gets "operation aborted" native error)
                // this is probably temporary workaround till we understand what is the reason for that exception
                CommunicationsUtilities.Trace("MSBuild client warning: problem during querying console buffer width.", ex);
            }

            return consoleBufferWidth;
        }

        /// <summary>
        /// Some platforms do not allow getting current background color. There
        /// is not way to check, but not-supported exception is thrown. Assume
        /// black, but don't crash.
        /// </summary>
        private ConsoleColor QueryConsoleBackgroundColor()
        {
            ConsoleColor consoleBackgroundColor;
            try
            {
                consoleBackgroundColor = Console.BackgroundColor;
            }
            catch (PlatformNotSupportedException)
            {
                consoleBackgroundColor = ConsoleColor.Black;
            }

            return consoleBackgroundColor;
        }

        private bool TrySendPacket(Func<INodePacket> packetResolver)
        {
            INodePacket? packet = null;
            try
            {
                packet = packetResolver();
                WritePacket(_nodeStream, packet);
                CommunicationsUtilities.Trace($"Command packet of type '{packet.Type}' sent...");
            }
            catch (Exception ex)
            {
                CommunicationsUtilities.Trace($"Failed to send command packet of type '{packet?.Type.ToString() ?? "Unknown"}' to server: {0}", ex);
                _exitResult.MSBuildClientExitType = MSBuildClientExitType.ConnectionError;
                return false;
            }

            return true;
        }

        /// <summary>
        /// Launches MSBuild server. 
        /// </summary>
        /// <returns> Whether MSBuild server was started successfully.</returns>
        private bool TryLaunchServer()
        {
            string serverLaunchMutexName = $@"Global\msbuild-server-launch-{_handshake.ComputeHash()}";
            using var serverLaunchMutex = ServerNamedMutex.OpenOrCreateMutex(serverLaunchMutexName, out bool mutexCreatedNew);
            if (!mutexCreatedNew)
            {
                // Some other client process launching a server and setting a build request for it. Fallback to usual msbuild app build.
                CommunicationsUtilities.Trace("Another process launching the msbuild server, falling back to former behavior.");
                _exitResult.MSBuildClientExitType = MSBuildClientExitType.ServerBusy;
                return false;
            }

            string[] msBuildServerOptions = new string[] {
                "/nologo",
                "/nodemode:8"
            };

            try
            {
                NodeLauncher nodeLauncher = new NodeLauncher();
                CommunicationsUtilities.Trace("Starting Server...");
                Process msbuildProcess = nodeLauncher.Start(_msbuildLocation, string.Join(" ", msBuildServerOptions));
                CommunicationsUtilities.Trace($"Server started with PID: {msbuildProcess?.Id}");
            }
            catch (Exception ex)
            {
                CommunicationsUtilities.Trace($"Failed to launch the msbuild server: {ex}");
                _exitResult.MSBuildClientExitType = MSBuildClientExitType.LaunchError;
                return false;
            }

            return true;
        }

        private bool TrySendBuildCommand() => TrySendPacket(() => GetServerNodeBuildCommand());

        private bool TrySendCancelCommand() => TrySendPacket(() => new ServerNodeBuildCancel());

        private ServerNodeBuildCommand GetServerNodeBuildCommand()
        {
            Dictionary<string, string> envVars = new();

            foreach (DictionaryEntry envVar in Environment.GetEnvironmentVariables())
            {
                envVars[(string)envVar.Key] = (envVar.Value as string) ?? string.Empty;
            }

            foreach (var pair in _serverEnvironmentVariables)
            {
                envVars[pair.Key] = pair.Value;
            }

            // We remove env variable used to invoke MSBuild server as that might be equal to 1, so we do not get an infinite recursion here. 
            envVars.Remove(Traits.UseMSBuildServerEnvVarName);

            return new ServerNodeBuildCommand(
                        _commandLine,
                        startupDirectory: Directory.GetCurrentDirectory(),
                        buildProcessEnvironment: envVars,
                        CultureInfo.CurrentCulture,
                        CultureInfo.CurrentUICulture,
                        _consoleConfiguration!);
        }

        private ServerNodeHandshake GetHandshake()
        {
            return new ServerNodeHandshake(CommunicationsUtilities.GetHandshakeOptions(taskHost: false, architectureFlagToSet: XMakeAttributes.GetCurrentMSBuildArchitecture()));
        }

        /// <summary>
        /// Handle cancellation.
        /// </summary>
        private void HandleCancellation()
        {
            TrySendCancelCommand();

            CommunicationsUtilities.Trace("MSBuild client sent cancelation command.");
        }

        /// <summary>
        /// Handle packet pump error.
        /// </summary>
        private void HandlePacketPumpError(MSBuildClientPacketPump packetPump)
        {
            CommunicationsUtilities.Trace($"MSBuild client error: packet pump unexpectedly shut down: {packetPump.PacketPumpException}");
            throw packetPump.PacketPumpException ?? new InternalErrorException("Packet pump unexpectedly shut down");
        }

        /// <summary>
        /// Dispatches the packet to the correct handler.
        /// </summary>
        private void HandlePacket(INodePacket packet)
        {
            switch (packet.Type)
            {
                case NodePacketType.ServerNodeConsoleWrite:
                    ServerNodeConsoleWrite writePacket = (packet as ServerNodeConsoleWrite)!;
                    HandleServerNodeConsoleWrite(writePacket);
                    _numConsoleWritePackets++;
                    _sizeOfConsoleWritePackets += writePacket.Text.Length;
                    break;
                case NodePacketType.ServerNodeBuildResult:
                    HandleServerNodeBuildResult((ServerNodeBuildResult)packet);
                    break;
                default:
                    throw new InvalidOperationException($"Unexpected packet type {packet.GetType().Name}");
            }
        }

        private void HandleServerNodeConsoleWrite(ServerNodeConsoleWrite consoleWrite)
        {
            switch (consoleWrite.OutputType)
            {
                case ConsoleOutput.Standard:
                    Console.Write(consoleWrite.Text);
                    break;
                case ConsoleOutput.Error:
                    Console.Error.Write(consoleWrite.Text);
                    break;
                default:
                    throw new InvalidOperationException($"Unexpected console output type {consoleWrite.OutputType}");
            }
        }

        private void HandleServerNodeBuildResult(ServerNodeBuildResult response)
        {
            CommunicationsUtilities.Trace($"Build response received: exit code {response.ExitCode}, exit type '{response.ExitType}'");
            _exitResult.MSBuildClientExitType = MSBuildClientExitType.Success;
            _exitResult.MSBuildAppExitTypeString = response.ExitType;
            _buildFinished = true;
        }

        /// <summary>
        /// Connects to MSBuild server.
        /// </summary>
        /// <returns> Whether the client connected to MSBuild server successfully.</returns>
        private bool TryConnectToServer(int timeout)
        {
            try
            {
<<<<<<< HEAD
                NodeProviderOutOfProcBase.ConnectToPipeStream(_nodeStream, _pipeName, _handshake, timeout);
=======
                _nodeStream.Connect(timeout);

                int[] handshakeComponents = _handshake.RetrieveHandshakeComponents();
                for (int i = 0; i < handshakeComponents.Length; i++)
                {
                    CommunicationsUtilities.Trace($"Writing handshake part {i} ({handshakeComponents[i]}) to pipe {_pipeName}");
                    _nodeStream.WriteIntForHandshake(handshakeComponents[i]);
                }

                // This indicates that we have finished all the parts of our handshake; hopefully the endpoint has as well.
                _nodeStream.WriteEndOfHandshakeSignal();

                CommunicationsUtilities.Trace($"Reading handshake from pipe {_pipeName}");

#if NETCOREAPP2_1_OR_GREATER || MONO
                _nodeStream.ReadEndOfHandshakeSignal(false, 1000);
#else
                _nodeStream.ReadEndOfHandshakeSignal(false);
#endif

                CommunicationsUtilities.Trace($"Successfully connected to pipe {_pipeName}...!");
>>>>>>> a55907ee
            }
            catch (Exception ex)
            {
                CommunicationsUtilities.Trace($"Failed to connect to server: {ex}");
                _exitResult.MSBuildClientExitType = MSBuildClientExitType.ConnectionError;
                return false;
            }

            return true;
        }

        private void WritePacket(Stream nodeStream, INodePacket packet)
        {
            MemoryStream memoryStream = _packetMemoryStream;
            memoryStream.SetLength(0);

            ITranslator writeTranslator = BinaryTranslator.GetWriteTranslator(memoryStream);

            // Write header
            memoryStream.WriteByte((byte)packet.Type);

            // Pad for packet length
            _binaryWriter.Write(0);

            // Reset the position in the write buffer.
            packet.Translate(writeTranslator);

            int packetStreamLength = (int)memoryStream.Position;

            // Now write in the actual packet length
            memoryStream.Position = 1;
            _binaryWriter.Write(packetStreamLength - 5);

            nodeStream.Write(memoryStream.GetBuffer(), 0, packetStreamLength);
        }
    }
}<|MERGE_RESOLUTION|>--- conflicted
+++ resolved
@@ -510,31 +510,7 @@
         {
             try
             {
-<<<<<<< HEAD
                 NodeProviderOutOfProcBase.ConnectToPipeStream(_nodeStream, _pipeName, _handshake, timeout);
-=======
-                _nodeStream.Connect(timeout);
-
-                int[] handshakeComponents = _handshake.RetrieveHandshakeComponents();
-                for (int i = 0; i < handshakeComponents.Length; i++)
-                {
-                    CommunicationsUtilities.Trace($"Writing handshake part {i} ({handshakeComponents[i]}) to pipe {_pipeName}");
-                    _nodeStream.WriteIntForHandshake(handshakeComponents[i]);
-                }
-
-                // This indicates that we have finished all the parts of our handshake; hopefully the endpoint has as well.
-                _nodeStream.WriteEndOfHandshakeSignal();
-
-                CommunicationsUtilities.Trace($"Reading handshake from pipe {_pipeName}");
-
-#if NETCOREAPP2_1_OR_GREATER || MONO
-                _nodeStream.ReadEndOfHandshakeSignal(false, 1000);
-#else
-                _nodeStream.ReadEndOfHandshakeSignal(false);
-#endif
-
-                CommunicationsUtilities.Trace($"Successfully connected to pipe {_pipeName}...!");
->>>>>>> a55907ee
             }
             catch (Exception ex)
             {
