--- conflicted
+++ resolved
@@ -948,19 +948,7 @@
             // Add our local extensibility points to the project representing the solution
             // Imported at the top: before.mysolution.sln.targets
             // Imported at the bottom: after.mysolution.sln.targets
-<<<<<<< HEAD
-            string escapedSolutionFile = EscapingUtilities.Escape(Path.GetFileName(_solutionFile.FullPath));
-            string escapedSolutionDirectory = EscapingUtilities.Escape(_solutionFile.SolutionFileDirectory);
-            string localFile = Path.Combine(escapedSolutionDirectory, "before." + escapedSolutionFile + ".targets");
-            ProjectImportElement importBeforeLocal = traversalProject.CreateImportElement(localFile);
-            importBeforeLocal.Condition = @"exists('" + localFile + "')";
-
-            localFile = Path.Combine(escapedSolutionDirectory, "after." + escapedSolutionFile + ".targets");
-            ProjectImportElement importAfterLocal = traversalProject.CreateImportElement(localFile);
-            importAfterLocal.Condition = $@"exists('{localFile}')";
-=======
             (ProjectImportElement importBeforeLocal, ProjectImportElement importAfterLocal) = CreateBeforeAndAfterSolutionImports(traversalProject);
->>>>>>> 6474ab07
 
             // Put locals second so they can override globals if they want
             traversalProject.PrependChild(importBeforeLocal);
