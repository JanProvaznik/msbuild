﻿// Copyright (c) Microsoft. All rights reserved.
// Licensed under the MIT license. See LICENSE file in the project root for full license information.

using System;
using System.IO;
<<<<<<< HEAD
using NUnit.Framework;
=======
>>>>>>> 3f8a403e
using Microsoft.Build.Framework;
using Microsoft.Build.Evaluation;
using Microsoft.Build.Execution;
using System.Threading;
using System.Collections;
using System.Xml;
using InvalidProjectFileException = Microsoft.Build.Exceptions.InvalidProjectFileException;
using Xunit;

namespace Microsoft.Build.UnitTests.BackEnd
{
    /*
     * Class:   OnErrorHandling
     *
     * Tests that exercise the <OnError> tag.
     */
<<<<<<< HEAD
    [TestFixture]
=======
>>>>>>> 3f8a403e
    sealed public class OnError_Tests
    {
        /*
         * Method:  Basic
         *
         * Construct a simple OnError tag.
         */
<<<<<<< HEAD
        [Test]
=======
        [Fact]
>>>>>>> 3f8a403e
        public void Basic()
        {
            MockLogger l = new MockLogger();
            Project p = new Project(XmlReader.Create(new StringReader(ObjectModelHelpers.CleanupFileContents(@"

                <Project DefaultTargets='Build' ToolsVersion='msbuilddefaulttoolsversion' xmlns='msbuildnamespace'> 
                   <Target Name='CleanUp'>
                      <Message Text='CleanUp-was-called.'/>
                   </Target>
                   <Target Name='Build'>
                      <Error Text='This is an error.'/>
                      <OnError ExecuteTargets='CleanUp'/>
                   </Target>
                </Project>"))));

            p.Build(new string[] { "Build" }, new ILogger[] { l });

            Assert.Equal(1, l.ErrorCount); // "Expected one error because 'Build' failed."
            Assert.True((l.FullLog.IndexOf("CleanUp-was-called") != -1)); // "The CleanUp target should have been called."
        }

        /// <summary>
        /// Target items and properties should be published to the project level even when a task that
        /// outputs them fails. (Of course the task must have populated its property before it errors.)
        /// Then these items and properties should be visible to the onerror targets.
        /// </summary>
<<<<<<< HEAD
        [Test]
=======
        [Fact]
>>>>>>> 3f8a403e
        public void FailingTaskStillPublishesOutputs()
        {
            MockLogger l = new MockLogger();

            string resx = Path.Combine(Path.GetTempPath(), "FailingTaskStillPublishesOutputs.resx");

            try
            {
                File.WriteAllText(resx, @"
                    <root>
                      <resheader name=""resmimetype"">
                        <value>text/microsoft-resx</value>
                      </resheader>
                      <resheader name=""version"">
                        <value>2.0</value>
                      </resheader>
                      <resheader name=""reader"">
                        <value>System.Resources.ResXResourceReader, System.Windows.Forms, Version=2.0.3600.0, Culture=neutral, PublicKeyToken=b77a5c561934e089</value>
                      </resheader>
                      <resheader name=""writer"">
                        <value>System.Resources.ResXResourceWriter, System.Windows.Forms, Version=2.0.3600.0, Culture=neutral, PublicKeyToken=b77a5c561934e089</value>
                      </resheader>
                      <data name=""a"">
                        <value>aa</value>
                      </data>
                      <data name=""b"">
                        <value>bb</value>
                      </data>
                    </root>");

                Project project = new Project(XmlReader.Create(new StringReader(ObjectModelHelpers.CleanupFileContents(@"
                    <Project DefaultTargets='Build' ToolsVersion='msbuilddefaulttoolsversion' xmlns='msbuildnamespace'> 
                        <Target Name='Build'>
                            
                            <GenerateResource
                                ExecuteAsTool='false'
                                Sources='" + resx + @"'
                                StronglyTypedLanguage='!@:|'>
                                    <Output TaskParameter='FilesWritten' ItemName='FilesWrittenItem'/>
                                    <Output TaskParameter='FilesWritten' PropertyName='FilesWrittenProperty'/>
                            </GenerateResource>
                                               
                            <OnError ExecuteTargets='ErrorTarget'/>
                        </Target>

                        <Target Name='ErrorTarget'>    
                            <Message Text='[@(fileswrittenitem)]'/>
                            <Message Text='[$(fileswrittenproperty)]'/>
                        </Target>
                    </Project>"))));

                ProjectInstance p = project.CreateProjectInstance();
                p.Build(new string[] { "Build" }, new ILogger[] { l });

                string resource = Path.ChangeExtension(resx, ".resources");

                Assert.Equal(1, l.ErrorCount); // "Expected one error because 'Build' failed."
                l.AssertLogContains("[" + resource + "]", "[" + resource + "]");

                // And outputs are visible at the project level
                Assert.Equal(resource, Helpers.MakeList(p.GetItems("FilesWrittenItem"))[0].EvaluatedInclude);
                Assert.Equal(resource, p.GetPropertyValue("FilesWrittenProperty"));

                p = project.CreateProjectInstance();

                // But are gone after resetting of course
                Assert.Equal(0, Helpers.MakeList(p.GetItems("FilesWrittenItem")).Count);
                Assert.Equal(String.Empty, p.GetPropertyValue("FilesWrittenProperty"));
            }
            finally
            {
                File.Delete(resx);
            }
        }

        /// <summary>
        /// Target items and properties should be published to the project level when an OnError
        /// target runs, and those items and properties should be visible to the OnError targets.
        /// </summary>
<<<<<<< HEAD
        [Test]
=======
        [Fact]
>>>>>>> 3f8a403e
        public void OnErrorSeesPropertiesAndItemsFromFirstTarget()
        {
            MockLogger l = new MockLogger();
            Project p = new Project(XmlReader.Create(new StringReader(ObjectModelHelpers.CleanupFileContents(@"

                <Project DefaultTargets='Build' ToolsVersion='msbuilddefaulttoolsversion' xmlns='msbuildnamespace'> 

                   <Target Name='Build'>
                      <!-- Create a bunch of items and properties -->
                      <CreateItem Include='a1'>
                        <Output ItemName='i1' TaskParameter='Include'/>
                      </CreateItem> 
                      <ItemGroup>
                        <i1 Include='a2'/>
                      </ItemGroup> 
                      <CreateProperty Value='v1'>
                        <Output PropertyName='p1' TaskParameter='Value'/>
                      </CreateProperty>
                      <PropertyGroup>
                        <p2>v2</p2>
                      </PropertyGroup>

                      <Error Text='This is an error.'/>
                      <OnError ExecuteTargets='ErrorTarget'/>
                   </Target>

                   <Target Name='ErrorTarget'>
                      <Message Text='[@(i1)][$(p1)][$(p2)]'/>
                   </Target>

                </Project>"))));

            p.Build(new string[] { "Build" }, new ILogger[] { l });

            Assert.Equal(1, l.ErrorCount); // "Expected one error because 'Build' failed."
            l.AssertLogContains("[a1;a2][v1][v2]");
        }

        /*
         * Method:  TwoExecuteTargets
         *
         * Make sure two execute targets can be called.
         */
<<<<<<< HEAD
        [Test]
=======
        [Fact]
>>>>>>> 3f8a403e
        public void TwoExecuteTargets()
        {
            MockLogger l = new MockLogger();
            Project p = new Project(XmlReader.Create(new StringReader(ObjectModelHelpers.CleanupFileContents(@"

                <Project DefaultTargets='Build' ToolsVersion='msbuilddefaulttoolsversion' xmlns='msbuildnamespace'> 
                   <Target Name='CleanUp'>
                      <Message Text='CleanUp-was-called.'/>
                   </Target>
                   <Target Name='CleanUp2'>
                      <Message Text='CleanUp2-was-called.'/>
                   </Target>
                   <Target Name='Build'>
                      <Error Text='This is an error.'/>
                      <OnError ExecuteTargets='CleanUp;CleanUp2'/>
                   </Target>
                </Project>"))));

            p.Build(new string[] { "Build" }, new ILogger[] { l });

            Assert.Equal(1, l.ErrorCount); // "Expected one error because 'Build' failed."
            Assert.True((l.FullLog.IndexOf("CleanUp-was-called") != -1)); // "The CleanUp target should have been called."
            Assert.True((l.FullLog.IndexOf("CleanUp2-was-called") != -1)); // "The CleanUp2 target should have been called."
        }

        /*
         * Method:  TwoOnErrorClauses
         *
         * Make sure two OnError clauses can be used.
         */
<<<<<<< HEAD
        [Test]
=======
        [Fact]
>>>>>>> 3f8a403e
        public void TwoOnErrorClauses()
        {
            MockLogger l = new MockLogger();
            Project p = new Project(XmlReader.Create(new StringReader(ObjectModelHelpers.CleanupFileContents(@"

                <Project DefaultTargets='Build' ToolsVersion='msbuilddefaulttoolsversion' xmlns='msbuildnamespace'> 
                   <Target Name='CleanUp'>
                      <Message Text='CleanUp-was-called.'/>
                   </Target>
                   <Target Name='CleanUp2'>
                      <Message Text='CleanUp2-was-called.'/>
                   </Target>
                   <Target Name='Build'>
                      <Error Text='This is an error.'/>
                      <OnError ExecuteTargets='CleanUp'/>
                      <OnError ExecuteTargets='CleanUp2'/>
                   </Target>
                </Project>"))));

            p.Build(new string[] { "Build" }, new ILogger[] { l });

            Assert.Equal(1, l.ErrorCount); // "Expected one error because 'Build' failed."
            Assert.True((l.FullLog.IndexOf("CleanUp-was-called") != -1)); // "The CleanUp target should have been called."
            Assert.True((l.FullLog.IndexOf("CleanUp2-was-called") != -1)); // "The CleanUp2 target should have been called."
        }

        /*
         * Method:  DependentTarget
         *
         * Make sure that a target that is a dependent of a target called because of an
         * OnError clause is called
         */
<<<<<<< HEAD
        [Test]
=======
        [Fact]
>>>>>>> 3f8a403e
        public void DependentTarget()
        {
            MockLogger l = new MockLogger();
            Project p = new Project(XmlReader.Create(new StringReader(ObjectModelHelpers.CleanupFileContents(@"

                <Project DefaultTargets='Build' ToolsVersion='msbuilddefaulttoolsversion' xmlns='msbuildnamespace'> 
                   <Target Name='CleanUp' DependsOnTargets='CleanUp2'>
                      <Message Text='CleanUp-was-called.'/>
                   </Target>
                   <Target Name='CleanUp2'>
                      <Message Text='CleanUp2-was-called.'/>
                   </Target>
                   <Target Name='Build'>
                      <Error Text='This is an error.'/>
                      <OnError ExecuteTargets='CleanUp'/>
                   </Target>
                </Project>"))));

            p.Build(new string[] { "Build" }, new ILogger[] { l });

            Assert.Equal(1, l.ErrorCount); // "Expected one error because 'Build' failed."
            Assert.True((l.FullLog.IndexOf("CleanUp-was-called") != -1)); // "The CleanUp target should have been called."
            Assert.True((l.FullLog.IndexOf("CleanUp2-was-called") != -1)); // "The CleanUp2 target should have been called."
        }

        /*
         * Method:  ErrorInChildIsHandledInParent
         *
         * If a target is dependent on a child target and that child target errors,
         * then the parent's OnError clauses should fire.
         */
<<<<<<< HEAD
        [Test]
=======
        [Fact]
>>>>>>> 3f8a403e
        public void ErrorInChildIsHandledInParent()
        {
            MockLogger l = new MockLogger();
            Project p = new Project(XmlReader.Create(new StringReader(ObjectModelHelpers.CleanupFileContents(@"

                <Project DefaultTargets='Build' ToolsVersion='msbuilddefaulttoolsversion' xmlns='msbuildnamespace'> 
                   <Target Name='CleanUp'>
                      <Message Text='CleanUp-was-called.'/>
                   </Target>
                   <Target Name='BuildStep1'>
                      <Error Text='Error-in-build-step-1.'/>
                   </Target>
                   <Target Name='Build' DependsOnTargets='BuildStep1'>
                      <OnError ExecuteTargets='CleanUp'/>
                   </Target>
                </Project>"))));

            p.Build(new string[] { "Build" }, new ILogger[] { l });

            Assert.Equal(1, l.ErrorCount); // "Expected one error because 'BuildStep1' failed."
            Assert.True((l.FullLog.IndexOf("CleanUp-was-called") != -1)); // "The CleanUp target should have been called."
            Assert.True((l.FullLog.IndexOf("Error-in-build-step-1") != -1)); // "The BuildStep1 target should have been called."
        }


        /*
         * Method:  NonExistentExecuteTarget
         *
         * Construct a simple OnError tag.
         */
<<<<<<< HEAD
        [Test]
=======
        [Fact]
>>>>>>> 3f8a403e
        public void NonExistentExecuteTarget()
        {
            MockLogger l = new MockLogger();
            Project p = new Project(XmlReader.Create(new StringReader(ObjectModelHelpers.CleanupFileContents(@"

                <Project DefaultTargets='Build' ToolsVersion='msbuilddefaulttoolsversion' xmlns='msbuildnamespace'> 
                   <Target Name='Build'>
                      <Error Text='This is an error.'/>
                      <OnError ExecuteTargets='CleanUp'/>
                   </Target>
                </Project>"))));

            p.Build(new string[] { "Build" }, new ILogger[] { l });

            Assert.Equal(2, l.ErrorCount); // "Expected at least one error because 'Build' failed and one error because 'CleanUp' didn't exist."
            Assert.True((l.FullLog.IndexOf("CleanUp-was-called") == -1)); // "The CleanUp target should not have been called."
        }

        /*
         * Method:  TrueCondition
         *
         * Test the case when the result of the condition is 'true'
         */
<<<<<<< HEAD
        [Test]
=======
        [Fact]
>>>>>>> 3f8a403e
        public void TrueCondition()
        {
            MockLogger l = new MockLogger();
            Project p = new Project(XmlReader.Create(new StringReader(ObjectModelHelpers.CleanupFileContents(@"

                <Project DefaultTargets='Build' ToolsVersion='msbuilddefaulttoolsversion' xmlns='msbuildnamespace'> 
                   <Target Name='CleanUp'>
                      <Message Text='CleanUp-was-called.'/>
                   </Target>
                   <Target Name='Build'>
                      <Error Text='This is an error.'/>
                      <OnError Condition=""'A'!='B'"" ExecuteTargets='CleanUp'/>
                   </Target>
                </Project>"))));

            p.Build(new string[] { "Build" }, new ILogger[] { l });

            Assert.Equal(1, l.ErrorCount); // "Expected one error because 'Build' failed."
            Assert.True((l.FullLog.IndexOf("CleanUp-was-called") != -1)); // "The CleanUp target should have been called."
        }

        /*
         * Method:  FalseCondition
         *
         * Test the case when the result of the condition is 'false'
         */
<<<<<<< HEAD
        [Test]
=======
        [Fact]
>>>>>>> 3f8a403e
        public void FalseCondition()
        {
            MockLogger l = new MockLogger();
            Project p = new Project(XmlReader.Create(new StringReader(ObjectModelHelpers.CleanupFileContents(@"

                <Project DefaultTargets='Build' ToolsVersion='msbuilddefaulttoolsversion' xmlns='msbuildnamespace'> 
                   <Target Name='CleanUp'>
                      <Message Text='CleanUp-was-called.'/>
                   </Target>
                   <Target Name='Build'>
                      <Error Text='This is an error.'/>
                      <OnError Condition=""'A'=='B'"" ExecuteTargets='CleanUp'/>
                   </Target>
                </Project>"))));


            p.Build(new string[] { "Build" }, new ILogger[] { l });

            Assert.Equal(1, l.ErrorCount); // "Expected one error because 'Build' failed."
            Assert.True((l.FullLog.IndexOf("CleanUp-was-called") == -1)); // "The CleanUp target should not have been called."
        }

        /*
         * Method:  PropertiesInExecuteTargets
         *
         * Make sure that properties in ExecuteTargets are properly expanded.
         */
<<<<<<< HEAD
        [Test]
=======
        [Fact]
>>>>>>> 3f8a403e
        public void PropertiesInExecuteTargets()
        {
            MockLogger l = new MockLogger();
            Project p = new Project(XmlReader.Create(new StringReader(ObjectModelHelpers.CleanupFileContents(@"

                <Project DefaultTargets='Build' ToolsVersion='msbuilddefaulttoolsversion' xmlns='msbuildnamespace'> 
                   <PropertyGroup>
                     <Part1>Clean</Part1>
                     <Part2>Up</Part2>
                   </PropertyGroup>
                   <Target Name='CleanUp'>
                      <Message Text='CleanUp-was-called.'/>
                   </Target>
                   <Target Name='Build'>
                      <Error Text='This is an error.'/>
                      <OnError Condition=""'A'!='B'"" ExecuteTargets='$(Part1)$(Part2)'/>
                   </Target>
                </Project>"))));

            p.Build(new string[] { "Build" }, new ILogger[] { l });

            Assert.Equal(1, l.ErrorCount); // "Expected one error because 'Build' failed."
            Assert.True((l.FullLog.IndexOf("CleanUp-was-called") != -1)); // "The CleanUp target should have been called."
        }

        /*
         * Method:  ErrorTargetsContinueAfterErrorsInErrorHandler
         *
         * If an error occurs in an error handling target, then continue processing
         * remaining error targets
         */
<<<<<<< HEAD
        [Test]
=======
        [Fact]
>>>>>>> 3f8a403e
        public void ErrorTargetsContinueAfterErrorsInErrorHandler()
        {
            MockLogger l = new MockLogger();
            Project p = new Project(XmlReader.Create(new StringReader(ObjectModelHelpers.CleanupFileContents(@"

                <Project DefaultTargets='Build' ToolsVersion='msbuilddefaulttoolsversion' xmlns='msbuildnamespace'> 
                   <Target Name='CleanUp1'>
                      <Message Text='CleanUp1-was-called.'/>
                      <Error Text='Error in CleanUp1.'/>
                   </Target>
                   <Target Name='CleanUp2'>
                      <Message Text='CleanUp2-was-called.'/>
                      <Error Text='Error in CleanUp2.'/>
                   </Target>
                   <Target Name='CleanUp3'>
                      <Message Text='CleanUp3-was-called.'/>
                      <Error Text='Error in CleanUp3.'/>
                   </Target>
                   <Target Name='CoreBuild'>
                      <Error Text='This is an error.'/>
                      <OnError ExecuteTargets='CleanUp1;CleanUp2'/>
                   </Target>
                   <Target Name='Build' DependsOnTargets='CoreBuild'>
                      <OnError ExecuteTargets='CleanUp3'/>
                   </Target>
                </Project>"))));

            p.Build(new string[] { "Build" }, new ILogger[] { l });

            Assert.Equal(4, l.ErrorCount); // "Four build errors expect: One from CoreBuild and on each from the error handlers."
            Assert.True((l.FullLog.IndexOf("CleanUp1-was-called") != -1)); // "The CleanUp1 target should have been called."
            Assert.True((l.FullLog.IndexOf("CleanUp2-was-called") != -1)); // "The CleanUp2 target should have been called."
            Assert.True((l.FullLog.IndexOf("CleanUp3-was-called") != -1)); // "The CleanUp3 target should have been called."
        }

        /*
         * Method:  ExecuteTargetIsMissing
         *
         * If an OnError specifies an ExecuteTarget that is missing, that's an error
         */
<<<<<<< HEAD
        [Test]
=======
        [Fact]
>>>>>>> 3f8a403e
        public void ExecuteTargetIsMissing()
        {
            MockLogger l = new MockLogger();
            Project p = new Project(XmlReader.Create(new StringReader(ObjectModelHelpers.CleanupFileContents(@"

                <Project DefaultTargets='Build' ToolsVersion='msbuilddefaulttoolsversion' xmlns='msbuildnamespace'>
                   <Target Name='Build'>
                      <Error Text='This is an error.'/>
                      <OnError Condition=""'A'!='B'"" ExecuteTargets='CleanUp'/>
                   </Target>
                </Project>"))));

            p.Build(new string[] { "Build" }, new ILogger[] { l });

            Assert.Equal(2, l.ErrorCount); // "Expected one error because 'Build' failed and one because 'CleanUp' doesn't exist."
        }

        /*
         * Method:  CommentsAroundOnError
         *
         * Since there is special-case code to ignore comments around OnError blocks,
         * let's test this case.
         */
<<<<<<< HEAD
        [Test]
=======
        [Fact]
>>>>>>> 3f8a403e
        public void CommentsAroundOnError()
        {
            MockLogger l = new MockLogger();
            Project p = new Project(XmlReader.Create(new StringReader(ObjectModelHelpers.CleanupFileContents(@"

                <Project DefaultTargets='Build' ToolsVersion='msbuilddefaulttoolsversion' xmlns='msbuildnamespace'>
                   <Target Name='CleanUp'>
                      <Message Text='CleanUp-was-called.'/>
                   </Target>
                   <Target Name='Build'>
                      <Error Text='This is an error.'/>
                      <!-- Comment before OnError -->
                      <OnError Condition=""'A'!='B'"" ExecuteTargets='CleanUp'/>
                      <!-- Comment after OnError -->
                   </Target>
                </Project>"))));

            p.Build(new string[] { "Build" }, new ILogger[] { l });

            Assert.Equal(1, l.ErrorCount); // "Expected one error because 'Build' failed."
            Assert.True((l.FullLog.IndexOf("CleanUp-was-called") != -1)); // "The CleanUp target should have been called."
        }

        /*
         * Method:  CircularDependency
         *
         * Detect circular dependencies and break out.
         */
<<<<<<< HEAD
        [Test]
=======
        [Fact]
>>>>>>> 3f8a403e
        public void CircularDependency()
        {
            MockLogger l = new MockLogger();
            Project p = new Project(XmlReader.Create(new StringReader(ObjectModelHelpers.CleanupFileContents(@"

                <Project DefaultTargets='Build' ToolsVersion='msbuilddefaulttoolsversion' xmlns='msbuildnamespace'>
                   <Target Name='Build'>
                      <Error Text='Error in Build-Target'/>
                      <OnError ExecuteTargets='Build'/>
                   </Target>
                </Project>"))));


            p.Build(new string[] { "Build" }, new ILogger[] { l });

            Assert.Equal(2, l.ErrorCount); // "Expected one error because 'Build' failed and one error because of the circular dependency."
        }

        /*
         * Method:  OutOfOrderOnError
         *
         * OnError clauses must come at the end of a Target, it can't be sprinkled in-between tasks. Catch this case.
         */
<<<<<<< HEAD
        [Test]
        [ExpectedException(typeof(InvalidProjectFileException))]
=======
        [Fact]
>>>>>>> 3f8a403e
        public void OutOfOrderOnError()
        {
            Assert.Throws<InvalidProjectFileException>(() =>
            {
                MockLogger l = new MockLogger();
                Project p = new Project(XmlReader.Create(new StringReader(ObjectModelHelpers.CleanupFileContents(@"

                <Project DefaultTargets='Build' ToolsVersion='msbuilddefaulttoolsversion' xmlns='msbuildnamespace'>
                   <Target Name='CleanUp'>
                      <Message Text='CleanUp-was-called.'/>
                   </Target>
                   <Target Name='Build'>
                      <OnError ExecuteTargets='CleanUp'/>
                      <Delete Files='__non__existent_file__'/>
                   </Target>
                </Project>"))));

                /* No build required */
            }
           );
        }

        #region Postbuild
        /*
         * Method:  PostBuildBasic
         *
         * Handle the basic post-build case where the user has asked for 'On_Success' and
         * none of the build steps fail.
         */
<<<<<<< HEAD
        [Test]
=======
        [Fact]
>>>>>>> 3f8a403e
        public void PostBuildBasic()
        {
            MockLogger l = new MockLogger();
            Project p = new Project
            (
                XmlReader.Create(new StringReader(PostBuildBuilder("On_Success", FailAt.Nowhere)))
            );

            p.Build(new string[] { "Build" }, new ILogger[] { l });

            Assert.Equal(0, l.ErrorCount); // "Expected no error because 'Build' succeeded."
            Assert.True((l.FullLog.IndexOf("ResGen-was-called") != -1)); // "The ResGen target should have been called."
            Assert.True((l.FullLog.IndexOf("Compile-was-called") != -1)); // "The Compile target should have been called."
            Assert.True((l.FullLog.IndexOf("GenerateSatellites-was-called") != -1)); // "The GenerateSatellites target should have been called."
            Assert.True((l.FullLog.IndexOf("PostBuild-was-called") != -1)); // "The PostBuild target should have been called."
        }

        /*
         * Method:  PostBuildOnSuccessWhereCompileFailed
         *
         * User asked for 'On_Success' but the compile step failed. We don't expect post-build
         * to be called.
         */
<<<<<<< HEAD
        [Test]
=======
        [Fact]
>>>>>>> 3f8a403e
        public void PostBuildOnSuccessWhereCompileFailed()
        {
            MockLogger l = new MockLogger();
            Project p = new Project
            (
                XmlReader.Create(new StringReader(PostBuildBuilder("On_Success", FailAt.Compile)))
            );

            p.Build(new string[] { "Build" }, new ILogger[] { l });

            Assert.Equal(1, l.ErrorCount); // "Expected one error because 'Build' failed."
            Assert.True((l.FullLog.IndexOf("ResGen-was-called") != -1)); // "The ResGen target should have been called."
            Assert.True((l.FullLog.IndexOf("Compile-was-called") != -1)); // "The Compile target should have been called."
            Assert.True((l.FullLog.IndexOf("Compile-step-failed") != -1)); // "The Compile target should have failed."
            Assert.True((l.FullLog.IndexOf("GenerateSatellites-was-called") == -1)); // "The GenerateSatellites target should not have been called."
            Assert.True((l.FullLog.IndexOf("PostBuild-was-called") == -1)); // "The PostBuild target should not have been called."
        }

        /*
         * Method:  PostBuildOnSuccessWhereGenerateSatellitesFailed
         *
         * User asked for 'On_Success' but the PostBuildOnSuccessWhereGenerateSatellitesFailed step
         * failed. We don't expect post-build to be called.
         */
<<<<<<< HEAD
        [Test]
=======
        [Fact]
>>>>>>> 3f8a403e
        public void PostBuildOnSuccessWhereGenerateSatellitesFailed()
        {
            MockLogger l = new MockLogger();
            Project p = new Project
            (
                XmlReader.Create(new StringReader(PostBuildBuilder("On_Success", FailAt.GenerateSatellites)))
            );

            p.Build(new string[] { "Build" }, new ILogger[] { l });

            Assert.Equal(1, l.ErrorCount); // "Expected one error because 'Build' failed."
            Assert.True((l.FullLog.IndexOf("ResGen-was-called") != -1)); // "The ResGen target should have been called."
            Assert.True((l.FullLog.IndexOf("Compile-was-called") != -1)); // "The Compile target should have been called."
            Assert.True((l.FullLog.IndexOf("GenerateSatellites-was-called") != -1)); // "The GenerateSatellites target should have been called."
            Assert.True((l.FullLog.IndexOf("GenerateSatellites-step-failed") != -1)); // "The GenerateSatellites target should have failed."
            Assert.True((l.FullLog.IndexOf("PostBuild-was-called") == -1)); // "The PostBuild target should not have been called."
        }

        /*
         * Method:  PostBuildAlwaysWhereCompileFailed
         *
         * User asked for 'Always' but the compile step failed. We expect the post-build
         * to be called.
         */
<<<<<<< HEAD
        [Test]
=======
        [Fact]
>>>>>>> 3f8a403e
        public void PostBuildAlwaysWhereCompileFailed()
        {
            MockLogger l = new MockLogger();
            Project p = new Project
            (
                XmlReader.Create(new StringReader(PostBuildBuilder("Always", FailAt.Compile)))
            );

            p.Build(new string[] { "Build" }, new ILogger[] { l });

            Assert.Equal(1, l.ErrorCount); // "Expected one error because 'Build' failed."
            Assert.True((l.FullLog.IndexOf("ResGen-was-called") != -1)); // "The ResGen target should have been called."
            Assert.True((l.FullLog.IndexOf("Compile-was-called") != -1)); // "The Compile target should have been called."
            Assert.True((l.FullLog.IndexOf("Compile-step-failed") != -1)); // "The Compile target should have failed."
            Assert.True((l.FullLog.IndexOf("GenerateSatellites-was-called") == -1)); // "The GenerateSatellites target should not have been called."
            Assert.True((l.FullLog.IndexOf("PostBuild-was-called") != -1)); // "The PostBuild target should have been called."
        }

        /*
         * Method:  PostBuildFinalOutputChangedWhereCompileFailed
         *
         * User asked for 'Final_Output_Changed' but the Compile step failed.
         * We expect post-build to be called.
         */
<<<<<<< HEAD
        [Test]
=======
        [Fact]
>>>>>>> 3f8a403e
        public void PostBuildFinalOutputChangedWhereCompileFailed()
        {
            MockLogger l = new MockLogger();
            Project p = new Project
            (
                XmlReader.Create(new StringReader(PostBuildBuilder("Final_Output_Changed", FailAt.Compile)))
            );

            p.Build(new string[] { "Build" }, new ILogger[] { l });

            Assert.Equal(1, l.ErrorCount); // "Expected one error because 'Build' failed."
            Assert.True((l.FullLog.IndexOf("ResGen-was-called") != -1)); // "The ResGen target should have been called."
            Assert.True((l.FullLog.IndexOf("Compile-was-called") != -1)); // "The Compile target should have been called."
            Assert.True((l.FullLog.IndexOf("Compile-step-failed") != -1)); // "The Compile target should have failed."
            Assert.True((l.FullLog.IndexOf("GenerateSatellites-was-called") == -1)); // "The GenerateSatellites target should not have been called."
            Assert.True((l.FullLog.IndexOf("PostBuild-was-called") == -1)); // "The PostBuild target should not have been called."
        }

        /*
         * Method:  PostBuildFinalOutputChangedWhereGenerateSatellitesFailed
         *
         * User asked for 'Final_Output_Changed' but the GenerateSatellites step failed.
         * We expect post-build to be called because Compile succeeded (and wrote to the output).
         */
<<<<<<< HEAD
        [Test]
=======
        [Fact]
>>>>>>> 3f8a403e
        public void PostBuildFinalOutputChangedWhereGenerateSatellitesFailed()
        {
            MockLogger l = new MockLogger();
            Project p = new Project
            (
                XmlReader.Create(new StringReader(PostBuildBuilder("Final_Output_Changed", FailAt.GenerateSatellites)))
            );

            p.Build(new string[] { "Build" }, new ILogger[] { l });

            Assert.Equal(1, l.ErrorCount); // "Expected one error because 'Build' failed."
            Assert.True((l.FullLog.IndexOf("ResGen-was-called") != -1)); // "The ResGen target should have been called."
            Assert.True((l.FullLog.IndexOf("Compile-was-called") != -1)); // "The Compile target should have been called."
            Assert.True((l.FullLog.IndexOf("GenerateSatellites-was-called") != -1)); // "The GenerateSatellites target should have been called."
            Assert.True((l.FullLog.IndexOf("GenerateSatellites-step-failed") != -1)); // "The GenerateSatellites target should have failed."
            Assert.True((l.FullLog.IndexOf("PostBuild-was-called") != -1)); // "The PostBuild target should have been called."
        }


        /*
         * The different places that PostBuildBuilder might be instructed to fail at
         */
        private enum FailAt
        {
            Compile,
            GenerateSatellites,
            Nowhere
        }

        /*
         * Method:  PostBuildBuilder
         *
         * Build a project file that mimics the fairly complex way we plan to use OnError
         * to handle all the different combinations of project failures and post-build
         * conditions.
         *
         */
        private static string PostBuildBuilder
        (
            string controlFlag,  // On_Success, Always, Final_Output_Changed
            FailAt failAt
        )
        {
            string compileStep = "";
            if (FailAt.Compile == failAt)
            {
                compileStep = "<Error Text='Compile-step-failed'/>";
            }

            string generateSatellites = "";
            if (FailAt.GenerateSatellites == failAt)
            {
                generateSatellites = "<Error Text='GenerateSatellites-step-failed'/>";
            }

            return String.Format(ObjectModelHelpers.CleanupFileContents(@"
                <Project DefaultTargets='Build' ToolsVersion='msbuilddefaulttoolsversion' xmlns='msbuildnamespace'>
                   <PropertyGroup>
                     <Flag>{0}</Flag>
                   </PropertyGroup>
                   <Target Name='ResGen'>
                      <Message Text='ResGen-was-called.'/>
                   </Target>
                   <Target Name='Compile'>
                      <Message Text='Compile-was-called.'/>
                      <RemoveDir Directories='c:\__Hopefully_Nonexistent_Directory__'/>
                      {1}
                      <CreateItem Include='Yes'>
                         <Output TaskParameter='Include' ItemName='FinalOutputChanged'/>
                      </CreateItem>
                   </Target>
                   <Target Name='GenerateSatellites'>
                      <Message Text='GenerateSatellites-was-called.'/>
                      {2}
                   </Target>
                   <Target Name='PostBuild'>
                      <Message Text='PostBuild-was-called.'/>
                   </Target>
                   <Target Name='PostBuildOnSuccess' Condition=""'$(Flag)'!='Final_Output_Changed'"" DependsOnTargets='PostBuild'>
                      <Message Text='PostBuildOnSuccess-was-called.'/>
                   </Target>
                   <Target Name='PostBuildOnOutputChange' Condition=""'$(Flag)_@(FinalOutputChanged)'=='Final_Output_Changed_Yes'"" DependsOnTargets='PostBuild'>
                      <Message Text='PostBuildOnOutputChange-was-called.'/>
                   </Target>
                   <Target Name='CoreBuildSucceeded' DependsOnTargets='PostBuildOnSuccess;PostBuildOnOutputChange'>
                      <Message Text='CoreBuildSucceeded-was-called.'/>
                   </Target>
                   <Target Name='CoreBuild' DependsOnTargets='ResGen;Compile;GenerateSatellites'>
                      <Message Text='CoreBuild-was-called.'/>
                      <OnError Condition=""'$(Flag)'=='Always'"" ExecuteTargets='PostBuild'/>
                      <OnError ExecuteTargets='PostBuildOnOutputChange'/>
                   </Target>
                   <Target Name='Build' DependsOnTargets='CoreBuild;CoreBuildSucceeded'>
                      <Message Text='Build-target-was-called.'/>
                   </Target>
                </Project>
                "), controlFlag, compileStep, generateSatellites);
        }
        #endregion
    }
}<|MERGE_RESOLUTION|>--- conflicted
+++ resolved
@@ -1,12 +1,8 @@
-﻿// Copyright (c) Microsoft. All rights reserved.
+// Copyright (c) Microsoft. All rights reserved.
 // Licensed under the MIT license. See LICENSE file in the project root for full license information.
 
 using System;
 using System.IO;
-<<<<<<< HEAD
-using NUnit.Framework;
-=======
->>>>>>> 3f8a403e
 using Microsoft.Build.Framework;
 using Microsoft.Build.Evaluation;
 using Microsoft.Build.Execution;
@@ -23,10 +19,6 @@
      *
      * Tests that exercise the <OnError> tag.
      */
-<<<<<<< HEAD
-    [TestFixture]
-=======
->>>>>>> 3f8a403e
     sealed public class OnError_Tests
     {
         /*
@@ -34,11 +26,7 @@
          *
          * Construct a simple OnError tag.
          */
-<<<<<<< HEAD
-        [Test]
-=======
-        [Fact]
->>>>>>> 3f8a403e
+        [Fact]
         public void Basic()
         {
             MockLogger l = new MockLogger();
@@ -65,11 +53,7 @@
         /// outputs them fails. (Of course the task must have populated its property before it errors.)
         /// Then these items and properties should be visible to the onerror targets.
         /// </summary>
-<<<<<<< HEAD
-        [Test]
-=======
-        [Fact]
->>>>>>> 3f8a403e
+        [Fact]
         public void FailingTaskStillPublishesOutputs()
         {
             MockLogger l = new MockLogger();
@@ -149,11 +133,7 @@
         /// Target items and properties should be published to the project level when an OnError
         /// target runs, and those items and properties should be visible to the OnError targets.
         /// </summary>
-<<<<<<< HEAD
-        [Test]
-=======
-        [Fact]
->>>>>>> 3f8a403e
+        [Fact]
         public void OnErrorSeesPropertiesAndItemsFromFirstTarget()
         {
             MockLogger l = new MockLogger();
@@ -197,11 +177,7 @@
          *
          * Make sure two execute targets can be called.
          */
-<<<<<<< HEAD
-        [Test]
-=======
-        [Fact]
->>>>>>> 3f8a403e
+        [Fact]
         public void TwoExecuteTargets()
         {
             MockLogger l = new MockLogger();
@@ -232,11 +208,7 @@
          *
          * Make sure two OnError clauses can be used.
          */
-<<<<<<< HEAD
-        [Test]
-=======
-        [Fact]
->>>>>>> 3f8a403e
+        [Fact]
         public void TwoOnErrorClauses()
         {
             MockLogger l = new MockLogger();
@@ -269,11 +241,7 @@
          * Make sure that a target that is a dependent of a target called because of an
          * OnError clause is called
          */
-<<<<<<< HEAD
-        [Test]
-=======
-        [Fact]
->>>>>>> 3f8a403e
+        [Fact]
         public void DependentTarget()
         {
             MockLogger l = new MockLogger();
@@ -305,11 +273,7 @@
          * If a target is dependent on a child target and that child target errors,
          * then the parent's OnError clauses should fire.
          */
-<<<<<<< HEAD
-        [Test]
-=======
-        [Fact]
->>>>>>> 3f8a403e
+        [Fact]
         public void ErrorInChildIsHandledInParent()
         {
             MockLogger l = new MockLogger();
@@ -340,11 +304,7 @@
          *
          * Construct a simple OnError tag.
          */
-<<<<<<< HEAD
-        [Test]
-=======
-        [Fact]
->>>>>>> 3f8a403e
+        [Fact]
         public void NonExistentExecuteTarget()
         {
             MockLogger l = new MockLogger();
@@ -368,11 +328,7 @@
          *
          * Test the case when the result of the condition is 'true'
          */
-<<<<<<< HEAD
-        [Test]
-=======
-        [Fact]
->>>>>>> 3f8a403e
+        [Fact]
         public void TrueCondition()
         {
             MockLogger l = new MockLogger();
@@ -399,11 +355,7 @@
          *
          * Test the case when the result of the condition is 'false'
          */
-<<<<<<< HEAD
-        [Test]
-=======
-        [Fact]
->>>>>>> 3f8a403e
+        [Fact]
         public void FalseCondition()
         {
             MockLogger l = new MockLogger();
@@ -431,11 +383,7 @@
          *
          * Make sure that properties in ExecuteTargets are properly expanded.
          */
-<<<<<<< HEAD
-        [Test]
-=======
-        [Fact]
->>>>>>> 3f8a403e
+        [Fact]
         public void PropertiesInExecuteTargets()
         {
             MockLogger l = new MockLogger();
@@ -467,11 +415,7 @@
          * If an error occurs in an error handling target, then continue processing
          * remaining error targets
          */
-<<<<<<< HEAD
-        [Test]
-=======
-        [Fact]
->>>>>>> 3f8a403e
+        [Fact]
         public void ErrorTargetsContinueAfterErrorsInErrorHandler()
         {
             MockLogger l = new MockLogger();
@@ -512,11 +456,7 @@
          *
          * If an OnError specifies an ExecuteTarget that is missing, that's an error
          */
-<<<<<<< HEAD
-        [Test]
-=======
-        [Fact]
->>>>>>> 3f8a403e
+        [Fact]
         public void ExecuteTargetIsMissing()
         {
             MockLogger l = new MockLogger();
@@ -540,11 +480,7 @@
          * Since there is special-case code to ignore comments around OnError blocks,
          * let's test this case.
          */
-<<<<<<< HEAD
-        [Test]
-=======
-        [Fact]
->>>>>>> 3f8a403e
+        [Fact]
         public void CommentsAroundOnError()
         {
             MockLogger l = new MockLogger();
@@ -573,11 +509,7 @@
          *
          * Detect circular dependencies and break out.
          */
-<<<<<<< HEAD
-        [Test]
-=======
-        [Fact]
->>>>>>> 3f8a403e
+        [Fact]
         public void CircularDependency()
         {
             MockLogger l = new MockLogger();
@@ -601,12 +533,7 @@
          *
          * OnError clauses must come at the end of a Target, it can't be sprinkled in-between tasks. Catch this case.
          */
-<<<<<<< HEAD
-        [Test]
-        [ExpectedException(typeof(InvalidProjectFileException))]
-=======
-        [Fact]
->>>>>>> 3f8a403e
+        [Fact]
         public void OutOfOrderOnError()
         {
             Assert.Throws<InvalidProjectFileException>(() =>
@@ -636,11 +563,7 @@
          * Handle the basic post-build case where the user has asked for 'On_Success' and
          * none of the build steps fail.
          */
-<<<<<<< HEAD
-        [Test]
-=======
-        [Fact]
->>>>>>> 3f8a403e
+        [Fact]
         public void PostBuildBasic()
         {
             MockLogger l = new MockLogger();
@@ -664,11 +587,7 @@
          * User asked for 'On_Success' but the compile step failed. We don't expect post-build
          * to be called.
          */
-<<<<<<< HEAD
-        [Test]
-=======
-        [Fact]
->>>>>>> 3f8a403e
+        [Fact]
         public void PostBuildOnSuccessWhereCompileFailed()
         {
             MockLogger l = new MockLogger();
@@ -693,11 +612,7 @@
          * User asked for 'On_Success' but the PostBuildOnSuccessWhereGenerateSatellitesFailed step
          * failed. We don't expect post-build to be called.
          */
-<<<<<<< HEAD
-        [Test]
-=======
-        [Fact]
->>>>>>> 3f8a403e
+        [Fact]
         public void PostBuildOnSuccessWhereGenerateSatellitesFailed()
         {
             MockLogger l = new MockLogger();
@@ -722,11 +637,7 @@
          * User asked for 'Always' but the compile step failed. We expect the post-build
          * to be called.
          */
-<<<<<<< HEAD
-        [Test]
-=======
-        [Fact]
->>>>>>> 3f8a403e
+        [Fact]
         public void PostBuildAlwaysWhereCompileFailed()
         {
             MockLogger l = new MockLogger();
@@ -751,11 +662,7 @@
          * User asked for 'Final_Output_Changed' but the Compile step failed.
          * We expect post-build to be called.
          */
-<<<<<<< HEAD
-        [Test]
-=======
-        [Fact]
->>>>>>> 3f8a403e
+        [Fact]
         public void PostBuildFinalOutputChangedWhereCompileFailed()
         {
             MockLogger l = new MockLogger();
@@ -780,11 +687,7 @@
          * User asked for 'Final_Output_Changed' but the GenerateSatellites step failed.
          * We expect post-build to be called because Compile succeeded (and wrote to the output).
          */
-<<<<<<< HEAD
-        [Test]
-=======
-        [Fact]
->>>>>>> 3f8a403e
+        [Fact]
         public void PostBuildFinalOutputChangedWhereGenerateSatellitesFailed()
         {
             MockLogger l = new MockLogger();
