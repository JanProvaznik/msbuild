﻿// Copyright (c) Microsoft. All rights reserved.
// Licensed under the MIT license. See LICENSE file in the project root for full license information.
//-----------------------------------------------------------------------
// </copyright>
// <summary>Unit tests for the TargetEntry with a mock task builder.</summary>
//-----------------------------------------------------------------------

using System;
using System.Collections;
using System.Collections.Generic;
using System.IO;
using System.Threading;
<<<<<<< HEAD
using System.Threading.Tasks;
using System.Xml;

=======
using ElementLocation = Microsoft.Build.Construction.ElementLocation;
using Microsoft.Build.Framework;
>>>>>>> 3f8a403e
using Microsoft.Build.BackEnd;
using Microsoft.Build.BackEnd.Logging;
using Microsoft.Build.Collections;
using Microsoft.Build.Evaluation;
using Microsoft.Build.Execution;
<<<<<<< HEAD
using Microsoft.Build.Framework;
using Microsoft.Build.Shared;

using NUnit.Framework;

using ElementLocation = Microsoft.Build.Construction.ElementLocation;
=======
using Microsoft.Build.BackEnd.Logging;
using System.Threading.Tasks;
using Xunit;
>>>>>>> 3f8a403e

namespace Microsoft.Build.UnitTests.BackEnd
{
    /// <summary>
    /// Test for the TargetEntry class used by the TargetBuilder.  This class does most of the
    /// actual work to build a target.
    /// </summary>
<<<<<<< HEAD
    [TestFixture]
    public class TargetEntry_Tests : ITargetBuilderCallback
=======
    public class TargetEntry_Tests : ITargetBuilderCallback, IDisposable
>>>>>>> 3f8a403e
    {
        /// <summary>
        /// The component host.
        /// </summary>
        private MockHost _host;

        /// <summary>
        /// The node request id counter
        /// </summary>
        private int _nodeRequestId;

        /// <summary>
        /// Handles exceptions from the logging system.
        /// </summary>
        /// <param name="e">The exception</param>
        public void LoggingException(Exception e)
        {
        }

        /// <summary>
        /// Called prior to each test.
        /// </summary>
<<<<<<< HEAD
        [SetUp]
        public void SetUp()
=======
        public TargetEntry_Tests()
>>>>>>> 3f8a403e
        {
            _nodeRequestId = 1;
            _host = new MockHost();
            _host.OnLoggingThreadException += this.LoggingException;
        }

        /// <summary>
        /// Called after each test is run.
        /// </summary>
<<<<<<< HEAD
        [TearDown]
        public void TearDown()
=======
        public void Dispose()
>>>>>>> 3f8a403e
        {
            File.Delete("testProject.proj");
            _host = null;
        }

        /// <summary>
        /// Tests a constructor with a null target.
        /// </summary>
<<<<<<< HEAD
        [Test]
        [ExpectedException(typeof(ArgumentNullException))]
=======
        [Fact]
>>>>>>> 3f8a403e
        public void TestConstructorNullTarget()
        {
            Assert.Throws<ArgumentNullException>(() =>
            {
                ProjectInstance project = CreateTestProject(true /* Returns enabled */);
                BuildRequestConfiguration config = new BuildRequestConfiguration(1, new BuildRequestData("foo", new Dictionary<string, string>(), "foo", new string[0], null), "2.0");
                BuildRequestEntry requestEntry = new BuildRequestEntry(CreateNewBuildRequest(1, new string[] { "foo" }), config);
                Lookup lookup = new Lookup(new ItemDictionary<ProjectItemInstance>(project.Items), new PropertyDictionary<ProjectPropertyInstance>(project.Properties), null);
                TargetEntry entry = new TargetEntry(requestEntry, this, null, lookup, null, _host, false);
            }
           );
        }
        /// <summary>
        /// Tests a constructor with a null lookup.
        /// </summary>
<<<<<<< HEAD
        [Test]
        [ExpectedException(typeof(ArgumentNullException))]
=======
        [Fact]
>>>>>>> 3f8a403e
        public void TestConstructorNullLookup()
        {
            Assert.Throws<ArgumentNullException>(() =>
            {
                ProjectInstance project = CreateTestProject(true /* Returns enabled */);
                BuildRequestConfiguration config = new BuildRequestConfiguration(1, new BuildRequestData("foo", new Dictionary<string, string>(), "foo", new string[0], null), "2.0");
                BuildRequestEntry requestEntry = new BuildRequestEntry(CreateNewBuildRequest(1, new string[] { "foo" }), config);
                TargetEntry entry = new TargetEntry(requestEntry, this, new TargetSpecification("Empty", null), null, null, _host, false);
            }
           );
        }
        /// <summary>
        /// Tests a constructor with a null host.
        /// </summary>
<<<<<<< HEAD
        [Test]
        [ExpectedException(typeof(ArgumentNullException))]
=======
        [Fact]
>>>>>>> 3f8a403e
        public void TestConstructorNullHost()
        {
            Assert.Throws<ArgumentNullException>(() =>
            {
                ProjectInstance project = CreateTestProject(true /* Returns enabled */);
                BuildRequestConfiguration config = new BuildRequestConfiguration(1, new BuildRequestData("foo", new Dictionary<string, string>(), "foo", new string[0], null), "2.0");
                BuildRequestEntry requestEntry = new BuildRequestEntry(CreateNewBuildRequest(1, new string[] { "foo" }), config);

                Lookup lookup = new Lookup(new ItemDictionary<ProjectItemInstance>(project.Items), new PropertyDictionary<ProjectPropertyInstance>(project.Properties), null);
                TargetEntry entry = new TargetEntry(requestEntry, this, new TargetSpecification("Empty", null), lookup, null, null, false);
            }
           );
        }
        /// <summary>
        /// Tests a valid constructor call.
        /// </summary>
<<<<<<< HEAD
        [Test]
=======
        [Fact]
>>>>>>> 3f8a403e
        public void TestConstructorValid()
        {
            ProjectInstance project = CreateTestProject(true /* Returns enabled */);
            TargetEntry entry = CreateStandardTargetEntry(project, "Empty");
            Assert.Equal(TargetEntryState.Dependencies, entry.State);
        }

        /// <summary>
        /// Tests incorrect invocation of ExecuteTarget
        /// </summary>
<<<<<<< HEAD
        [Test]
        [ExpectedException(typeof(InternalErrorException))]
=======
        [Fact]
>>>>>>> 3f8a403e
        public void TestInvalidState_Execution()
        {
            Assert.Throws<InternalErrorException>(() =>
            {
                ProjectInstance project = CreateTestProject(true /* Returns enabled */);
                TargetEntry entry = CreateStandardTargetEntry(project, "Empty");
                Assert.Equal(TargetEntryState.Dependencies, entry.State);
                ExecuteEntry(project, entry);
            }
           );
        }
        /// <summary>
        /// Tests incorrect invocation of GatherResults.
        /// </summary>
<<<<<<< HEAD
        [Test]
        [ExpectedException(typeof(InternalErrorException))]
=======
        [Fact]
>>>>>>> 3f8a403e
        public void TestInvalidState_Completed()
        {
            Assert.Throws<InternalErrorException>(() =>
            {
                ProjectInstance project = CreateTestProject(true /* Returns enabled */);
                TargetEntry entry = CreateStandardTargetEntry(project, "Empty");
                Assert.Equal(entry.State, TargetEntryState.Dependencies);
                entry.GatherResults();
            }
           );
        }
        /// <summary>
        /// Verifies that the dependencies specified for a target are returned by the GetDependencies call.
        /// </summary>
<<<<<<< HEAD
        [Test]
=======
        [Fact]
>>>>>>> 3f8a403e
        public void TestDependencies()
        {
            bool[] returnsEnabled = new bool[] { true, false };

            foreach (bool returnsEnabledForThisProject in returnsEnabled)
            {
                ProjectInstance project = CreateTestProject(returnsEnabledForThisProject);
                TargetEntry entry = CreateStandardTargetEntry(project, "Empty");

                Assert.Equal(TargetEntryState.Dependencies, entry.State);
                ICollection<TargetSpecification> deps = entry.GetDependencies(GetProjectLoggingContext(entry.RequestEntry));
                Assert.Equal(TargetEntryState.Execution, entry.State);
                Assert.Equal(0, deps.Count);

                entry = CreateStandardTargetEntry(project, "Baz");
                Assert.Equal(TargetEntryState.Dependencies, entry.State);
                deps = entry.GetDependencies(GetProjectLoggingContext(entry.RequestEntry));
                Assert.Equal(TargetEntryState.Execution, entry.State);
                Assert.Equal(1, deps.Count);
                IEnumerator<TargetSpecification> depsEnum = deps.GetEnumerator();
                depsEnum.MoveNext();
                Assert.Equal("Bar", depsEnum.Current.TargetName);

                entry = CreateStandardTargetEntry(project, "Baz2");
                Assert.Equal(TargetEntryState.Dependencies, entry.State);
                deps = entry.GetDependencies(GetProjectLoggingContext(entry.RequestEntry));
                Assert.Equal(TargetEntryState.Execution, entry.State);
                Assert.Equal(2, deps.Count);
                depsEnum = deps.GetEnumerator();
                depsEnum.MoveNext();
                Assert.Equal("Bar", depsEnum.Current.TargetName);
                depsEnum.MoveNext();
                Assert.Equal("Foo", depsEnum.Current.TargetName);
            }
        }

        /// <summary>
        /// Tests normal target execution and verifies the tasks expected to be executed are.
        /// </summary>
<<<<<<< HEAD
        [Test]
=======
        [Fact]
>>>>>>> 3f8a403e
        public void TestExecution()
        {
            bool[] returnsEnabled = new bool[] { true, false };

            foreach (bool returnsEnabledForThisProject in returnsEnabled)
            {
                ProjectInstance project = CreateTestProject(returnsEnabledForThisProject);
                MockTaskBuilder taskBuilder = (MockTaskBuilder)_host.GetComponent(BuildComponentType.TaskBuilder);

                taskBuilder.Reset();
                TargetEntry entry = CreateStandardTargetEntry(project, "Empty");
                Assert.Equal(TargetEntryState.Dependencies, entry.State);
                ICollection<TargetSpecification> deps = entry.GetDependencies(GetProjectLoggingContext(entry.RequestEntry));
                Assert.Equal(TargetEntryState.Execution, entry.State);
                ExecuteEntry(project, entry);
                Assert.Equal(0, taskBuilder.ExecutedTasks.Count);

                taskBuilder.Reset();
                entry = CreateStandardTargetEntry(project, "Baz");
                Assert.Equal(TargetEntryState.Dependencies, entry.State);
                deps = entry.GetDependencies(GetProjectLoggingContext(entry.RequestEntry));
                Assert.Equal(TargetEntryState.Execution, entry.State);
                ExecuteEntry(project, entry);
                Assert.Equal(2, taskBuilder.ExecutedTasks.Count);
                Assert.Equal("BazTask1", taskBuilder.ExecutedTasks[0].Name);
                Assert.Equal("BazTask2", taskBuilder.ExecutedTasks[1].Name);

                taskBuilder.Reset();
                entry = CreateStandardTargetEntry(project, "Baz2");
                Assert.Equal(TargetEntryState.Dependencies, entry.State);
                deps = entry.GetDependencies(GetProjectLoggingContext(entry.RequestEntry));
                Assert.Equal(TargetEntryState.Execution, entry.State);
                ExecuteEntry(project, entry);
                Assert.Equal(3, taskBuilder.ExecutedTasks.Count);
                Assert.Equal("Baz2Task1", taskBuilder.ExecutedTasks[0].Name);
                Assert.Equal("Baz2Task2", taskBuilder.ExecutedTasks[1].Name);
                Assert.Equal("Baz2Task3", taskBuilder.ExecutedTasks[2].Name);
            }
        }

        /// <summary>
        /// Executes various cases where tasks cause an error.  Verifies that the expected tasks
        /// executed.
        /// </summary>
<<<<<<< HEAD
        [Test]
=======
        [Fact]
>>>>>>> 3f8a403e
        public void TestExecutionWithErrors()
        {
            bool[] returnsEnabled = new bool[] { true, false };

            foreach (bool returnsEnabledForThisProject in returnsEnabled)
            {
                ProjectInstance project = CreateTestProject(returnsEnabledForThisProject);
                MockTaskBuilder taskBuilder = (MockTaskBuilder)_host.GetComponent(BuildComponentType.TaskBuilder);

                taskBuilder.Reset();
                TargetEntry entry = CreateStandardTargetEntry(project, "Error");
                Assert.Equal(TargetEntryState.Dependencies, entry.State);
                ICollection<TargetSpecification> deps = entry.GetDependencies(GetProjectLoggingContext(entry.RequestEntry));
                Assert.Equal(TargetEntryState.Execution, entry.State);
                taskBuilder.FailTaskNumber = 1;
                ExecuteEntry(project, entry);
                Assert.Equal(3, taskBuilder.ExecutedTasks.Count);
                Assert.Equal("ErrorTask1", taskBuilder.ExecutedTasks[0].Name);
                Assert.Equal("ErrorTask2", taskBuilder.ExecutedTasks[1].Name);
                Assert.Equal("ErrorTask3", taskBuilder.ExecutedTasks[2].Name);
                Assert.Equal(TargetEntryState.Completed, entry.State);

                taskBuilder.Reset();
                entry = CreateStandardTargetEntry(project, "Error");
                Assert.Equal(TargetEntryState.Dependencies, entry.State);
                deps = entry.GetDependencies(GetProjectLoggingContext(entry.RequestEntry));
                Assert.Equal(TargetEntryState.Execution, entry.State);
                taskBuilder.FailTaskNumber = 2;
                ExecuteEntry(project, entry);
                Assert.Equal(2, taskBuilder.ExecutedTasks.Count);
                Assert.Equal("ErrorTask1", taskBuilder.ExecutedTasks[0].Name);
                Assert.Equal("ErrorTask2", taskBuilder.ExecutedTasks[1].Name);
                Assert.Equal(TargetEntryState.ErrorExecution, entry.State);
                Assert.Equal(2, entry.GetErrorTargets(GetProjectLoggingContext(entry.RequestEntry)).Count);

                taskBuilder.Reset();
                entry = CreateStandardTargetEntry(project, "Error");
                Assert.Equal(TargetEntryState.Dependencies, entry.State);
                deps = entry.GetDependencies(GetProjectLoggingContext(entry.RequestEntry));
                Assert.Equal(TargetEntryState.Execution, entry.State);
                taskBuilder.FailTaskNumber = 3;
                ExecuteEntry(project, entry);
                Assert.Equal(3, taskBuilder.ExecutedTasks.Count);
                Assert.Equal("ErrorTask1", taskBuilder.ExecutedTasks[0].Name);
                Assert.Equal("ErrorTask2", taskBuilder.ExecutedTasks[1].Name);
                Assert.Equal("ErrorTask3", taskBuilder.ExecutedTasks[2].Name);
                Assert.Equal(TargetEntryState.ErrorExecution, entry.State);
                Assert.Equal(2, entry.GetErrorTargets(GetProjectLoggingContext(entry.RequestEntry)).Count);

                taskBuilder.Reset();
                entry = CreateStandardTargetEntry(project, "Error");
                Assert.Equal(TargetEntryState.Dependencies, entry.State);
                deps = entry.GetDependencies(GetProjectLoggingContext(entry.RequestEntry));
                Assert.Equal(TargetEntryState.Execution, entry.State);
                ExecuteEntry(project, entry);
                Assert.Equal(3, taskBuilder.ExecutedTasks.Count);
                Assert.Equal("ErrorTask1", taskBuilder.ExecutedTasks[0].Name);
                Assert.Equal("ErrorTask2", taskBuilder.ExecutedTasks[1].Name);
                Assert.Equal("ErrorTask3", taskBuilder.ExecutedTasks[2].Name);
                Assert.Equal(TargetEntryState.Completed, entry.State);
            }
        }

        /// <summary>
        /// Tests that the dependencies returned can also be built and that their entries in the lookup
        /// are appropriately aggregated into the parent target entry.
        /// </summary>
<<<<<<< HEAD
        [Test]
=======
        [Fact]
>>>>>>> 3f8a403e
        public void TestBuildDependencies()
        {
            bool[] returnsEnabled = new bool[] { true, false };

            foreach (bool returnsEnabledForThisProject in returnsEnabled)
            {
                ProjectInstance project = CreateTestProject(returnsEnabledForThisProject);
                MockTaskBuilder taskBuilder = (MockTaskBuilder)_host.GetComponent(BuildComponentType.TaskBuilder);

                // Empty target doesn't produce any items of its own, the Compile items should be in it.
                TargetEntry entry = CreateStandardTargetEntry(project, "Baz2");
                ICollection<TargetSpecification> deps = entry.GetDependencies(GetProjectLoggingContext(entry.RequestEntry));
                foreach (TargetSpecification target in deps)
                {
                    TargetEntry depEntry = CreateStandardTargetEntry(project, target.TargetName, entry);
                    depEntry.GetDependencies(GetProjectLoggingContext(entry.RequestEntry));
                    ExecuteEntry(project, depEntry);
                    depEntry.GatherResults();
                }

                ExecuteEntry(project, entry);
                Assert.Equal(TargetEntryState.Completed, entry.State);
                Assert.Equal(2, entry.Lookup.GetItems("Compile").Count);
                Assert.Equal(1, entry.Lookup.GetItems("FooTask1_Item").Count);
                Assert.Equal(1, entry.Lookup.GetItems("BarTask1_Item").Count);
            }
        }

        /// <summary>
        /// Tests a variety of situations returning various results
        /// </summary>
<<<<<<< HEAD
        [Test]
=======
        [Fact]
>>>>>>> 3f8a403e
        public void TestGatherResults()
        {
            bool[] returnsEnabled = new bool[] { true, false };

            foreach (bool returnsEnabledForThisProject in returnsEnabled)
            {
                ProjectInstance project = CreateTestProject(returnsEnabledForThisProject);
                MockTaskBuilder taskBuilder = (MockTaskBuilder)_host.GetComponent(BuildComponentType.TaskBuilder);

                // Empty target doesn't produce any items of its own, the Compile items should be in it.
                // This target has no outputs.
                TargetEntry entry = CreateStandardTargetEntry(project, "Empty");
                ICollection<TargetSpecification> deps = entry.GetDependencies(GetProjectLoggingContext(entry.RequestEntry));
                ExecuteEntry(project, entry);
                Assert.Equal(TargetEntryState.Completed, entry.State);
                TargetResult results = entry.GatherResults();
                Assert.Equal(2, entry.Lookup.GetItems("Compile").Count);
                Assert.Equal(0, results.Items.Length);
                Assert.Equal(TargetResultCode.Success, results.ResultCode);

                // Foo produces one item of its own and has an output
                taskBuilder.Reset();
                entry = CreateStandardTargetEntry(project, "Foo");
                deps = entry.GetDependencies(GetProjectLoggingContext(entry.RequestEntry));
                ExecuteEntry(project, entry);
                Assert.Equal(TargetEntryState.Completed, entry.State);
                results = entry.GatherResults();
                Assert.Equal(2, entry.Lookup.GetItems("Compile").Count);
                Assert.Equal(1, entry.Lookup.GetItems("FooTask1_Item").Count);

                if (returnsEnabledForThisProject)
                {
                    // If returns are enabled, since this is a target with "Outputs", they won't 
                    // be returned. 
                    Assert.Equal(0, results.Items.Length);
                }
                else
                {
                    Assert.Equal(1, results.Items.Length);
                    Assert.Equal("foo.o", results.Items[0].ItemSpec);
                }

                Assert.Equal(TargetResultCode.Success, results.ResultCode);

                // Skip produces outputs but is up to date, so should record success
                taskBuilder.Reset();
                entry = CreateStandardTargetEntry(project, "Skip");
                deps = entry.GetDependencies(GetProjectLoggingContext(entry.RequestEntry));
                ExecuteEntry(project, entry);
                Assert.Equal(TargetEntryState.Completed, entry.State);
                results = entry.GatherResults();

                if (returnsEnabledForThisProject)
                {
                    Assert.Equal(0, results.Items.Length);
                }
                else
                {
                    Assert.Equal(1, results.Items.Length);
                    Assert.Equal("testProject.proj", results.Items[0].ItemSpec);
                }

                Assert.Equal(TargetResultCode.Success, results.ResultCode);

                // SkipCondition is skipped due to condition.
                taskBuilder.Reset();
                entry = CreateStandardTargetEntry(project, "SkipCondition");
                deps = entry.GetDependencies(GetProjectLoggingContext(entry.RequestEntry));
                Assert.Equal(TargetEntryState.Completed, entry.State);
                results = entry.GatherResults();
                Assert.Equal(TargetResultCode.Skipped, results.ResultCode);

                // DepSkip produces no outputs and calls Empty and Skip.  The result should be success
                taskBuilder.Reset();
                entry = CreateStandardTargetEntry(project, "DepSkip");
                deps = entry.GetDependencies(GetProjectLoggingContext(entry.RequestEntry));
                ExecuteEntry(project, entry);
                Assert.Equal(TargetEntryState.Completed, entry.State);
                results = entry.GatherResults();
                Assert.Equal(TargetResultCode.Success, results.ResultCode);

                // DepSkip2 calls Skip.  The result should be success because both DepSkip and Skip are up-to-date.
                taskBuilder.Reset();
                entry = CreateStandardTargetEntry(project, "DepSkip2");
                deps = entry.GetDependencies(GetProjectLoggingContext(entry.RequestEntry));
                ExecuteEntry(project, entry);
                Assert.Equal(TargetEntryState.Completed, entry.State);
                results = entry.GatherResults();
                Assert.Equal(TargetResultCode.Success, results.ResultCode);

                // Error target should produce error results
                taskBuilder.Reset();
                entry = CreateStandardTargetEntry(project, "Error");
                Assert.Equal(TargetEntryState.Dependencies, entry.State);
                deps = entry.GetDependencies(GetProjectLoggingContext(entry.RequestEntry));
                Assert.Equal(TargetEntryState.Execution, entry.State);
                taskBuilder.FailTaskNumber = 2;
                ExecuteEntry(project, entry);
                Assert.Equal(TargetEntryState.ErrorExecution, entry.State);
                entry.GetErrorTargets(GetProjectLoggingContext(entry.RequestEntry));
                results = entry.GatherResults();
                Assert.Equal(TargetResultCode.Failure, results.ResultCode);
            }
        }

        /// <summary>
        /// Tests that multiple outputs are allowed
        /// </summary>
<<<<<<< HEAD
        [Test]
=======
        [Fact]
>>>>>>> 3f8a403e
        public void TestMultipleOutputs()
        {
            bool[] returnsEnabled = new bool[] { true, false };

            foreach (bool returnsEnabledForThisProject in returnsEnabled)
            {
                ProjectInstance project = CreateTestProject(returnsEnabledForThisProject);
                MockTaskBuilder taskBuilder = (MockTaskBuilder)_host.GetComponent(BuildComponentType.TaskBuilder);

                TargetEntry entry = CreateStandardTargetEntry(project, "MultipleOutputsNoReturns");
                ICollection<TargetSpecification> deps = entry.GetDependencies(GetProjectLoggingContext(entry.RequestEntry));
                ExecuteEntry(project, entry);
                TargetResult results = entry.GatherResults();

                if (returnsEnabledForThisProject)
                {
                    // If returns are enabled, since this is a target with "Outputs", they won't 
                    // be returned. 
                    Assert.Equal(0, results.Items.Length);
                }
                else
                {
                    Assert.Equal(2, results.Items.Length);
                }
            }
        }

        /// <summary>
        /// Tests that multiple return values are still passed through, even when there is no Outputs specified.
        /// </summary>
<<<<<<< HEAD
        [Test]
=======
        [Fact]
>>>>>>> 3f8a403e
        public void TestMultipleReturnsNoOutputs()
        {
            ProjectInstance project = CreateTestProject(true /* returns are enabled */);
            MockTaskBuilder taskBuilder = (MockTaskBuilder)_host.GetComponent(BuildComponentType.TaskBuilder);

            TargetEntry entry = CreateStandardTargetEntry(project, "MultipleReturnsNoOutputs");
            ICollection<TargetSpecification> deps = entry.GetDependencies(GetProjectLoggingContext(entry.RequestEntry));
            ExecuteEntry(project, entry);
            TargetResult results = entry.GatherResults();

            Assert.Equal(3, results.Items.Length);
        }

        /// <summary>
        /// Tests that multiple return values are still passed through, and verifies that when both Outputs and Returns
        /// are specified, Returns is what controls the return value of the target.
        /// </summary>
<<<<<<< HEAD
        [Test]
=======
        [Fact]
>>>>>>> 3f8a403e
        public void TestMultipleReturnsWithOutputs()
        {
            ProjectInstance project = CreateTestProject(true /* returns are enabled */);
            MockTaskBuilder taskBuilder = (MockTaskBuilder)_host.GetComponent(BuildComponentType.TaskBuilder);

            TargetEntry entry = CreateStandardTargetEntry(project, "MultipleReturnsWithOutputs");
            ICollection<TargetSpecification> deps = entry.GetDependencies(GetProjectLoggingContext(entry.RequestEntry));
            ExecuteEntry(project, entry);
            TargetResult results = entry.GatherResults();

            Assert.Equal(3, results.Items.Length);
        }

        /// <summary>
        /// Tests that duplicate outputs are allowed
        /// </summary>
<<<<<<< HEAD
        [Test]
=======
        [Fact]
>>>>>>> 3f8a403e
        public void TestDuplicateOutputs()
        {
            bool[] returnsEnabled = new bool[] { true, false };

            foreach (bool returnsEnabledForThisProject in returnsEnabled)
            {
                ProjectInstance project = CreateTestProject(returnsEnabledForThisProject);
                MockTaskBuilder taskBuilder = (MockTaskBuilder)_host.GetComponent(BuildComponentType.TaskBuilder);

                TargetEntry entry = CreateStandardTargetEntry(project, "DupeOutputs");
                ICollection<TargetSpecification> deps = entry.GetDependencies(GetProjectLoggingContext(entry.RequestEntry));
                ExecuteEntry(project, entry);
                TargetResult results = entry.GatherResults();
                Assert.Equal(1, results.Items.Length);
            }
        }

        /// <summary>
        /// Tests that duplicate outputs are not trimmed under the false trim condition
        /// </summary>
<<<<<<< HEAD
        [Test]
=======
        [Fact]
>>>>>>> 3f8a403e
        public void TestKeepDuplicateOutputsTrue()
        {
            bool[] returnsEnabled = new bool[] { true, false };

            foreach (bool returnsEnabledForThisProject in returnsEnabled)
            {
                ProjectInstance project = CreateTestProject(returnsEnabledForThisProject);
                MockTaskBuilder taskBuilder = (MockTaskBuilder)_host.GetComponent(BuildComponentType.TaskBuilder);

                TargetEntry entry = CreateStandardTargetEntry(project, "DupeOutputsKeep");
                ICollection<TargetSpecification> deps = entry.GetDependencies(GetProjectLoggingContext(entry.RequestEntry));
                ExecuteEntry(project, entry);
                TargetResult results = entry.GatherResults();
                Assert.Equal(2, results.Items.Length);
            }
        }

        /// <summary>
        /// Tests that duplicate outputs are trimmed under the false keep condition
        /// </summary>
<<<<<<< HEAD
        [Test]
=======
        [Fact]
>>>>>>> 3f8a403e
        public void TestKeepDuplicateOutputsFalse()
        {
            bool[] returnsEnabled = new bool[] { true, false };

            foreach (bool returnsEnabledForThisProject in returnsEnabled)
            {
                ProjectInstance project = CreateTestProject(returnsEnabledForThisProject);
                MockTaskBuilder taskBuilder = (MockTaskBuilder)_host.GetComponent(BuildComponentType.TaskBuilder);

                TargetEntry entry = CreateStandardTargetEntry(project, "DupeOutputsNoKeep");
                ICollection<TargetSpecification> deps = entry.GetDependencies(GetProjectLoggingContext(entry.RequestEntry));
                ExecuteEntry(project, entry);
                TargetResult results = entry.GatherResults();
                Assert.Equal(1, results.Items.Length);
            }
        }

        /// <summary>
        /// Tests that duplicate outputs are trimmed if they have the same metadata
        /// </summary>
<<<<<<< HEAD
        [Test]
=======
        [Fact]
>>>>>>> 3f8a403e
        public void TestKeepDuplicateOutputsSameMetadata()
        {
            bool[] returnsEnabled = new bool[] { true, false };

            foreach (bool returnsEnabledForThisProject in returnsEnabled)
            {
                ProjectInstance project = CreateTestProject(returnsEnabledForThisProject);
                MockTaskBuilder taskBuilder = (MockTaskBuilder)_host.GetComponent(BuildComponentType.TaskBuilder);

                TargetEntry entry = CreateStandardTargetEntry(project, "DupeOutputsSameMetadata");
                ICollection<TargetSpecification> deps = entry.GetDependencies(GetProjectLoggingContext(entry.RequestEntry));
                ExecuteEntry(project, entry);
                TargetResult results = entry.GatherResults();
                Assert.Equal(1, results.Items.Length);
            }
        }

        /// <summary>
        /// Tests that duplicate outputs are not trimmed if they have different metadata
        /// </summary>
<<<<<<< HEAD
        [Test]
=======
        [Fact]
>>>>>>> 3f8a403e
        public void TestKeepDuplicateOutputsDiffMetadata()
        {
            bool[] returnsEnabled = new bool[] { true, false };

            foreach (bool returnsEnabledForThisProject in returnsEnabled)
            {
                ProjectInstance project = CreateTestProject(returnsEnabledForThisProject);
                MockTaskBuilder taskBuilder = (MockTaskBuilder)_host.GetComponent(BuildComponentType.TaskBuilder);

                TargetEntry entry = CreateStandardTargetEntry(project, "DupeOutputsDiffMetadata");
                ICollection<TargetSpecification> deps = entry.GetDependencies(GetProjectLoggingContext(entry.RequestEntry));
                ExecuteEntry(project, entry);
                TargetResult results = entry.GatherResults();
                Assert.Equal(4, results.Items.Length);
            }
        }

        /// <summary>
        /// Tests that metadata references in target outputs are correctly expanded
        /// </summary>
<<<<<<< HEAD
        [Test]
=======
        [Fact]
>>>>>>> 3f8a403e
        public void TestMetadataReferenceInTargetOutputs()
        {
            bool[] returnsEnabled = new bool[] { true, false };

            foreach (bool returnsEnabledForThisProject in returnsEnabled)
            {
                string content = @"
<Project ToolsVersion=`msbuilddefaulttoolsversion` xmlns=`http://schemas.microsoft.com/developer/msbuild/2003`>
    <ItemGroup>
        <SomeItem1 Include=`item1.cs`/>
        <SomeItem2 Include=`item2.cs`/>
    </ItemGroup>
    <Target Name=`a`>
        <CallTarget Targets=`b;c`>
            <Output TaskParameter=`TargetOutputs` PropertyName=`foo`/>
        </CallTarget>
        <Message Text=`[$(foo)]`/>
    </Target>
    <Target Name=`b` Outputs=`%(SomeItem1.Filename)`/>
    <Target Name=`c` " + (returnsEnabledForThisProject ? "Returns" : "Outputs") + @"=`%(SomeItem2.Filename)`/>
</Project>
                ";

                MockLogger log = Helpers.BuildProjectWithNewOMExpectSuccess(content);

                if (returnsEnabledForThisProject)
                {
                    log.AssertLogContains("item2");
                    log.AssertLogDoesntContain("item1;item2");
                }
                else
                {
                    log.AssertLogContains("item1;item2");
                }
            }
        }

        /// <summary>
        /// Tests that we get the target ouputs correctly.
        /// </summary>
<<<<<<< HEAD
        [Test]
=======
        [Fact]
>>>>>>> 3f8a403e
        public void TestTargetOutputsOnFinishedEvent()
        {
            bool[] returnsEnabled = new bool[] { false, true };

            string loggingVariable = Environment.GetEnvironmentVariable("MSBUILDTARGETOUTPUTLOGGING");
            Environment.SetEnvironmentVariable("MSBUILDTARGETOUTPUTLOGGING", "1");
            try
            {
                TargetLoggingContext.EnableTargetOutputLogging = true;

                foreach (bool returnsEnabledForThisProject in returnsEnabled)
                {
                    string content = @"
<Project ToolsVersion=`msbuilddefaulttoolsversion` xmlns=`http://schemas.microsoft.com/developer/msbuild/2003`>
    <ItemGroup>
        <SomeItem1 Include=`item1.cs`/>
        <SomeItem2 Include=`item2.cs`/>
    </ItemGroup>
    <Target Name=`a`>
        <CallTarget Targets=`b;c`>
            <Output TaskParameter=`TargetOutputs` PropertyName=`foo`/>
        </CallTarget>
        <Message Text=`[$(foo)]`/>
    </Target>
    <Target Name=`b` " + (returnsEnabledForThisProject ? "Returns" : "Outputs") + @"=`%(SomeItem1.Filename)`/>
    <Target Name=`c` Outputs=`%(SomeItem2.Filename)`/>
</Project>
                ";

                    // Only log critical event is false by default
                    MockLogger log = Helpers.BuildProjectWithNewOMExpectSuccess(content);

                    Assert.Equal(3, log.TargetFinishedEvents.Count);

                    TargetFinishedEventArgs targeta = log.TargetFinishedEvents[2];
                    TargetFinishedEventArgs targetb = log.TargetFinishedEvents[0];
                    TargetFinishedEventArgs targetc = log.TargetFinishedEvents[1];

                    Assert.NotNull(targeta);
                    Assert.NotNull(targetb);
                    Assert.NotNull(targetc);

                    Assert.True(targeta.TargetName.Equals("a", StringComparison.OrdinalIgnoreCase));
                    Assert.True(targetb.TargetName.Equals("b", StringComparison.OrdinalIgnoreCase));
                    Assert.True(targetc.TargetName.Equals("c", StringComparison.OrdinalIgnoreCase));

                    IEnumerable targetOutputsA = targeta.TargetOutputs;
                    IEnumerable targetOutputsB = targetb.TargetOutputs;
                    IEnumerable targetOutputsC = targetc.TargetOutputs;

                    Assert.Null(targetOutputsA);
                    Assert.NotNull(targetOutputsB);

                    if (returnsEnabledForThisProject)
                    {
                        Assert.Null(targetOutputsC);
                    }
                    else
                    {
                        Assert.NotNull(targetOutputsC);
                    }

                    List<ITaskItem> outputListB = new List<ITaskItem>();
                    foreach (ITaskItem item in targetOutputsB)
                    {
                        outputListB.Add(item);
                    }

                    Assert.Equal(1, outputListB.Count);
                    Assert.True(outputListB[0].ItemSpec.Equals("item1", StringComparison.OrdinalIgnoreCase));

                    if (!returnsEnabledForThisProject)
                    {
                        List<ITaskItem> outputListC = new List<ITaskItem>();
                        foreach (ITaskItem item in targetOutputsC)
                        {
                            outputListC.Add(item);
                        }

                        Assert.Equal(1, outputListC.Count);

                        Assert.True(outputListC[0].ItemSpec.Equals("item2", StringComparison.OrdinalIgnoreCase));
                    }
                }
            }
            finally
            {
                TargetLoggingContext.EnableTargetOutputLogging = false;
                Environment.SetEnvironmentVariable("MSBUILDTARGETOUTPUTLOGGING", loggingVariable);
            }
        }

        /// <summary>
        /// Tests that we get no target outputs when the environment variable is not set
        /// </summary>
<<<<<<< HEAD
        [Test]
=======
        [Fact]
>>>>>>> 3f8a403e
        public void TestTargetOutputsOnFinishedEventNoVariableSet()
        {
            bool[] returnsEnabled = new bool[] { true, false };

            string loggingVariable = Environment.GetEnvironmentVariable("MSBUILDTARGETOUTPUTLOGGING");
            Environment.SetEnvironmentVariable("MSBUILDTARGETOUTPUTLOGGING", null);
            try
            {
                foreach (bool returnsEnabledForThisProject in returnsEnabled)
                {
                    string content = @"
<Project ToolsVersion=`msbuilddefaulttoolsversion` xmlns=`http://schemas.microsoft.com/developer/msbuild/2003`>
    <ItemGroup>
        <SomeItem1 Include=`item1.cs`/>
        <SomeItem2 Include=`item2.cs`/>
    </ItemGroup>
    <Target Name=`a`>
        <CallTarget Targets=`b;c`>
            <Output TaskParameter=`TargetOutputs` PropertyName=`foo`/>
        </CallTarget>
        <Message Text=`[$(foo)]`/>
    </Target>
    <Target Name=`b` Outputs=`%(SomeItem1.Filename)`/>
    <Target Name=`c` " + (returnsEnabledForThisProject ? "Returns" : "Outputs") + @"=`%(SomeItem2.Filename)`/>
</Project>
                ";

                    // Only log critical event is false by default
                    MockLogger log = Helpers.BuildProjectWithNewOMExpectSuccess(content);

                    Assert.Equal(3, log.TargetFinishedEvents.Count);

                    TargetFinishedEventArgs targeta = log.TargetFinishedEvents[2];
                    TargetFinishedEventArgs targetb = log.TargetFinishedEvents[0];
                    TargetFinishedEventArgs targetc = log.TargetFinishedEvents[1];

                    Assert.NotNull(targeta);
                    Assert.NotNull(targetb);
                    Assert.NotNull(targetc);

                    Assert.True(targeta.TargetName.Equals("a", StringComparison.OrdinalIgnoreCase));
                    Assert.True(targetb.TargetName.Equals("b", StringComparison.OrdinalIgnoreCase));
                    Assert.True(targetc.TargetName.Equals("c", StringComparison.OrdinalIgnoreCase));

                    IEnumerable targetOutputsA = targeta.TargetOutputs;
                    IEnumerable targetOutputsB = targetb.TargetOutputs;
                    IEnumerable targetOutputsC = targetc.TargetOutputs;

                    Assert.Null(targetOutputsA);
                    Assert.Null(targetOutputsB);
                    Assert.Null(targetOutputsC);
                }
            }
            finally
            {
                Environment.SetEnvironmentVariable("MSBUILDTARGETOUTPUTLOGGING", loggingVariable);
            }
        }

        /// <summary>
        /// Make sure that if an after target fails that the build result is reported as failed.
        /// </summary>
<<<<<<< HEAD
        [Test]
=======
        [Fact]
>>>>>>> 3f8a403e
        public void AfterTargetsShouldReportFailedBuild()
        {
            // Since we're creating our own BuildManager, we need to make sure that the default 
            // one has properly relinquished the inproc node
            NodeProviderInProc nodeProviderInProc = ((IBuildComponentHost)BuildManager.DefaultBuildManager).GetComponent(BuildComponentType.InProcNodeProvider) as NodeProviderInProc;
            if (nodeProviderInProc != null)
            {
                nodeProviderInProc.Dispose();
            }

            string content = @"
<Project ToolsVersion='msbuilddefaulttoolsversion' DefaultTargets='Build' xmlns='http://schemas.microsoft.com/developer/msbuild/2003'>
<Target Name='Build'>
 <Message Text='Hello'/>
</Target>

<Target Name='Boo' AfterTargets='build'>
  <Error Text='Hi in Boo'/>
</Target>
</Project>
                ";
            BuildManager manager = null;
            try
            {
                MockLogger logger = new MockLogger();
                List<ILogger> loggers = new List<ILogger>();
                loggers.Add(logger);

                ProjectCollection collection = new ProjectCollection();
                Project project = new Project(
                    XmlReader.Create(new StringReader(content)),
                    (IDictionary<string, string>)null,
                    ObjectModelHelpers.MSBuildDefaultToolsVersion,
                    collection)
                { FullPath = FileUtilities.GetTemporaryFile() };
                project.Save();
                File.Delete(project.FullPath);

                BuildParameters parameters = new BuildParameters(collection)
                {
                    Loggers = loggers,
                    ShutdownInProcNodeOnBuildFinish = true
                };

                BuildRequestData data = new BuildRequestData(
                    project.FullPath,
                    new Dictionary<string, string>(),
                    ObjectModelHelpers.MSBuildDefaultToolsVersion,
                    new string[] { },
                    null);
                manager = new BuildManager();
                BuildResult result = manager.Build(parameters, data);

                // Make sure the overall result is failed
                Assert.Equal(BuildResultCode.Failure, result.OverallResult);

                // Expect the build target to pass
                Assert.Equal(result.ResultsByTarget["Build"].ResultCode, TargetResultCode.Success);
            }
            finally
            {
                // and we should clean up after ourselves, too. 
                if (manager != null)
                {
                    NodeProviderInProc inProcNodeProvider = ((IBuildComponentHost)manager).GetComponent(BuildComponentType.InProcNodeProvider) as NodeProviderInProc;

                    if (inProcNodeProvider != null)
                    {
                        inProcNodeProvider.Dispose();
                    }
                }
            }
        }

        /// <summary>
        /// Tests that with an invalid target specification (inputs but no outputs) we
        /// still raise the TargetFinished event.
        /// </summary>
<<<<<<< HEAD
        [Test]
=======
        [Fact]
>>>>>>> 3f8a403e
        public void TestTargetFinishedRaisedOnInvalidTarget()
        {
            string content = @"
<Project ToolsVersion=`msbuilddefaulttoolsversion` xmlns=`http://schemas.microsoft.com/developer/msbuild/2003`>
    <Target Name=`OnlyInputs` Inputs=`foo`>
        <Message Text=`This is an invalid target -- this text should never show.` />
    </Target>
</Project>
                ";

            // Only log critical event is false by default
            MockLogger log = Helpers.BuildProjectWithNewOMExpectFailure(content, allowTaskCrash: true);

            Assert.Equal(1, log.TargetFinishedEvents.Count);
        }

        #region ITargetBuilderCallback Members

        /// <summary>
        /// Empty impl
        /// </summary>
        Task<ITargetResult[]> ITargetBuilderCallback.LegacyCallTarget(string[] targets, bool continueOnError, ElementLocation referenceLocation)
        {
            throw new NotImplementedException();
        }

        #endregion

        #region IRequestBuilderCallback Members

        /// <summary>
        /// Empty impl
        /// </summary>
        Task<BuildResult[]> IRequestBuilderCallback.BuildProjects(string[] projectFiles, PropertyDictionary<ProjectPropertyInstance>[] properties, string[] toolsVersions, string[] targets, bool waitForResults)
        {
            throw new NotImplementedException();
        }

        /// <summary>
        /// Not implemented.
        /// </summary>
        Task IRequestBuilderCallback.BlockOnTargetInProgress(int blockingRequestId, string blockingTarget)
        {
            throw new NotImplementedException();
        }

        /// <summary>
        /// Empty impl
        /// </summary>
        void IRequestBuilderCallback.Yield()
        {
        }

        /// <summary>
        /// Empty impl
        /// </summary>
        void IRequestBuilderCallback.Reacquire()
        {
        }

        /// <summary>
        /// Empty impl
        /// </summary>
        void IRequestBuilderCallback.EnterMSBuildCallbackState()
        {
        }

        /// <summary>
        /// Empty impl
        /// </summary>
        void IRequestBuilderCallback.ExitMSBuildCallbackState()
        {
        }

        #endregion

        /// <summary>
        /// Executes the specified entry with the specified project.
        /// </summary>
        private void ExecuteEntry(ProjectInstance project, TargetEntry entry)
        {
            ITaskBuilder taskBuilder = _host.GetComponent(BuildComponentType.TaskBuilder) as ITaskBuilder;

            // GetAwaiter().GetResult() will flatten any AggregateException throw by the task.
            entry.ExecuteTarget(taskBuilder, entry.RequestEntry, GetProjectLoggingContext(entry.RequestEntry), CancellationToken.None).GetAwaiter().GetResult();
            ((IBuildComponent)taskBuilder).ShutdownComponent();
        }

        /// <summary>
        /// Creates a new build request
        /// </summary>
        private BuildRequest CreateNewBuildRequest(int configurationId, string[] targets)
        {
            return new BuildRequest(1 /* submissionId */, _nodeRequestId++, configurationId, targets, null, BuildEventContext.Invalid, null);
        }

        /// <summary>
        /// Creates a TargetEntry from a project and the specified target name.
        /// </summary>
        /// <param name="project">The project object.</param>
        /// <param name="targetName">The name of a target within the specified project.</param>
        /// <returns>The new target entry</returns>
        private TargetEntry CreateStandardTargetEntry(ProjectInstance project, string targetName)
        {
            BuildRequestConfiguration config = new BuildRequestConfiguration(1, new BuildRequestData("foo", new Dictionary<string, string>(), "foo", new string[0], null), "2.0");
            config.Project = project;
            BuildRequestEntry requestEntry = new BuildRequestEntry(CreateNewBuildRequest(1, new string[] { "foo" }), config);

            Lookup lookup = new Lookup(new ItemDictionary<ProjectItemInstance>(project.Items), new PropertyDictionary<ProjectPropertyInstance>(project.Properties), null);
            TargetEntry entry = new TargetEntry(requestEntry, this, new TargetSpecification(targetName, project.Targets[targetName].Location), lookup, null, _host, false);
            return entry;
        }

        /// <summary>
        /// Creates a target entry object.
        /// </summary>
        /// <param name="project">The project object</param>
        /// <param name="target">The target object</param>
        /// <param name="baseEntry">The parent entry.</param>
        /// <returns>The new target entry</returns>
        private TargetEntry CreateStandardTargetEntry(ProjectInstance project, string target, TargetEntry baseEntry)
        {
            BuildRequestConfiguration config = new BuildRequestConfiguration(1, new BuildRequestData("foo", new Dictionary<string, string>(), "foo", new string[0], null), "2.0");
            config.Project = project;
            BuildRequestEntry requestEntry = new BuildRequestEntry(CreateNewBuildRequest(1, new string[1] { "foo" }), config);
            TargetEntry entry = new TargetEntry(requestEntry, this, new TargetSpecification(target, project.Targets[target].Location), baseEntry.Lookup, baseEntry, _host, false);
            return entry;
        }

        /// <summary>
        /// Creates the test project
        /// </summary>
        /// <returns>The project object.</returns>
        private ProjectInstance CreateTestProject(bool returnsAttributeEnabled)
        {
            string returnsAttributeName = returnsAttributeEnabled ? "Returns" : "Outputs";

            string projectFileContents = @"
                <Project ToolsVersion='msbuilddefaulttoolsversion' xmlns='http://schemas.microsoft.com/developer/msbuild/2003'>

                    <ItemGroup>
                        <Compile Include='b.cs' />
                        <Compile Include='c.cs' />
                    </ItemGroup>

                    <ItemGroup>
                        <Reference Include='System' />
                    </ItemGroup>

                    <ItemGroup>
                        <DupeOutput Include='foo.cs'/>
                        <DupeOutput Include='foo.cs'/>
                    </ItemGroup>

                    <ItemGroup>
                        <DupeOutputDiffMetadata Include='foo.cs'>
                            <x>1</x>
                        </DupeOutputDiffMetadata>
                        <DupeOutputDiffMetadata Include='foo.cs'>
                            <x>2</x>
                        </DupeOutputDiffMetadata>
                        <DupeOutputDiffMetadata Include='foo.cs'>
                            <y>1</y>
                        </DupeOutputDiffMetadata>
                        <DupeOutputDiffMetadata Include='foo.cs'>
                            <y>2</y>
                        </DupeOutputDiffMetadata>
                    </ItemGroup>

                    <ItemGroup>
                        <DupeOutputsameMetadata Include='foo.cs'>
                            <x>1</x>
                        </DupeOutputsameMetadata>
                        <DupeOutputsameMetadata Include='foo.cs'>
                            <x>1</x>
                        </DupeOutputsameMetadata>
                    </ItemGroup>

                    <PropertyGroup>
                        <FalseProp>false</FalseProp>
                        <TrueProp>true</TrueProp>
                    </PropertyGroup>

                    <Target Name='Empty' />

                    <Target Name='Skip' Inputs='testProject.proj' Outputs='testProject.proj' />

                    <Target Name='SkipCondition' Condition=""'true' == 'false'"" />

                    <Target Name='Error' >
                        <ErrorTask1 ContinueOnError='True'/>                    
                        <ErrorTask2 ContinueOnError='False'/>  
                        <ErrorTask3 /> 
                        <OnError ExecuteTargets='Foo'/>                  
                        <OnError ExecuteTargets='Bar'/>                  
                    </Target>

                    <Target Name='Foo' Inputs='foo.cpp' Outputs='foo.o'>
                        <FooTask1/>
                    </Target>

                    <Target Name='Bar'>
                        <BarTask1/>
                    </Target>

                    <Target Name='Baz' DependsOnTargets='Bar'>
                        <BazTask1/>
                        <BazTask2/>
                    </Target>

                    <Target Name='Baz2' DependsOnTargets='Bar;Foo'>
                        <Baz2Task1/>
                        <Baz2Task2/>
                        <Baz2Task3/>
                    </Target>

                    <Target Name='DepSkip' DependsOnTargets='Skip'>
                        <DepSkipTask1/>
                        <DepSkipTask2/>
                        <DepSkipTask3/>
                    </Target>

                    <Target Name='DepSkip2' DependsOnTargets='Skip' Inputs='testProject.proj' Outputs='testProject.proj'>
                        <DepSkipTask1/>
                        <DepSkipTask2/>
                        <DepSkipTask3/>
                    </Target>

                    <Target Name='MultipleOutputsNoReturns' Inputs='testProject.proj' Outputs='@(Compile)'>
                    </Target>";

            if (returnsAttributeEnabled)
            {
                projectFileContents += @"
                    <Target Name='MultipleReturnsWithOutputs' Inputs='testProject.proj' Outputs='@(Compile)' Returns='@(Compile);@(Reference)' />

                    <Target Name='MultipleReturnsNoOutputs' Returns='@(Compile);@(Reference)' />";
            }

            projectFileContents += @"
                    <Target Name='DupeOutputs' " + returnsAttributeName + @"='@(DupeOutput)'>
                    </Target>

                    <Target Name='DupeOutputsKeep' KeepDuplicateOutputs='$(TrueProp)' " + returnsAttributeName + @"='@(DupeOutput)'>
                    </Target>

                    <Target Name='DupeOutputsNoKeep' KeepDuplicateOutputs='$(FalseProp)' " + returnsAttributeName + @"='@(DupeOutput)'>
                    </Target>

                    <Target Name='DupeOutputsSameMetadata' KeepDuplicateOutputs='$(FalseProp)' " + returnsAttributeName + @"='@(DupeOutputsameMetadata)'>
                    </Target>

                    <Target Name='DupeOutputsDiffMetadata' KeepDuplicateOutputs='$(FalseProp)' " + returnsAttributeName + @"='@(DupeOutputDiffMetadata)'>
                    </Target>
                </Project>
                ";

            FileStream stream = File.Create("testProject.proj");
            stream.Close();

            Project project = new Project(XmlReader.Create(new StringReader(projectFileContents)));
            return project.CreateProjectInstance();
        }

        /// <summary>
        /// Returns a project logging context.
        /// </summary>
        /// <param name="entry">The build request entry.</param>
        /// <returns>The project logging context.</returns>
        private ProjectLoggingContext GetProjectLoggingContext(BuildRequestEntry entry)
        {
            return new ProjectLoggingContext(new NodeLoggingContext(_host, 1, false), entry, null);
        }

        /// <summary>
        /// The mock component host.
        /// </summary>
        private class MockHost : MockLoggingService, IBuildComponentHost, IBuildComponent
        {
            #region IBuildComponentHost Members

            /// <summary>
            /// The configuration cache.
            /// </summary>
            private IConfigCache _configCache;

            /// <summary>
            /// The logging service.
            /// </summary>
            private ILoggingService _loggingService;

            /// <summary>
            /// The results cache.
            /// </summary>
            private IResultsCache _resultsCache;

            /// <summary>
            /// The request builder.
            /// </summary>
            private IRequestBuilder _requestBuilder;

            /// <summary>
            /// The mock task builder
            /// </summary>
            private ITaskBuilder _taskBuilder;

            /// <summary>
            /// The build parameters.
            /// </summary>
            private BuildParameters _buildParameters;

            /// <summary>
            /// Retrieves the LegacyThreadingData associated with a particular component host
            /// </summary>
            private LegacyThreadingData _legacyThreadingData;

            /// <summary>
            /// Constructor
            /// </summary>
            public MockHost()
            {
                _buildParameters = new BuildParameters();
                _legacyThreadingData = new LegacyThreadingData();

                _configCache = new ConfigCache();
                ((IBuildComponent)_configCache).InitializeComponent(this);

                _loggingService = this;

                _resultsCache = new ResultsCache();
                ((IBuildComponent)_resultsCache).InitializeComponent(this);

                _requestBuilder = new RequestBuilder();
                ((IBuildComponent)_requestBuilder).InitializeComponent(this);

                _taskBuilder = new MockTaskBuilder();
                ((IBuildComponent)_taskBuilder).InitializeComponent(this);
            }

            /// <summary>
            /// Gets the build-specific logging service.
            /// </summary>
            /// <returns>The logging service</returns>
            public ILoggingService LoggingService
            {
                get
                {
                    return _loggingService;
                }
            }

            /// <summary>
            /// Retrieves the LegacyThreadingData associated with a particular component host
            /// </summary>
            LegacyThreadingData IBuildComponentHost.LegacyThreadingData
            {
                get
                {
                    return _legacyThreadingData;
                }
            }

            /// <summary>
            /// Retrieves the name of the host.
            /// </summary>
            public string Name
            {
                get
                {
                    return "TargetEntry_Tests.MockHost";
                }
            }

            /// <summary>
            /// Gets the build parameters.
            /// </summary>
            public BuildParameters BuildParameters
            {
                get
                {
                    return _buildParameters;
                }
            }

            /// <summary>
            /// Gets the component of the specified type.
            /// </summary>
            /// <param name="type">The type of component to return.</param>
            /// <returns>The component</returns>
            public IBuildComponent GetComponent(BuildComponentType type)
            {
                switch (type)
                {
                    case BuildComponentType.ConfigCache:
                        return (IBuildComponent)_configCache;

                    case BuildComponentType.LoggingService:
                        return (IBuildComponent)_loggingService;

                    case BuildComponentType.ResultsCache:
                        return (IBuildComponent)_resultsCache;

                    case BuildComponentType.RequestBuilder:
                        return (IBuildComponent)_requestBuilder;

                    case BuildComponentType.TaskBuilder:
                        return (IBuildComponent)_taskBuilder;

                    default:
                        throw new ArgumentException("Unexpected type " + type);
                }
            }

            /// <summary>
            /// Register a component factory.
            /// </summary>
            public void RegisterFactory(BuildComponentType type, BuildComponentFactoryDelegate factory)
            {
            }

            #endregion

            #region IBuildComponent Members

            /// <summary>
            /// Sets the component host
            /// </summary>
            /// <param name="host">The component host</param>
            public void InitializeComponent(IBuildComponentHost host)
            {
                throw new NotImplementedException();
            }

            /// <summary>
            /// Shuts down the component
            /// </summary>
            public void ShutdownComponent()
            {
                throw new NotImplementedException();
            }

            #endregion
        }
    }
}<|MERGE_RESOLUTION|>--- conflicted
+++ resolved
@@ -1,4 +1,4 @@
-﻿// Copyright (c) Microsoft. All rights reserved.
+// Copyright (c) Microsoft. All rights reserved.
 // Licensed under the MIT license. See LICENSE file in the project root for full license information.
 //-----------------------------------------------------------------------
 // </copyright>
@@ -10,31 +10,18 @@
 using System.Collections.Generic;
 using System.IO;
 using System.Threading;
-<<<<<<< HEAD
-using System.Threading.Tasks;
-using System.Xml;
-
-=======
 using ElementLocation = Microsoft.Build.Construction.ElementLocation;
 using Microsoft.Build.Framework;
->>>>>>> 3f8a403e
 using Microsoft.Build.BackEnd;
 using Microsoft.Build.BackEnd.Logging;
 using Microsoft.Build.Collections;
 using Microsoft.Build.Evaluation;
 using Microsoft.Build.Execution;
-<<<<<<< HEAD
-using Microsoft.Build.Framework;
-using Microsoft.Build.Shared;
-
-using NUnit.Framework;
-
-using ElementLocation = Microsoft.Build.Construction.ElementLocation;
-=======
 using Microsoft.Build.BackEnd.Logging;
 using System.Threading.Tasks;
 using Xunit;
->>>>>>> 3f8a403e
+using Microsoft.Build.Shared;
+using System.Xml;
 
 namespace Microsoft.Build.UnitTests.BackEnd
 {
@@ -42,12 +29,7 @@
     /// Test for the TargetEntry class used by the TargetBuilder.  This class does most of the
     /// actual work to build a target.
     /// </summary>
-<<<<<<< HEAD
-    [TestFixture]
-    public class TargetEntry_Tests : ITargetBuilderCallback
-=======
     public class TargetEntry_Tests : ITargetBuilderCallback, IDisposable
->>>>>>> 3f8a403e
     {
         /// <summary>
         /// The component host.
@@ -70,12 +52,7 @@
         /// <summary>
         /// Called prior to each test.
         /// </summary>
-<<<<<<< HEAD
-        [SetUp]
-        public void SetUp()
-=======
         public TargetEntry_Tests()
->>>>>>> 3f8a403e
         {
             _nodeRequestId = 1;
             _host = new MockHost();
@@ -85,12 +62,7 @@
         /// <summary>
         /// Called after each test is run.
         /// </summary>
-<<<<<<< HEAD
-        [TearDown]
-        public void TearDown()
-=======
         public void Dispose()
->>>>>>> 3f8a403e
         {
             File.Delete("testProject.proj");
             _host = null;
@@ -99,12 +71,7 @@
         /// <summary>
         /// Tests a constructor with a null target.
         /// </summary>
-<<<<<<< HEAD
-        [Test]
-        [ExpectedException(typeof(ArgumentNullException))]
-=======
-        [Fact]
->>>>>>> 3f8a403e
+        [Fact]
         public void TestConstructorNullTarget()
         {
             Assert.Throws<ArgumentNullException>(() =>
@@ -120,12 +87,7 @@
         /// <summary>
         /// Tests a constructor with a null lookup.
         /// </summary>
-<<<<<<< HEAD
-        [Test]
-        [ExpectedException(typeof(ArgumentNullException))]
-=======
-        [Fact]
->>>>>>> 3f8a403e
+        [Fact]
         public void TestConstructorNullLookup()
         {
             Assert.Throws<ArgumentNullException>(() =>
@@ -140,12 +102,7 @@
         /// <summary>
         /// Tests a constructor with a null host.
         /// </summary>
-<<<<<<< HEAD
-        [Test]
-        [ExpectedException(typeof(ArgumentNullException))]
-=======
-        [Fact]
->>>>>>> 3f8a403e
+        [Fact]
         public void TestConstructorNullHost()
         {
             Assert.Throws<ArgumentNullException>(() =>
@@ -162,11 +119,7 @@
         /// <summary>
         /// Tests a valid constructor call.
         /// </summary>
-<<<<<<< HEAD
-        [Test]
-=======
-        [Fact]
->>>>>>> 3f8a403e
+        [Fact]
         public void TestConstructorValid()
         {
             ProjectInstance project = CreateTestProject(true /* Returns enabled */);
@@ -177,12 +130,7 @@
         /// <summary>
         /// Tests incorrect invocation of ExecuteTarget
         /// </summary>
-<<<<<<< HEAD
-        [Test]
-        [ExpectedException(typeof(InternalErrorException))]
-=======
-        [Fact]
->>>>>>> 3f8a403e
+        [Fact]
         public void TestInvalidState_Execution()
         {
             Assert.Throws<InternalErrorException>(() =>
@@ -197,12 +145,7 @@
         /// <summary>
         /// Tests incorrect invocation of GatherResults.
         /// </summary>
-<<<<<<< HEAD
-        [Test]
-        [ExpectedException(typeof(InternalErrorException))]
-=======
-        [Fact]
->>>>>>> 3f8a403e
+        [Fact]
         public void TestInvalidState_Completed()
         {
             Assert.Throws<InternalErrorException>(() =>
@@ -217,11 +160,7 @@
         /// <summary>
         /// Verifies that the dependencies specified for a target are returned by the GetDependencies call.
         /// </summary>
-<<<<<<< HEAD
-        [Test]
-=======
-        [Fact]
->>>>>>> 3f8a403e
+        [Fact]
         public void TestDependencies()
         {
             bool[] returnsEnabled = new bool[] { true, false };
@@ -261,11 +200,7 @@
         /// <summary>
         /// Tests normal target execution and verifies the tasks expected to be executed are.
         /// </summary>
-<<<<<<< HEAD
-        [Test]
-=======
-        [Fact]
->>>>>>> 3f8a403e
+        [Fact]
         public void TestExecution()
         {
             bool[] returnsEnabled = new bool[] { true, false };
@@ -310,11 +245,7 @@
         /// Executes various cases where tasks cause an error.  Verifies that the expected tasks
         /// executed.
         /// </summary>
-<<<<<<< HEAD
-        [Test]
-=======
-        [Fact]
->>>>>>> 3f8a403e
+        [Fact]
         public void TestExecutionWithErrors()
         {
             bool[] returnsEnabled = new bool[] { true, false };
@@ -382,11 +313,7 @@
         /// Tests that the dependencies returned can also be built and that their entries in the lookup
         /// are appropriately aggregated into the parent target entry.
         /// </summary>
-<<<<<<< HEAD
-        [Test]
-=======
-        [Fact]
->>>>>>> 3f8a403e
+        [Fact]
         public void TestBuildDependencies()
         {
             bool[] returnsEnabled = new bool[] { true, false };
@@ -418,11 +345,7 @@
         /// <summary>
         /// Tests a variety of situations returning various results
         /// </summary>
-<<<<<<< HEAD
-        [Test]
-=======
-        [Fact]
->>>>>>> 3f8a403e
+        [Fact]
         public void TestGatherResults()
         {
             bool[] returnsEnabled = new bool[] { true, false };
@@ -531,11 +454,7 @@
         /// <summary>
         /// Tests that multiple outputs are allowed
         /// </summary>
-<<<<<<< HEAD
-        [Test]
-=======
-        [Fact]
->>>>>>> 3f8a403e
+        [Fact]
         public void TestMultipleOutputs()
         {
             bool[] returnsEnabled = new bool[] { true, false };
@@ -566,11 +485,7 @@
         /// <summary>
         /// Tests that multiple return values are still passed through, even when there is no Outputs specified.
         /// </summary>
-<<<<<<< HEAD
-        [Test]
-=======
-        [Fact]
->>>>>>> 3f8a403e
+        [Fact]
         public void TestMultipleReturnsNoOutputs()
         {
             ProjectInstance project = CreateTestProject(true /* returns are enabled */);
@@ -588,11 +503,7 @@
         /// Tests that multiple return values are still passed through, and verifies that when both Outputs and Returns
         /// are specified, Returns is what controls the return value of the target.
         /// </summary>
-<<<<<<< HEAD
-        [Test]
-=======
-        [Fact]
->>>>>>> 3f8a403e
+        [Fact]
         public void TestMultipleReturnsWithOutputs()
         {
             ProjectInstance project = CreateTestProject(true /* returns are enabled */);
@@ -609,11 +520,7 @@
         /// <summary>
         /// Tests that duplicate outputs are allowed
         /// </summary>
-<<<<<<< HEAD
-        [Test]
-=======
-        [Fact]
->>>>>>> 3f8a403e
+        [Fact]
         public void TestDuplicateOutputs()
         {
             bool[] returnsEnabled = new bool[] { true, false };
@@ -634,11 +541,7 @@
         /// <summary>
         /// Tests that duplicate outputs are not trimmed under the false trim condition
         /// </summary>
-<<<<<<< HEAD
-        [Test]
-=======
-        [Fact]
->>>>>>> 3f8a403e
+        [Fact]
         public void TestKeepDuplicateOutputsTrue()
         {
             bool[] returnsEnabled = new bool[] { true, false };
@@ -659,11 +562,7 @@
         /// <summary>
         /// Tests that duplicate outputs are trimmed under the false keep condition
         /// </summary>
-<<<<<<< HEAD
-        [Test]
-=======
-        [Fact]
->>>>>>> 3f8a403e
+        [Fact]
         public void TestKeepDuplicateOutputsFalse()
         {
             bool[] returnsEnabled = new bool[] { true, false };
@@ -684,11 +583,7 @@
         /// <summary>
         /// Tests that duplicate outputs are trimmed if they have the same metadata
         /// </summary>
-<<<<<<< HEAD
-        [Test]
-=======
-        [Fact]
->>>>>>> 3f8a403e
+        [Fact]
         public void TestKeepDuplicateOutputsSameMetadata()
         {
             bool[] returnsEnabled = new bool[] { true, false };
@@ -709,11 +604,7 @@
         /// <summary>
         /// Tests that duplicate outputs are not trimmed if they have different metadata
         /// </summary>
-<<<<<<< HEAD
-        [Test]
-=======
-        [Fact]
->>>>>>> 3f8a403e
+        [Fact]
         public void TestKeepDuplicateOutputsDiffMetadata()
         {
             bool[] returnsEnabled = new bool[] { true, false };
@@ -734,11 +625,7 @@
         /// <summary>
         /// Tests that metadata references in target outputs are correctly expanded
         /// </summary>
-<<<<<<< HEAD
-        [Test]
-=======
-        [Fact]
->>>>>>> 3f8a403e
+        [Fact]
         public void TestMetadataReferenceInTargetOutputs()
         {
             bool[] returnsEnabled = new bool[] { true, false };
@@ -779,11 +666,7 @@
         /// <summary>
         /// Tests that we get the target ouputs correctly.
         /// </summary>
-<<<<<<< HEAD
-        [Test]
-=======
-        [Fact]
->>>>>>> 3f8a403e
+        [Fact]
         public void TestTargetOutputsOnFinishedEvent()
         {
             bool[] returnsEnabled = new bool[] { false, true };
@@ -879,11 +762,7 @@
         /// <summary>
         /// Tests that we get no target outputs when the environment variable is not set
         /// </summary>
-<<<<<<< HEAD
-        [Test]
-=======
-        [Fact]
->>>>>>> 3f8a403e
+        [Fact]
         public void TestTargetOutputsOnFinishedEventNoVariableSet()
         {
             bool[] returnsEnabled = new bool[] { true, false };
@@ -946,11 +825,7 @@
         /// <summary>
         /// Make sure that if an after target fails that the build result is reported as failed.
         /// </summary>
-<<<<<<< HEAD
-        [Test]
-=======
-        [Fact]
->>>>>>> 3f8a403e
+        [Fact]
         public void AfterTargetsShouldReportFailedBuild()
         {
             // Since we're creating our own BuildManager, we need to make sure that the default 
@@ -1029,11 +904,7 @@
         /// Tests that with an invalid target specification (inputs but no outputs) we
         /// still raise the TargetFinished event.
         /// </summary>
-<<<<<<< HEAD
-        [Test]
-=======
-        [Fact]
->>>>>>> 3f8a403e
+        [Fact]
         public void TestTargetFinishedRaisedOnInvalidTarget()
         {
             string content = @"
