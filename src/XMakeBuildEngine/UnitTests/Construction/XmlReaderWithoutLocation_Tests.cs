﻿// Copyright (c) Microsoft. All rights reserved.
// Licensed under the MIT license. See LICENSE file in the project root for full license information.
//-----------------------------------------------------------------------
// </copyright>
// <summary>Tests for the ElementLocation class</summary>
//-----------------------------------------------------------------------

using System;
using System.Collections;
using System.Collections.Generic;
using Microsoft.Build.Collections;
using Microsoft.Build.Construction;
using Microsoft.Build.Evaluation;
using Microsoft.Build.Execution;
using Microsoft.Build.Framework;
using Microsoft.Build.Shared;
using Microsoft.Build.UnitTests;
using Microsoft.Build.UnitTests.BackEnd;
<<<<<<< HEAD
using NUnit.Framework;
=======
>>>>>>> 3f8a403e
using System.Xml;
using System.IO;
using Xunit;

namespace Microsoft.Build.UnitTests.Construction
{
<<<<<<< HEAD
    [TestFixture]
=======
>>>>>>> 3f8a403e
    public class XmlReaderWithoutLocation_Tests
    {
        private class XmlReaderNoIXmlLineInfo : XmlReader
        {
            private XmlReader _wrappedReader;

            public XmlReaderNoIXmlLineInfo(XmlReader wrappedReader)
            {
                _wrappedReader = wrappedReader;
            }

            public override int AttributeCount
            {
                get { return _wrappedReader.AttributeCount; }
            }

            public override string BaseURI
            {
                get { return _wrappedReader.BaseURI; }
            }

            public override void Close()
            {
                _wrappedReader.Close();
            }

            public override int Depth
            {
                get { return _wrappedReader.Depth; }
            }

            public override bool EOF
            {
                get { return _wrappedReader.EOF; }
            }

            public override string GetAttribute(int i)
            {
                return _wrappedReader.GetAttribute(i);
            }

            public override string GetAttribute(string name, string namespaceURI)
            {
                return _wrappedReader.GetAttribute(name, namespaceURI);
            }

            public override string GetAttribute(string name)
            {
                return _wrappedReader.GetAttribute(name);
            }

            public override bool HasValue
            {
                get { return _wrappedReader.HasValue; }
            }

            public override bool IsEmptyElement
            {
                get { return _wrappedReader.IsEmptyElement; }
            }

            public override string LocalName
            {
                get { return _wrappedReader.LocalName; }
            }

            public override string LookupNamespace(string prefix)
            {
                return _wrappedReader.LookupNamespace(prefix);
            }

            public override bool MoveToAttribute(string name, string ns)
            {
                return _wrappedReader.MoveToAttribute(name, ns);
            }

            public override bool MoveToAttribute(string name)
            {
                return _wrappedReader.MoveToAttribute(name);
            }

            public override bool MoveToElement()
            {
                return _wrappedReader.MoveToElement();
            }

            public override bool MoveToFirstAttribute()
            {
                return _wrappedReader.MoveToFirstAttribute();
            }

            public override bool MoveToNextAttribute()
            {
                return _wrappedReader.MoveToNextAttribute();
            }

            public override XmlNameTable NameTable
            {
                get { return _wrappedReader.NameTable; }
            }

            public override string NamespaceURI
            {
                get { return _wrappedReader.NamespaceURI; }
            }

            public override XmlNodeType NodeType
            {
                get { return _wrappedReader.NodeType; }
            }

            public override string Prefix
            {
                get { return _wrappedReader.Prefix; }
            }

            public override bool Read()
            {
                return _wrappedReader.Read();
            }

            public override bool ReadAttributeValue()
            {
                return _wrappedReader.ReadAttributeValue();
            }

            public override ReadState ReadState
            {
                get { return _wrappedReader.ReadState; }
            }

            public override void ResolveEntity()
            {
                _wrappedReader.ResolveEntity();
            }

            public override string Value
            {
                get { return _wrappedReader.Value; }
            }
        }

<<<<<<< HEAD
        [Test]
=======
        [Fact]
>>>>>>> 3f8a403e
        public void CreateProjectWithoutLineInfo()
        {
            XmlReader reader = XmlReader.Create(new StringReader
                (
                @"<Project xmlns='http://schemas.microsoft.com/developer/msbuild/2003'>
                      <Target Name='foo'/>
                  </Project>"
                ));
            XmlReader noLineInfoReader = new XmlReaderNoIXmlLineInfo(reader);
            Project project = new Project(noLineInfoReader);
            Assert.Equal(1, project.Targets.Count);
        }
    }
}<|MERGE_RESOLUTION|>--- conflicted
+++ resolved
@@ -1,4 +1,4 @@
-﻿// Copyright (c) Microsoft. All rights reserved.
+// Copyright (c) Microsoft. All rights reserved.
 // Licensed under the MIT license. See LICENSE file in the project root for full license information.
 //-----------------------------------------------------------------------
 // </copyright>
@@ -16,20 +16,12 @@
 using Microsoft.Build.Shared;
 using Microsoft.Build.UnitTests;
 using Microsoft.Build.UnitTests.BackEnd;
-<<<<<<< HEAD
-using NUnit.Framework;
-=======
->>>>>>> 3f8a403e
 using System.Xml;
 using System.IO;
 using Xunit;
 
 namespace Microsoft.Build.UnitTests.Construction
 {
-<<<<<<< HEAD
-    [TestFixture]
-=======
->>>>>>> 3f8a403e
     public class XmlReaderWithoutLocation_Tests
     {
         private class XmlReaderNoIXmlLineInfo : XmlReader
@@ -172,11 +164,7 @@
             }
         }
 
-<<<<<<< HEAD
-        [Test]
-=======
         [Fact]
->>>>>>> 3f8a403e
         public void CreateProjectWithoutLineInfo()
         {
             XmlReader reader = XmlReader.Create(new StringReader
