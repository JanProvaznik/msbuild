﻿// Copyright (c) Microsoft. All rights reserved.
// Licensed under the MIT license. See LICENSE file in the project root for full license information.
//-----------------------------------------------------------------------
// </copyright>
// <summary>Definition of ProjectRootElement class.</summary>
//-----------------------------------------------------------------------

using System;
using System.Collections.Generic;
using System.Diagnostics;
using System.Globalization;
using System.IO;
using System.Text;
using System.Threading;
using System.Xml;
using Microsoft.Build.Collections;
using Microsoft.Build.Evaluation;
using Microsoft.Build.Framework;
using Microsoft.Build.Shared;
#if (!STANDALONEBUILD)
using Microsoft.Internal.Performance;
#if MSBUILDENABLEVSPROFILING 
using Microsoft.VisualStudio.Profiler;
#endif
#endif
using ILoggingService = Microsoft.Build.BackEnd.Logging.ILoggingService;
using ProjectXmlUtilities = Microsoft.Build.Internal.ProjectXmlUtilities;
using InvalidProjectFileException = Microsoft.Build.Exceptions.InvalidProjectFileException;

namespace Microsoft.Build.Construction
{
    /// <summary>
    /// Event handler for the event fired after this project file is named or renamed.
    /// If the project file has not previously had a name, oldFullPath is null.
    /// </summary>
    internal delegate void RenameHandlerDelegate(string oldFullPath);

    /// <summary>
    /// ProjectRootElement class represents an MSBuild project, an MSBuild targets file or any other file that conforms to MSBuild
    /// project file schema.
    /// This class and its related classes allow a complete MSBuild project or targets file to be read and written.
    /// Comments and whitespace cannot be edited through this model at present.
    /// 
    /// Each project root element is associated with exactly one ProjectCollection. This allows the owner of that project collection
    /// to control its lifetime and not be surprised by edits via another project collection.
    /// </summary>
    [DebuggerDisplay("{FullPath} #Children={Count} DefaultTargets={DefaultTargets} ToolsVersion={ToolsVersion} InitialTargets={InitialTargets} ExplicitlyLoaded={IsExplicitlyLoaded}")]
    public class ProjectRootElement : ProjectElementContainer
    {
<<<<<<< HEAD
        /// <summary>
        /// Constant for default (empty) project file.
        /// </summary>
        private static string s_emptyProjectFileContent = "<?xml version=\"1.0\" encoding=\"utf-8\"?>\r\n<Project ToolsVersion=\"" + MSBuildConstants.CurrentToolsVersion + "\" xmlns=\"http://schemas.microsoft.com/developer/msbuild/2003\">\r\n</Project>";
=======
        /// Constants for default (empty) project file.
        private const string EmptyProjectFileContent = "{0}<Project{1}{2}>\r\n</Project>";
        private const string EmptyProjectFileXmlDeclaration = "<?xml version=\"1.0\" encoding=\"utf-8\"?>\r\n";
        private const string EmptyProjectFileToolsVersion = " ToolsVersion=\"" + MSBuildConstants.CurrentToolsVersion + "\"";
        private const string EmptyProjectFileXmlNamespace = " xmlns=\"http://schemas.microsoft.com/developer/msbuild/2003\"";
>>>>>>> 3526b269

        /// <summary>
        /// The singleton delegate that loads projects into the ProjectRootElement
        /// </summary>
        private static readonly ProjectRootElementCache.OpenProjectRootElement s_openLoaderDelegate = OpenLoader;

        private static readonly ProjectRootElementCache.OpenProjectRootElement s_openLoaderPreserveFormattingDelegate = OpenLoaderPreserveFormatting;

        /// <summary>
        /// The default encoding to use / assume for a new project.
        /// </summary>
        private static readonly Encoding s_defaultEncoding = Encoding.UTF8;

        /// <summary>
        /// A global counter used to ensure each project version is distinct from every other.
        /// </summary>
        /// <remarks>
        /// This number is static so that it is unique across the appdomain. That is so that a host
        /// can know when a ProjectRootElement has been unloaded (perhaps after modification) and
        /// reloaded -- the version won't reset to '0'.
        /// </remarks>
        private static int s_globalVersionCounter = 0;

        /// <summary>
        /// Version number of this object that was last saved to disk, or last loaded from disk.
        /// Used to figure whether this object is dirty for saving.
        /// Saving to or loading from a provided stream reader does not modify this value, only saving to or loading from disk.
        /// The actual value is meaningless (since the counter is shared with all projects) --
        /// it should only be compared to a stored value.
        /// Immediately after loading from disk, this has the same value as <see cref="_version">version</see>.
        /// </summary>
        private int _versionOnDisk;

        /// <summary>
        /// Current version number of this object.
        /// Used to figure whether this object is dirty for saving, or projects evaluated from
        /// this object need to be re-evaluated.
        /// The actual value is meaningless (since the counter is shared with all projects) --
        /// it should only be compared to a stored value.
        /// </summary>
        /// <remarks>
        /// Set this only through <see cref="MarkDirty(string, string)"/>.
        /// </remarks>
        private int _version;

        /// <summary>
        /// The encoding of the project that was (if applicable) loaded off disk, and that will be used to save the project.
        /// </summary>
        /// <value>Defaults to UTF8 for new projects.</value>
        private Encoding _encoding;

        /// <summary>
        /// XML namespace specified and used by this project file. If a namespace was not specified in the project file, this
        /// value will be string.Empty.
        /// </summary>
        internal string XmlNamespace { get; set; }

        /// <summary>
        /// The project file's location. It can be null if the project is not directly loaded from a file.
        /// </summary>
        private ElementLocation _projectFileLocation;

        /// <summary>
        /// The directory that the project is in. 
        /// Essential for evaluating relative paths.
        /// If the project is not loaded from disk, returns the current-directory from 
        /// the time the project was loaded - this is the same behavior as Whidbey/Orcas.
        /// </summary>
        private string _directory;

        /// <summary>
        /// The time that this object was last changed. If it hasn't
        /// been changed since being loaded or created, its value is <see cref="DateTime.MinValue"/>.
        /// Stored as UTC as this is faster when there are a large number of rapid edits.
        /// </summary>
        private DateTime _timeLastChangedUtc;

        /// <summary>
        /// The last-write-time of the file that was read, when it was read.
        /// This can be used to see whether the file has been changed on disk
        /// by an external means.
        /// </summary>
        private DateTime _lastWriteTimeWhenRead;

        /// <summary>
        /// The cache in which this project root element is stored.
        /// </summary>
        private ProjectRootElementCache _projectRootElementCache;

        /// <summary>
        /// Reason it was last marked dirty; unlocalized, for debugging
        /// </summary>
        private string _dirtyReason = "first created project {0}";

        /// <summary>
        /// Parameter to be formatted into the dirty reason
        /// </summary>
        private string _dirtyParameter = String.Empty;

        /// <summary>
        /// The build event context errors should be logged in.
        /// </summary>
        private BuildEventContext _buildEventContext;

        /// <summary>
        /// Initialize a ProjectRootElement instance from a XmlReader.
        /// May throw InvalidProjectFileException.
        /// Leaves the project dirty, indicating there are unsaved changes.
        /// Used to create a root element for solutions loaded by the 3.5 version of the solution wrapper.
        /// </summary>
        internal ProjectRootElement(XmlReader xmlReader, ProjectRootElementCache projectRootElementCache, bool isExplicitlyLoaded,
            bool preserveFormatting)
            : base()
        {
            ErrorUtilities.VerifyThrowArgumentNull(xmlReader, "xmlReader");
            ErrorUtilities.VerifyThrowArgumentNull(projectRootElementCache, "projectRootElementCache");

            this.IsExplicitlyLoaded = isExplicitlyLoaded;
            _projectRootElementCache = projectRootElementCache;
            _directory = NativeMethodsShared.GetCurrentDirectory();
            IncrementVersion();

            XmlDocumentWithLocation document = LoadDocument(xmlReader, preserveFormatting);

            ProjectParser.Parse(document, this);
        }

        /// <summary>
        /// Initialize an in-memory, empty ProjectRootElement instance that can be saved later.
        /// Leaves the project dirty, indicating there are unsaved changes.
        /// </summary>
        private ProjectRootElement(ProjectRootElementCache projectRootElementCache, NewProjectFileOptions projectFileOptions)
        {
            ErrorUtilities.VerifyThrowArgumentNull(projectRootElementCache, "projectRootElementCache");

            _projectRootElementCache = projectRootElementCache;
            _directory = NativeMethodsShared.GetCurrentDirectory();
            IncrementVersion();

            XmlDocumentWithLocation document = new XmlDocumentWithLocation();

            XmlReaderSettings xrs = new XmlReaderSettings();
            xrs.DtdProcessing = DtdProcessing.Ignore;
            
            var emptyProjectFile = string.Format(EmptyProjectFileContent,
                (projectFileOptions & NewProjectFileOptions.IncludeXmlDeclaration) != 0 ? EmptyProjectFileXmlDeclaration : string.Empty,
                (projectFileOptions & NewProjectFileOptions.IncludeToolsVersion) != 0 ? EmptyProjectFileToolsVersion : string.Empty,
                (projectFileOptions & NewProjectFileOptions.IncludeXmlNamespace) != 0 ? EmptyProjectFileXmlNamespace : string.Empty);

<<<<<<< HEAD
            using (XmlReader xr = XmlReader.Create(new StringReader(ProjectRootElement.s_emptyProjectFileContent), xrs))
=======
            using (XmlReader xr = XmlReader.Create(new StringReader(emptyProjectFile), xrs))
>>>>>>> 3526b269
            {
                document.Load(xr);
            }

            ProjectParser.Parse(document, this);
        }

        /// <summary>
        /// Initialize a ProjectRootElement instance over a project with the specified file path.
        /// Assumes path is already normalized.
        /// May throw InvalidProjectFileException.
        /// </summary>
        private ProjectRootElement(string path, ProjectRootElementCache projectRootElementCache, BuildEventContext buildEventContext,
            bool preserveFormatting)
            : base()
        {
            ErrorUtilities.VerifyThrowArgumentLength(path, "path");
            ErrorUtilities.VerifyThrowInternalRooted(path);
            ErrorUtilities.VerifyThrowArgumentNull(projectRootElementCache, "projectRootElementCache");
            ErrorUtilities.VerifyThrowArgumentNull(buildEventContext, "buildEventContext");
            _projectRootElementCache = projectRootElementCache;
            _buildEventContext = buildEventContext;

            IncrementVersion();
            _versionOnDisk = _version;
            _timeLastChangedUtc = DateTime.UtcNow;

            XmlDocumentWithLocation document = LoadDocument(path, preserveFormatting);

            ProjectParser.Parse(document, this);

            projectRootElementCache.AddEntry(this);
        }

        /// <summary>
        /// Initialize a ProjectRootElement instance from an existing document.
        /// May throw InvalidProjectFileException.
        /// Leaves the project dirty, indicating there are unsaved changes.
        /// </summary>
        /// <remarks>
        /// Do not make public: we do not wish to expose particular XML API's.
        /// </remarks>
        private ProjectRootElement(XmlDocumentWithLocation document, ProjectRootElementCache projectRootElementCache)
            : base()
        {
            ErrorUtilities.VerifyThrowArgumentNull(document, "document");
            ErrorUtilities.VerifyThrowArgumentNull(projectRootElementCache, "projectRootElementCache");

            _projectRootElementCache = projectRootElementCache;
            _directory = NativeMethodsShared.GetCurrentDirectory();
            IncrementVersion();

            ProjectParser.Parse(document, this);
        }

        /// <summary>
        /// Event raised after this project is renamed
        /// </summary>
        internal event RenameHandlerDelegate OnAfterProjectRename;

        /// <summary>
        /// Event raised after the project XML is changed.
        /// </summary>
        internal event EventHandler<ProjectXmlChangedEventArgs> OnProjectXmlChanged;

        /// <summary>
        /// Condition should never be set, but the getter returns null instead of throwing 
        /// because a nonexistent condition is implicitly true
        /// </summary>
        public override string Condition
        {
            get
            {
                return null;
            }

            set
            {
                ErrorUtilities.ThrowInvalidOperation("OM_CannotGetSetCondition");
            }
        }

        #region ChildEnumerators
        /// <summary>
        /// Get a read-only collection of the child chooses, if any
        /// </summary>
        /// <remarks>
        /// The name is inconsistent to make it more understandable, per API review.
        /// </remarks>
        public ICollection<ProjectChooseElement> ChooseElements
        {
            get
            {
                return new ReadOnlyCollection<ProjectChooseElement>
                    (
                        new FilteringEnumerable<ProjectElement, ProjectChooseElement>(Children)
                    );
            }
        }

        /// <summary>
        /// Get a read-only collection of the child item definition groups, if any
        /// </summary>
        public ICollection<ProjectItemDefinitionGroupElement> ItemDefinitionGroups
        {
            get
            {
                return new ReadOnlyCollection<ProjectItemDefinitionGroupElement>
                    (
                        new FilteringEnumerable<ProjectElement, ProjectItemDefinitionGroupElement>(Children)
                    );
            }
        }

        /// <summary>
        /// Get a read-only collection of the child item definitions, if any, in all item definition groups anywhere in the project file.
        /// </summary>
        public ICollection<ProjectItemDefinitionElement> ItemDefinitions
        {
            get
            {
                return new ReadOnlyCollection<ProjectItemDefinitionElement>
                    (
                        new FilteringEnumerable<ProjectElement, ProjectItemDefinitionElement>(AllChildren)
                    );
            }
        }

        /// <summary>
        /// Get a read-only collection over the child item groups, if any.
        /// Does not include any that may not be at the root, i.e. inside Choose elements.
        /// </summary>
        public ICollection<ProjectItemGroupElement> ItemGroups
        {
            get
            {
                return new ReadOnlyCollection<ProjectItemGroupElement>
                    (
                        new FilteringEnumerable<ProjectElement, ProjectItemGroupElement>(Children)
                    );
            }
        }

        /// <summary>
        /// Get a read-only collection of the child items, if any, in all item groups anywhere in the project file.
        /// Not restricted to root item groups: traverses through Choose elements.
        /// </summary>
        public ICollection<ProjectItemElement> Items
        {
            get
            {
                return new ReadOnlyCollection<ProjectItemElement>
                    (
                        new FilteringEnumerable<ProjectElement, ProjectItemElement>(AllChildren)
                    );
            }
        }

        /// <summary>
        /// Get a read-only collection of the child import groups, if any.
        /// </summary>
        public ICollection<ProjectImportGroupElement> ImportGroups
        {
            get
            {
                return new ReadOnlyCollection<ProjectImportGroupElement>
                    (
                        new FilteringEnumerable<ProjectElement, ProjectImportGroupElement>(Children)
                    );
            }
        }

        /// <summary>
        /// Get a read-only collection of the child imports
        /// </summary>
        public ICollection<ProjectImportElement> Imports
        {
            get
            {
                return new ReadOnlyCollection<ProjectImportElement>
                    (
                        new FilteringEnumerable<ProjectElement, ProjectImportElement>(AllChildren)
                    );
            }
        }

        /// <summary>
        /// Get a read-only collection of the child property groups, if any.
        /// Does not include any that may not be at the root, i.e. inside Choose elements.
        /// </summary>
        public ICollection<ProjectPropertyGroupElement> PropertyGroups
        {
            get
            {
                return new ReadOnlyCollection<ProjectPropertyGroupElement>
                    (
                        new FilteringEnumerable<ProjectElement, ProjectPropertyGroupElement>(Children)
                    );
            }
        }

        /// <summary>
        /// Geta read-only collection of the child properties, if any, in all property groups anywhere in the project file.
        /// Not restricted to root property groups: traverses through Choose elements.
        /// </summary>
        public ICollection<ProjectPropertyElement> Properties
        {
            get
            {
                return new ReadOnlyCollection<ProjectPropertyElement>
                    (
                        new FilteringEnumerable<ProjectElement, ProjectPropertyElement>(AllChildren)
                    );
            }
        }

        /// <summary>
        /// Get a read-only collection of the child targets
        /// </summary>
        public ICollection<ProjectTargetElement> Targets
        {
            get
            {
                return new ReadOnlyCollection<ProjectTargetElement>
                    (
                        new FilteringEnumerable<ProjectElement, ProjectTargetElement>(Children)
                    );
            }
        }

        /// <summary>
        /// Get a read-only collection of the child usingtasks, if any
        /// </summary>
        public ICollection<ProjectUsingTaskElement> UsingTasks
        {
            get
            {
                return new ReadOnlyCollection<ProjectUsingTaskElement>
                    (
                        new FilteringEnumerable<ProjectElement, ProjectUsingTaskElement>(Children)
                    );
            }
        }

        /// <summary>
        /// Get a read-only collection of the child item groups, if any, in reverse order
        /// </summary>
        public ICollection<ProjectItemGroupElement> ItemGroupsReversed
        {
            get
            {
                return new ReadOnlyCollection<ProjectItemGroupElement>
                    (
                        new FilteringEnumerable<ProjectElement, ProjectItemGroupElement>(ChildrenReversed)
                    );
            }
        }

        /// <summary>
        /// Get a read-only collection of the child item definition groups, if any, in reverse order
        /// </summary>
        public ICollection<ProjectItemDefinitionGroupElement> ItemDefinitionGroupsReversed
        {
            get
            {
                return new ReadOnlyCollection<ProjectItemDefinitionGroupElement>
                    (
                        new FilteringEnumerable<ProjectElement, ProjectItemDefinitionGroupElement>(ChildrenReversed)
                    );
            }
        }

        /// <summary>
        /// Get a read-only collection of the child import groups, if any, in reverse order
        /// </summary>
        public ICollection<ProjectImportGroupElement> ImportGroupsReversed
        {
            get
            {
                return new ReadOnlyCollection<ProjectImportGroupElement>
                    (
                        new FilteringEnumerable<ProjectElement, ProjectImportGroupElement>(ChildrenReversed)
                    );
            }
        }

        /// <summary>
        /// Get a read-only collection of the child property groups, if any, in reverse order
        /// </summary>
        public ICollection<ProjectPropertyGroupElement> PropertyGroupsReversed
        {
            get
            {
                return new ReadOnlyCollection<ProjectPropertyGroupElement>
                    (
                        new FilteringEnumerable<ProjectElement, ProjectPropertyGroupElement>(ChildrenReversed)
                    );
            }
        }

        #endregion

        /// <summary>
        /// The directory that the project is in. 
        /// Essential for evaluting relative paths.
        /// Is never null, even if the FullPath does not contain directory information.
        /// If the project has not been loaded from disk and has not been given a path, returns the current-directory from 
        /// the time the project was loaded - this is the same behavior as Whidbey/Orcas.
        /// If the project has not been loaded from disk but has been given a path, this path may not exist.
        /// </summary>
        public string DirectoryPath
        {
            [DebuggerStepThrough]
            get
            { return _directory ?? String.Empty; }
            internal set { _directory = value; } // Used during solution load to ensure solutions which were created from a file have a location.
        }

        /// <summary>
        /// Full path to the project file.
        /// If the project has not been loaded from disk and has not been given a path, returns null.
        /// If the project has not been loaded from disk but has been given a path, this path may not exist.
        /// Setter renames the project, if it already had a name.
        /// </summary>
        /// <remarks>
        /// Updates the ProjectRootElement cache.
        /// </remarks>
        public string FullPath
        {
            get
            {
                return (_projectFileLocation != null) ? _projectFileLocation.File : null;
            }

            set
            {
                ErrorUtilities.VerifyThrowArgumentLength(value, "value");

                string oldFullPath = (_projectFileLocation != null) ? _projectFileLocation.File : null;

                // We do not control the current directory at this point, but assume that if we were
                // passed a relative path, the caller assumes we will prepend the current directory.
                string newFullPath = FileUtilities.NormalizePath(value);

                if (String.Equals(oldFullPath, newFullPath, StringComparison.OrdinalIgnoreCase))
                {
                    return;
                }

                _projectFileLocation = ElementLocation.Create(newFullPath);
                _directory = Path.GetDirectoryName(newFullPath);

                if (XmlDocument != null)
                {
                    XmlDocument.FullPath = newFullPath;
                }

                if (oldFullPath == null)
                {
                    _projectRootElementCache.AddEntry(this);
                }
                else
                {
                    _projectRootElementCache.RenameEntry(oldFullPath, this);
                }

                RenameHandlerDelegate rename = OnAfterProjectRename;
                if (rename != null)
                {
                    rename(oldFullPath);
                }

                MarkDirty("Set project FullPath to '{0}'", FullPath);
            }
        }

        /// <summary>
        /// Encoding that the project file is saved in, or will be saved in, unless
        /// otherwise specified.
        /// </summary>
        /// <remarks>
        /// Returns the encoding from the Xml declaration if any, otherwise UTF8.
        /// </remarks>
        public Encoding Encoding
        {
            get
            {
                // No thread-safety lock required here because many reader threads would set the same value to the field.
                if (_encoding == null)
                {
                    XmlDeclaration declaration = XmlDocument.FirstChild as XmlDeclaration;

                    if (declaration != null)
                    {
                        if (declaration.Encoding.Length > 0)
                        {
                            _encoding = Encoding.GetEncoding(declaration.Encoding);
                        }
                    }
                }

                // Ensure we never return null, in case there was no xml declaration that we could find above.
                return _encoding ?? s_defaultEncoding;
            }
        }

        /// <summary>
        /// Gets or sets the value of DefaultTargets. If there is no DefaultTargets, returns empty string.
        /// If the value is null or empty, removes the attribute.
        /// </summary>
        public string DefaultTargets
        {
            [DebuggerStepThrough]
            get
            {
                return ProjectXmlUtilities.GetAttributeValue(XmlElement, XMakeAttributes.defaultTargets);
            }

            [DebuggerStepThrough]
            set
            {
                ProjectXmlUtilities.SetOrRemoveAttribute(XmlElement, XMakeAttributes.defaultTargets, value);
                MarkDirty("Set Project DefaultTargets to '{0}'", value);
            }
        }

        /// <summary>
        /// Gets or sets the value of InitialTargets. If there is no InitialTargets, returns empty string.
        /// If the value is null or empty, removes the attribute.
        /// </summary>
        public string InitialTargets
        {
            [DebuggerStepThrough]
            get
            {
                return ProjectXmlUtilities.GetAttributeValue(XmlElement, XMakeAttributes.initialTargets);
            }

            [DebuggerStepThrough]
            set
            {
                ProjectXmlUtilities.SetOrRemoveAttribute(XmlElement, XMakeAttributes.initialTargets, value);
                MarkDirty("Set project InitialTargets to '{0}'", value);
            }
        }

        /// <summary>
        /// Gets or sets the value of TreatAsLocalProperty. If there is no tag, returns empty string.
        /// If the value being set is null or empty, removes the attribute.
        /// </summary>
        public string TreatAsLocalProperty
        {
            [DebuggerStepThrough]
            get
            {
                return ProjectXmlUtilities.GetAttributeValue(XmlElement, XMakeAttributes.treatAsLocalProperty);
            }

            [DebuggerStepThrough]
            set
            {
                ProjectXmlUtilities.SetOrRemoveAttribute(XmlElement, XMakeAttributes.treatAsLocalProperty, value);
                MarkDirty("Set project TreatAsLocalProperty to '{0}'", value);
            }
        }

        /// <summary>
        /// Gets or sets the value of ToolsVersion. If there is no ToolsVersion, returns empty string.
        /// If the value is null or empty, removes the attribute.
        /// </summary>
        public string ToolsVersion
        {
            [DebuggerStepThrough]
            get
            {
                return ProjectXmlUtilities.GetAttributeValue(XmlElement, XMakeAttributes.toolsVersion);
            }

            [DebuggerStepThrough]
            set
            {
                ProjectXmlUtilities.SetOrRemoveAttribute(XmlElement, XMakeAttributes.toolsVersion, value);
                MarkDirty("Set project ToolsVersion {0}", value);
            }
        }

        /// <summary>
        /// Gets the XML representing this project as a string.
        /// Does not remove any dirty flag.
        /// </summary>
        /// <remarks>
        /// Useful for debugging.
        /// Note that we do not expose an XmlDocument or any other specific XML API.
        /// </remarks>
        public string RawXml
        {
            get
            {
                using (StringWriter stringWriter = new EncodingStringWriter(Encoding))
                {
                    using (ProjectWriter projectWriter = new ProjectWriter(stringWriter))
                    {
                        projectWriter.Initialize(XmlDocument);
                        XmlDocument.Save(projectWriter);
                    }

                    return stringWriter.ToString();
                }
            }
        }

        /// <summary>
        /// Whether the XML has been modified since it was last loaded or saved.
        /// </summary>
        public bool HasUnsavedChanges
        {
            get
            {
                if (Version != _versionOnDisk)
                {
                    return true;
                }

                return false;
            }
        }

        /// <summary>
        /// Version number of this object.
        /// A host can compare this to a stored version number to determine whether
        /// a project's XML has changed, even if it has also been saved since.
        /// 
        /// The actual value is meaningless: an edit may increment it more than once,
        /// so it should only be compared to a stored value.
        /// </summary>
        /// <remarks>
        /// Used by the Project class to figure whether changes have occurred that 
        /// it might want to pick up by reevaluation.
        /// 
        /// Used by the ProjectRootElement class to determine whether it needs to save.
        /// 
        /// This number is unique to the appdomain. That means that it is possible
        /// to know when a ProjectRootElement has been unloaded (perhaps after modification) and
        /// reloaded -- the version won't reset to '0'.
        /// 
        /// We're assuming we don't have over 2 billion edits.
        /// </remarks>
        public int Version
        {
            get
            {
                return _version;
            }
        }

        /// <summary>
        /// The time that this object was last changed. If it hasn't
        /// been changed since being loaded or created, its value is <see cref="DateTime.MinValue"/>.
        /// </summary>
        /// <remarks>
        /// This is used by the VB/C# project system.
        /// </remarks>
        public DateTime TimeLastChanged
        {
            [DebuggerStepThrough]
            get
            { return _timeLastChangedUtc.ToLocalTime(); }
        }

        /// <summary>
        /// The last-write-time of the file that was read, when it was read.
        /// This can be used to see whether the file has been changed on disk
        /// by an external means.
        /// </summary>
        public DateTime LastWriteTimeWhenRead
        {
            [DebuggerStepThrough]
            get
            { return _lastWriteTimeWhenRead; }
        }

        /// <summary>
        /// This does not allow conditions, so it should not be called.
        /// </summary>
        public override ElementLocation ConditionLocation
        {
            get
            {
                ErrorUtilities.ThrowInternalError("Should not evaluate this");
                return null;
            }
        }

        /// <summary>
        /// Location of the originating file itself, not any specific content within it.
        /// If the file has not been given a name, returns an empty location.
        /// This is a case where it is legitimate to "not have a location".
        /// </summary>
        public ElementLocation ProjectFileLocation
        {
            get { return _projectFileLocation ?? ElementLocation.EmptyLocation; }
        }

        /// <summary>
        /// Location of the toolsversion attribute, if any
        /// </summary>
        public ElementLocation ToolsVersionLocation
        {
            get { return XmlElement.GetAttributeLocation(XMakeAttributes.toolsVersion); }
        }

        /// <summary>
        /// Location of the defaulttargets attribute, if any
        /// </summary>
        public ElementLocation DefaultTargetsLocation
        {
            get { return XmlElement.GetAttributeLocation(XMakeAttributes.defaultTargets); }
        }

        /// <summary>
        /// Location of the initialtargets attribute, if any
        /// </summary>
        public ElementLocation InitialTargetsLocation
        {
            get { return XmlElement.GetAttributeLocation(XMakeAttributes.initialTargets); }
        }

        /// <summary>
        /// Location of the TreatAsLocalProperty attribute, if any
        /// </summary>
        public ElementLocation TreatAsLocalPropertyLocation
        {
            get { return XmlElement.GetAttributeLocation(XMakeAttributes.treatAsLocalProperty); }
        }

        /// <summary>
        /// Has the project root element been explicitly loaded for a build or has it been implicitly loaded
        /// as part of building another project.
        /// </summary>
        /// <remarks>
        /// Internal code that wants to set this to true should call <see cref="MarkAsExplicitlyLoaded"/>.
        /// The setter is private to make it more difficult to downgrade an existing PRE to an implicitly loaded state, which should never happen.
        /// </remarks>
        internal bool IsExplicitlyLoaded
        {
            get;
            private set;
        }

        /// <summary>
        /// Retrieves the root element cache with which this root element is associated.
        /// </summary>
        internal ProjectRootElementCache ProjectRootElementCache
        {
            [DebuggerStepThrough]
            get
            { return _projectRootElementCache; }
        }

        /// <summary>
        /// Gets a value indicating whether this PRE is known by its containing collection.
        /// </summary>
        internal bool IsMemberOfProjectCollection
        {
            get
            {
                // We call AddEntry on the ProjectRootElementCache when we first get our filename set.
                return _projectFileLocation != null;
            }
        }

        /// <summary>
        /// Indicates whether there are any targets in this project 
        /// that use the "Returns" attribute.  If so, then this project file
        /// is automatically assumed to be "Returns-enabled", and the default behaviour
        /// for targets without Returns attributes changes from using the Outputs to 
        /// returning nothing by default. 
        /// </summary>
        internal bool ContainsTargetsWithReturnsAttribute
        {
            get;
            set;
        }

        /// <summary>
        /// Gets the ProjectExtensions child, if any, otherwise null.
        /// </summary>
        /// <remarks>
        /// Not public as we do not wish to encourage the use of ProjectExtensions.
        /// </remarks>
        internal ProjectExtensionsElement ProjectExtensions
        {
            get
            {
                foreach (ProjectElement child in ChildrenReversed)
                {
                    ProjectExtensionsElement extensions = child as ProjectExtensionsElement;

                    if (extensions != null)
                    {
                        return extensions;
                    }
                }

                return null;
            }
        }

        /// <summary>
        /// Returns an unlocalized indication of how this file was last dirtied.
        /// This is for debugging purposes only.
        /// String formatting only occurs when retrieved.
        /// </summary>
        internal string LastDirtyReason
        {
            get
            {
                if (_dirtyReason == null)
                {
                    return null;
                }

                return String.Format(CultureInfo.InvariantCulture, _dirtyReason, _dirtyParameter);
            }
        }

        /// <summary>
        /// Initialize an in-memory, empty ProjectRootElement instance that can be saved later.
        /// Uses the global project collection.
        /// </summary>
        public static ProjectRootElement Create()
        {
            return Create(ProjectCollection.GlobalProjectCollection, Project.DefaultNewProjectTemplateOptions);
        }

        public static ProjectRootElement Create(NewProjectFileOptions projectFileOptions)
        {
            return Create(ProjectCollection.GlobalProjectCollection, projectFileOptions);
        }

        /// <summary>
        /// Initialize an in-memory, empty ProjectRootElement instance that can be saved later.
        /// Uses the specified project collection.
        /// </summary>
        public static ProjectRootElement Create(ProjectCollection projectCollection)
        {
            return Create(projectCollection.ProjectRootElementCache);
        }

        public static ProjectRootElement Create(ProjectCollection projectCollection, NewProjectFileOptions projectFileOptions)
        {
            ErrorUtilities.VerifyThrowArgumentNull(projectCollection, "projectCollection");

            return Create(projectCollection.ProjectRootElementCache, projectFileOptions);
        }


        /// <summary>
        /// Initialize an in-memory, empty ProjectRootElement instance that can be saved later.
        /// Uses the global project collection.
        /// </summary>
        public static ProjectRootElement Create(string path)
        {
            return Create(path, ProjectCollection.GlobalProjectCollection, Project.DefaultNewProjectTemplateOptions);
        }

        public static ProjectRootElement Create(string path, NewProjectFileOptions newProjectFileOptions)
        {
            return Create(path, ProjectCollection.GlobalProjectCollection, newProjectFileOptions);
        }

        /// <summary>
        /// Initialize an in-memory, empty ProjectRootElement instance that can be saved later.
        /// Uses the specified project collection.
        /// </summary>
        public static ProjectRootElement Create(string path, ProjectCollection projectCollection)
        {
            return Create(path, projectCollection, Project.DefaultNewProjectTemplateOptions);
        }

        /// <summary>
        /// Initialize an in-memory, empty ProjectRootElement instance that can be saved later.
        /// Uses the specified project collection.
        /// </summary>
        public static ProjectRootElement Create(string path, ProjectCollection projectCollection, NewProjectFileOptions newProjectFileOptions)
        {
            ErrorUtilities.VerifyThrowArgumentLength(path, "path");
            ErrorUtilities.VerifyThrowArgumentNull(projectCollection, "projectCollection");

            ProjectRootElement projectRootElement = new ProjectRootElement(projectCollection.ProjectRootElementCache, newProjectFileOptions);
            projectRootElement.FullPath = path;

            return projectRootElement;
        }

        /// <summary>
        /// Initialize a ProjectRootElement instance from an XmlReader.
        /// Uses the global project collection.
        /// May throw InvalidProjectFileException.
        /// </summary>
        public static ProjectRootElement Create(XmlReader xmlReader)
        {
            return Create(xmlReader, ProjectCollection.GlobalProjectCollection, preserveFormatting: false);
        }

        /// <summary>
        /// Initialize a ProjectRootElement instance from an XmlReader.
        /// Uses the specified project collection.
        /// May throw InvalidProjectFileException.
        /// </summary>
        public static ProjectRootElement Create(XmlReader xmlReader, ProjectCollection projectCollection)
        {
            return Create(xmlReader, projectCollection, preserveFormatting: false);
        }

        /// <summary>
        /// Initialize a ProjectRootElement instance from an XmlReader.
        /// Uses the specified project collection.
        /// May throw InvalidProjectFileException.
        /// </summary>
        public static ProjectRootElement Create(XmlReader xmlReader, ProjectCollection projectCollection, bool preserveFormatting)
        {
            ErrorUtilities.VerifyThrowArgumentNull(projectCollection, "projectCollection");

            return new ProjectRootElement(xmlReader, projectCollection.ProjectRootElementCache, true /*Explicitly loaded*/,
                preserveFormatting);
        }

        /// <summary>
        /// Initialize a ProjectRootElement instance by loading from the specified file path.
        /// Uses the global project collection.
        /// May throw InvalidProjectFileException.
        /// </summary>
        public static ProjectRootElement Open(string path)
        {
            return Open(path, ProjectCollection.GlobalProjectCollection);
        }

        /// <summary>
        /// Initialize a ProjectRootElement instance by loading from the specified file path.
        /// Uses the specified project collection.
        /// May throw InvalidProjectFileException.
        /// </summary>
        public static ProjectRootElement Open(string path, ProjectCollection projectCollection)
        {
            return Open(path, projectCollection,
                preserveFormatting: false);
        }

        public static ProjectRootElement Open(string path, ProjectCollection projectCollection, bool preserveFormatting)
        {
            ErrorUtilities.VerifyThrowArgumentLength(path, "path");
            ErrorUtilities.VerifyThrowArgumentNull(projectCollection, "projectCollection");

            path = FileUtilities.NormalizePath(path);

            return Open(path, projectCollection.ProjectRootElementCache, true /*Is explicitly loaded*/, preserveFormatting);
        }

        /// <summary>
        /// Returns the ProjectRootElement for the given path if it has been loaded, or null if it is not currently in memory.
        /// Uses the global project collection.
        /// </summary>
        /// <param name="path">The path of the ProjectRootElement, cannot be null.</param>
        /// <returns>The loaded ProjectRootElement, or null if it is not currently in memory.</returns>
        /// <remarks>
        /// It is possible for ProjectRootElements to be brought into memory and discarded due to memory pressure. Therefore
        /// this method returning false does not indicate that it has never been loaded, only that it is not currently in memory.
        /// </remarks>
        public static ProjectRootElement TryOpen(string path)
        {
            ErrorUtilities.VerifyThrowArgumentLength(path, "path");

            return TryOpen(path, ProjectCollection.GlobalProjectCollection);
        }

        /// <summary>
        /// Returns the ProjectRootElement for the given path if it has been loaded, or null if it is not currently in memory.
        /// Uses the specified project collection.
        /// </summary>
        /// <param name="path">The path of the ProjectRootElement, cannot be null.</param>
        /// <param name="projectCollection">The <see cref="ProjectCollection"/> to load the project into.</param>
        /// <returns>The loaded ProjectRootElement, or null if it is not currently in memory.</returns>
        /// <remarks>
        /// It is possible for ProjectRootElements to be brought into memory and discarded due to memory pressure. Therefore
        /// this method returning false does not indicate that it has never been loaded, only that it is not currently in memory.
        /// </remarks>
        public static ProjectRootElement TryOpen(string path, ProjectCollection projectCollection)
        {
            ErrorUtilities.VerifyThrowArgumentLength(path, "path");
            ErrorUtilities.VerifyThrowArgumentNull(projectCollection, "projectCollection");

            path = FileUtilities.NormalizePath(path);

            ProjectRootElement projectRootElement = projectCollection.ProjectRootElementCache.TryGet(path);

            return projectRootElement;
        }

        /// <summary>
        /// Convenience method that picks a location based on a heuristic:
        /// If import groups exist, inserts into the last one without a condition on it.
        /// Otherwise, creates an import at the end of the project.
        /// </summary>
        public ProjectImportElement AddImport(string project)
        {
            ErrorUtilities.VerifyThrowArgumentLength(project, "project");

            ProjectImportGroupElement importGroupToAddTo = null;

            foreach (ProjectImportGroupElement importGroup in ImportGroupsReversed)
            {
                if (importGroup.Condition.Length > 0)
                {
                    continue;
                }

                importGroupToAddTo = importGroup;
                break;
            }

            ProjectImportElement import;

            if (importGroupToAddTo != null)
            {
                import = importGroupToAddTo.AddImport(project);
            }
            else
            {
                import = CreateImportElement(project);
                AppendChild(import);
            }

            return import;
        }

        /// <summary>
        /// Convenience method that picks a location based on a heuristic:
        /// Creates an import group at the end of the project.
        /// </summary>
        public ProjectImportGroupElement AddImportGroup()
        {
            ProjectImportGroupElement importGroup = CreateImportGroupElement();
            AppendChild(importGroup);

            return importGroup;
        }

        /// <summary>
        /// Convenience method that picks a location based on a heuristic:
        /// Finds item group with no condition with at least one item of same type, or else adds a new item group;
        /// adds the item to that item group with items of the same type, ordered by include.
        /// </summary>
        /// <remarks>
        /// Per the previous implementation, it actually finds the last suitable item group, not the first.
        /// </remarks>
        public ProjectItemElement AddItem(string itemType, string include)
        {
            return AddItem(itemType, include, null);
        }

        /// <summary>
        /// Convenience method that picks a location based on a heuristic:
        /// Finds first item group with no condition with at least one item of same type, or else an empty item group; or else adds a new item group;
        /// adds the item to that item group with items of the same type, ordered by include.
        /// Does not attempt to check whether the item matches an existing wildcard expression; that is only possible
        /// in the evaluated world.
        /// </summary>
        /// <remarks>
        /// Per the previous implementation, it actually finds the last suitable item group, not the first.
        /// </remarks>
        public ProjectItemElement AddItem(string itemType, string include, IEnumerable<KeyValuePair<string, string>> metadata)
        {
            ErrorUtilities.VerifyThrowArgumentLength(itemType, "itemType");
            ErrorUtilities.VerifyThrowArgumentLength(include, "include");

            ProjectItemGroupElement itemGroupToAddTo = null;

            foreach (ProjectItemGroupElement itemGroup in ItemGroups)
            {
                if (itemGroup.Condition.Length > 0)
                {
                    continue;
                }

                if (itemGroupToAddTo == null && itemGroup.Count == 0)
                {
                    itemGroupToAddTo = itemGroup;
                }

                foreach (ProjectItemElement item in itemGroup.Items)
                {
                    if (MSBuildNameIgnoreCaseComparer.Default.Equals(itemType, item.ItemType))
                    {
                        itemGroupToAddTo = itemGroup;
                        break;
                    }
                }

                if (itemGroupToAddTo != null && itemGroupToAddTo.Count > 0)
                {
                    break;
                }
            }

            if (itemGroupToAddTo == null)
            {
                itemGroupToAddTo = AddItemGroup();
            }

            ProjectItemElement newItem = itemGroupToAddTo.AddItem(itemType, include, metadata);

            return newItem;
        }

        /// <summary>
        /// Convenience method that picks a location based on a heuristic:
        /// Adds an item group after the last existing item group, if any; otherwise
        /// adds an item group after the last existing property group, if any; otherwise
        /// adds a new item group at the end of the project.
        /// </summary>
        public ProjectItemGroupElement AddItemGroup()
        {
            ProjectElement reference = null;

            foreach (ProjectItemGroupElement itemGroup in ItemGroupsReversed)
            {
                reference = itemGroup;
                break;
            }

            if (reference == null)
            {
                foreach (ProjectPropertyGroupElement propertyGroup in PropertyGroupsReversed)
                {
                    reference = propertyGroup;
                    break;
                }
            }

            ProjectItemGroupElement newItemGroup = CreateItemGroupElement();

            if (reference == null)
            {
                AppendChild(newItemGroup);
            }
            else
            {
                InsertAfterChild(newItemGroup, reference);
            }

            return newItemGroup;
        }

        /// <summary>
        /// Convenience method that picks a location based on a heuristic:
        /// Finds first item definition group with no condition with at least one item definition of same item type, or else adds a new item definition group.
        /// </summary>
        public ProjectItemDefinitionElement AddItemDefinition(string itemType)
        {
            ErrorUtilities.VerifyThrowArgumentLength(itemType, "itemType");

            ProjectItemDefinitionGroupElement itemDefinitionGroupToAddTo = null;

            foreach (ProjectItemDefinitionGroupElement itemDefinitionGroup in ItemDefinitionGroups)
            {
                if (itemDefinitionGroup.Condition.Length > 0)
                {
                    continue;
                }

                foreach (ProjectItemDefinitionElement itemDefinition in itemDefinitionGroup.ItemDefinitions)
                {
                    if (MSBuildNameIgnoreCaseComparer.Default.Equals(itemType, itemDefinition.ItemType))
                    {
                        itemDefinitionGroupToAddTo = itemDefinitionGroup;
                        break;
                    }
                }

                if (itemDefinitionGroupToAddTo != null)
                {
                    break;
                }
            }

            if (itemDefinitionGroupToAddTo == null)
            {
                itemDefinitionGroupToAddTo = AddItemDefinitionGroup();
            }

            ProjectItemDefinitionElement newItemDefinition = CreateItemDefinitionElement(itemType);

            itemDefinitionGroupToAddTo.AppendChild(newItemDefinition);

            return newItemDefinition;
        }

        /// <summary>
        /// Convenience method that picks a location based on a heuristic:
        /// Adds an item definition group after the last existing item definition group, if any; otherwise
        /// adds an item definition group after the last existing property group, if any; otherwise
        /// adds a new item definition group at the end of the project.
        /// </summary>
        public ProjectItemDefinitionGroupElement AddItemDefinitionGroup()
        {
            ProjectElement reference = null;

            foreach (ProjectItemDefinitionGroupElement itemDefinitionGroup in ItemDefinitionGroupsReversed)
            {
                reference = itemDefinitionGroup;
                break;
            }

            if (reference == null)
            {
                foreach (ProjectPropertyGroupElement propertyGroup in PropertyGroupsReversed)
                {
                    reference = propertyGroup;
                    break;
                }
            }

            ProjectItemDefinitionGroupElement newItemDefinitionGroup = CreateItemDefinitionGroupElement();

            InsertAfterChild(newItemDefinitionGroup, reference);

            return newItemDefinitionGroup;
        }

        /// <summary>
        /// Convenience method that picks a location based on a heuristic:
        /// Adds a new property group after the last existing property group, if any; otherwise
        /// at the start of the project.
        /// </summary>
        public ProjectPropertyGroupElement AddPropertyGroup()
        {
            ProjectPropertyGroupElement reference = null;

            foreach (ProjectPropertyGroupElement propertyGroup in PropertyGroupsReversed)
            {
                reference = propertyGroup;
                break;
            }

            ProjectPropertyGroupElement newPropertyGroup = CreatePropertyGroupElement();

            InsertAfterChild(newPropertyGroup, reference);

            return newPropertyGroup;
        }

        /// <summary>
        /// Convenience method that picks a location based on a heuristic.
        /// Updates the last existing property with the specified name that has no condition on itself or its property group, if any.
        /// Otherwise, adds a new property in the first property group without a condition, creating a property group if necessary after
        /// the last existing property group, else at the start of the project.
        /// </summary>
        public ProjectPropertyElement AddProperty(string name, string value)
        {
            ProjectPropertyGroupElement matchingPropertyGroup = null;
            ProjectPropertyElement matchingProperty = null;

            foreach (ProjectPropertyGroupElement propertyGroup in PropertyGroups)
            {
                if (propertyGroup.Condition.Length > 0)
                {
                    continue;
                }

                if (matchingPropertyGroup == null)
                {
                    matchingPropertyGroup = propertyGroup;
                }

                foreach (ProjectPropertyElement property in propertyGroup.Properties)
                {
                    if (property.Condition.Length > 0)
                    {
                        continue;
                    }

                    if (MSBuildNameIgnoreCaseComparer.Default.Equals(property.Name, name))
                    {
                        matchingProperty = property;
                    }
                }
            }

            if (matchingProperty != null)
            {
                matchingProperty.Value = value;

                return matchingProperty;
            }

            if (matchingPropertyGroup == null)
            {
                matchingPropertyGroup = AddPropertyGroup();
            }

            ProjectPropertyElement newProperty = matchingPropertyGroup.AddProperty(name, value);

            return newProperty;
        }

        /// <summary>
        /// Convenience method that picks a location based on a heuristic:
        /// Creates a target at the end of the project.
        /// </summary>
        public ProjectTargetElement AddTarget(string name)
        {
            ProjectTargetElement target = CreateTargetElement(name);
            AppendChild(target);

            return target;
        }

        /// <summary>
        /// Convenience method that picks a location based on a heuristic:
        /// Creates a usingtask at the end of the project.
        /// Exactly one of assemblyName or assemblyFile must be null.
        /// </summary>
        public ProjectUsingTaskElement AddUsingTask(string name, string assemblyFile, string assemblyName)
        {
            ProjectUsingTaskElement usingTask = CreateUsingTaskElement(name, FileUtilities.FixFilePath(assemblyFile), assemblyName);
            AppendChild(usingTask);

            return usingTask;
        }

        /// <summary>
        /// Creates a choose.
        /// Caller must add it to the location of choice in the project.
        /// </summary>
        public ProjectChooseElement CreateChooseElement()
        {
            return ProjectChooseElement.CreateDisconnected(this);
        }

        /// <summary>
        /// Creates an import.
        /// Caller must add it to the location of choice in the project.
        /// </summary>
        public ProjectImportElement CreateImportElement(string project)
        {
            return ProjectImportElement.CreateDisconnected(project, this);
        }

        /// <summary>
        /// Creates an item node.
        /// Caller must add it to the location of choice in the project.
        /// </summary>
        public ProjectItemElement CreateItemElement(string itemType)
        {
            return ProjectItemElement.CreateDisconnected(itemType, this);
        }

        /// <summary>
        /// Creates an item node with an include.
        /// Caller must add it to the location of choice in the project.
        /// </summary>
        public ProjectItemElement CreateItemElement(string itemType, string include)
        {
            ProjectItemElement item = ProjectItemElement.CreateDisconnected(itemType, this);

            item.Include = include;

            return item;
        }

        /// <summary>
        /// Creates an item definition.
        /// Caller must add it to the location of choice in the project.
        /// </summary>
        public ProjectItemDefinitionElement CreateItemDefinitionElement(string itemType)
        {
            return ProjectItemDefinitionElement.CreateDisconnected(itemType, this);
        }

        /// <summary>
        /// Creates an item definition group.
        /// Caller must add it to the location of choice in the project.
        /// </summary>
        public ProjectItemDefinitionGroupElement CreateItemDefinitionGroupElement()
        {
            return ProjectItemDefinitionGroupElement.CreateDisconnected(this);
        }

        /// <summary>
        /// Creates an item group.
        /// Caller must add it to the location of choice in the project.
        /// </summary>
        public ProjectItemGroupElement CreateItemGroupElement()
        {
            return ProjectItemGroupElement.CreateDisconnected(this);
        }

        /// <summary>
        /// Creates an import group. 
        /// Caller must add it to the location of choice in the project.
        /// </summary>
        public ProjectImportGroupElement CreateImportGroupElement()
        {
            return ProjectImportGroupElement.CreateDisconnected(this);
        }

        /// <summary>
        /// Creates a metadata node.
        /// Caller must add it to the location of choice in the project.
        /// </summary>
        public ProjectMetadataElement CreateMetadataElement(string name)
        {
            return ProjectMetadataElement.CreateDisconnected(name, this);
        }

        /// <summary>
        /// Creates a metadata node.
        /// Caller must add it to the location of choice in the project.
        /// </summary>
        public ProjectMetadataElement CreateMetadataElement(string name, string unevaluatedValue)
        {
            ProjectMetadataElement metadatum = ProjectMetadataElement.CreateDisconnected(name, this);

            metadatum.Value = unevaluatedValue;

            return metadatum;
        }

        /// <summary>
        /// Creates an on error node.
        /// Caller must add it to the location of choice in the project.
        /// </summary>
        public ProjectOnErrorElement CreateOnErrorElement(string executeTargets)
        {
            return ProjectOnErrorElement.CreateDisconnected(executeTargets, this);
        }

        /// <summary>
        /// Creates an otherwise node.
        /// Caller must add it to the location of choice in the project.
        /// </summary>
        public ProjectOtherwiseElement CreateOtherwiseElement()
        {
            return ProjectOtherwiseElement.CreateDisconnected(this);
        }

        /// <summary>
        /// Creates an output node.
        /// Exactly one of itemType and propertyName must be specified.
        /// Caller must add it to the location of choice in the project.
        /// </summary>
        public ProjectOutputElement CreateOutputElement(string taskParameter, string itemType, string propertyName)
        {
            return ProjectOutputElement.CreateDisconnected(taskParameter, itemType, propertyName, this);
        }

        /// <summary>
        /// Creates a project extensions node.
        /// Caller must add it to the location of choice in the project.
        /// </summary>
        public ProjectExtensionsElement CreateProjectExtensionsElement()
        {
            return ProjectExtensionsElement.CreateDisconnected(this);
        }

        /// <summary>
        /// Creates a property group.
        /// Caller must add it to the location of choice in the project.
        /// </summary>
        public ProjectPropertyGroupElement CreatePropertyGroupElement()
        {
            return ProjectPropertyGroupElement.CreateDisconnected(this);
        }

        /// <summary>
        /// Creates a property.
        /// Caller must add it to the location of choice in the project.
        /// </summary>
        public ProjectPropertyElement CreatePropertyElement(string name)
        {
            return ProjectPropertyElement.CreateDisconnected(name, this);
        }

        /// <summary>
        /// Creates a target.
        /// Caller must add it to the location of choice in this project.
        /// </summary>
        public ProjectTargetElement CreateTargetElement(string name)
        {
            return ProjectTargetElement.CreateDisconnected(name, this);
        }

        /// <summary>
        /// Creates a task.
        /// Caller must add it to the location of choice in this project.
        /// </summary>
        public ProjectTaskElement CreateTaskElement(string name)
        {
            return ProjectTaskElement.CreateDisconnected(name, this);
        }

        /// <summary>
        /// Creates a using task.
        /// Caller must add it to the location of choice in the project.
        /// Exactly one of assembly file and assembly name must be provided.
        /// </summary>
        public ProjectUsingTaskElement CreateUsingTaskElement(string taskName, string assemblyFile, string assemblyName)
        {
            return CreateUsingTaskElement(taskName, assemblyFile, assemblyName, null, null);
        }

        /// <summary>
        /// Creates a using task.
        /// Caller must add it to the location of choice in the project.
        /// Exactly one of assembly file and assembly name must be provided.
        /// Also allows providing optional runtime and architecture specifiers.  Null is OK. 
        /// </summary>
        public ProjectUsingTaskElement CreateUsingTaskElement(string taskName, string assemblyFile, string assemblyName, string runtime, string architecture)
        {
            return ProjectUsingTaskElement.CreateDisconnected(taskName, assemblyFile, assemblyName, runtime, architecture, this);
        }

        /// <summary>
        /// Creates a ParameterGroup for use in a using task.
        /// Caller must add it to the location of choice in the project under a using task.
        /// </summary>
        public UsingTaskParameterGroupElement CreateUsingTaskParameterGroupElement()
        {
            return UsingTaskParameterGroupElement.CreateDisconnected(this);
        }

        /// <summary>
        /// Creates a Parameter for use in a using ParameterGroup.
        /// Caller must add it to the location of choice in the project under a using task.
        /// </summary>
        public ProjectUsingTaskParameterElement CreateUsingTaskParameterElement(string name, string output, string required, string parameterType)
        {
            return ProjectUsingTaskParameterElement.CreateDisconnected(name, output, required, parameterType, this);
        }

        /// <summary>
        /// Creates a Task element for use in a using task.
        /// Caller must add it to the location of choice in the project under a using task.
        /// </summary>
        public ProjectUsingTaskBodyElement CreateUsingTaskBodyElement(string evaluate, string body)
        {
            return ProjectUsingTaskBodyElement.CreateDisconnected(evaluate, body, this);
        }

        /// <summary>
        /// Creates a when.
        /// Caller must add it to the location of choice in this project.
        /// </summary>
        public ProjectWhenElement CreateWhenElement(string condition)
        {
            return ProjectWhenElement.CreateDisconnected(condition, this);
        }

        /// <summary>
        /// Save the project to the file system, if dirty.
        /// Uses the Encoding returned by the Encoding property.
        /// Creates any necessary directories.
        /// May throw IO-related exceptions.
        /// Clears the dirty flag.
        /// </summary>
        public void Save()
        {
            Save(Encoding);
        }

        /// <summary>
        /// Save the project to the file system, if dirty.
        /// Creates any necessary directories.
        /// May throw IO-related exceptions.
        /// Clears the dirty flag.
        /// </summary>
        public void Save(Encoding saveEncoding)
        {
            ErrorUtilities.VerifyThrowInvalidOperation(_projectFileLocation != null, "OM_MustSetFileNameBeforeSave");

#if MSBUILDENABLEVSPROFILING 
            try
            {
                string beginProjectSave = String.Format(CultureInfo.CurrentCulture, "Save Project {0} To File - Begin", projectFileLocation.File);
                DataCollection.CommentMarkProfile(8810, beginProjectSave);
#endif

            Directory.CreateDirectory(DirectoryPath);
#if (!STANDALONEBUILD)
            using (new CodeMarkerStartEnd(CodeMarkerEvent.perfMSBuildProjectSaveToFileBegin, CodeMarkerEvent.perfMSBuildProjectSaveToFileEnd))
#endif
            {
                if (HasUnsavedChanges || saveEncoding != Encoding)
                {
                    using (ProjectWriter projectWriter = new ProjectWriter(_projectFileLocation.File, saveEncoding))
                    {
                        projectWriter.Initialize(XmlDocument);
                        XmlDocument.Save(projectWriter);
                    }

                    _encoding = saveEncoding;

                    FileInfo fileInfo = FileUtilities.GetFileInfoNoThrow(_projectFileLocation.File);

                    // If the file was deleted by a race with someone else immediately after it was written above
                    // then we obviously can't read the write time. In this obscure case, we'll retain the 
                    // older last write time, which at worst would cause the next load to unnecessarily 
                    // come from disk.
                    if (fileInfo != null)
                    {
                        _lastWriteTimeWhenRead = fileInfo.LastWriteTime;
                    }

                    _versionOnDisk = Version;
                }
            }
#if MSBUILDENABLEVSPROFILING 
            }
            finally
            {
                string endProjectSave = String.Format(CultureInfo.CurrentCulture, "Save Project {0} To File - End", projectFileLocation.File);
                DataCollection.CommentMarkProfile(8811, endProjectSave);
            }
#endif
        }

        /// <summary>
        /// Save the project to the file system, if dirty or the path is different.
        /// Creates any necessary directories.
        /// May throw IO related exceptions.
        /// Clears the Dirty flag.
        /// </summary>
        public void Save(string path)
        {
            Save(path, Encoding);
        }

        /// <summary>
        /// Save the project to the file system, if dirty or the path is different.
        /// Creates any necessary directories.
        /// May throw IO related exceptions.
        /// Clears the Dirty flag.
        /// </summary>
        public void Save(string path, Encoding encoding)
        {
            FullPath = path;

            Save(encoding);
        }

        /// <summary>
        /// Save the project to the provided TextWriter, whether or not it is dirty.
        /// Uses the encoding of the TextWriter.
        /// Clears the Dirty flag.
        /// </summary>
        public void Save(TextWriter writer)
        {
            using (ProjectWriter projectWriter = new ProjectWriter(writer))
            {
                projectWriter.Initialize(XmlDocument);
                XmlDocument.Save(projectWriter);
            }

            _versionOnDisk = Version;
        }

        /// <summary>
        /// Returns a clone of this project.
        /// </summary>
        /// <returns>The cloned element.</returns>
        public ProjectRootElement DeepClone()
        {
            return (ProjectRootElement)this.DeepClone(this, null);
        }

        /// <summary>
        /// Initialize an in-memory, empty ProjectRootElement instance that can be saved later.
        /// Uses the specified project root element cache.
        /// </summary>
        internal static ProjectRootElement Create(ProjectRootElementCache projectRootElementCache)
        {
            return new ProjectRootElement(projectRootElementCache, Project.DefaultNewProjectTemplateOptions);
        }

        internal static ProjectRootElement Create(ProjectRootElementCache projectRootElementCache, NewProjectFileOptions projectFileOptions)
        {
            return new ProjectRootElement(projectRootElementCache, projectFileOptions);
        }

        /// <summary>
        /// Initialize a ProjectRootElement instance by loading from the specified file path.
        /// Assumes path is already normalized.
        /// Uses the specified project root element cache.
        /// May throw InvalidProjectFileException.
        /// </summary>
        internal static ProjectRootElement Open(string path, ProjectRootElementCache projectRootElementCache, bool isExplicitlyLoaded,
            bool preserveFormatting)
        {
            ErrorUtilities.VerifyThrowInternalRooted(path);

            ProjectRootElement projectRootElement = projectRootElementCache.Get(path,
                preserveFormatting ? s_openLoaderPreserveFormattingDelegate : s_openLoaderDelegate,
                isExplicitlyLoaded, preserveFormatting);

            return projectRootElement;
        }

        /// <summary>
        /// Initialize a ProjectRootElement instance from an existing document.
        /// Uses the global project collection.
        /// May throw InvalidProjectFileException.
        /// </summary>
        /// <remarks>
        /// This is ultimately for unit testing.
        /// Do not make public: we do not wish to expose particular XML API's.
        /// </remarks>
        internal static ProjectRootElement Open(XmlDocumentWithLocation document)
        {
            ErrorUtilities.VerifyThrow(document.FullPath == null, "Only virtual documents supported");

            return new ProjectRootElement(document, ProjectCollection.GlobalProjectCollection.ProjectRootElementCache);
        }

        /// <summary>
        /// Gets a ProjectRootElement representing an MSBuild file.
        /// Path provided must be a canonicalized full path.
        /// May throw InvalidProjectFileException or an IO-related exception.
        /// </summary>
        internal static ProjectRootElement OpenProjectOrSolution(string fullPath, IDictionary<string, string> globalProperties, string toolsVersion, ILoggingService loggingService, ProjectRootElementCache projectRootElementCache, BuildEventContext buildEventContext, bool isExplicitlyLoaded)
        {
            ErrorUtilities.VerifyThrowInternalRooted(fullPath);

            ProjectRootElement projectRootElement = projectRootElementCache.Get(
                fullPath,
                (path, cache) => CreateProjectFromPath(path, globalProperties, toolsVersion, loggingService, cache, buildEventContext,
                                    preserveFormatting: false),
                isExplicitlyLoaded,
                preserveFormatting: false);

            return projectRootElement;
        }

        /// <summary>
        /// Creates a XmlElement with the specified name in the document
        /// containing this project.
        /// </summary>
        internal XmlElementWithLocation CreateElement(string name)
        {
            return (XmlElementWithLocation)XmlDocument.CreateElement(name, XmlNamespace);
        }

        /// <summary>
        /// Overridden to verify that the potential parent and siblings
        /// are acceptable. Throws InvalidOperationException if they are not.
        /// </summary>
        internal override void VerifyThrowInvalidOperationAcceptableLocation(ProjectElementContainer parent, ProjectElement previousSibling, ProjectElement nextSibling)
        {
            ErrorUtilities.ThrowInvalidOperation("OM_CannotAcceptParent");
        }

        /// <summary>
        /// Marks this project as dirty.
        /// Typically called by child elements to indicate that they themselves have become dirty.
        /// Accepts a reason for debugging purposes only, and optional reason parameter.
        /// </summary>
        /// <remarks>
        /// This is sealed because it is virtual and called in a constructor; by sealing it we
        /// satisfy FXCop that nobody will override it to do something that would rely on
        /// unconstructed state.
        /// Should be protected+internal.
        /// </remarks>
        internal sealed override void MarkDirty(string reason, string param)
        {
            IncrementVersion();

            _dirtyReason = reason;
            _dirtyParameter = param;

            _timeLastChangedUtc = DateTime.UtcNow;

            var changedEventArgs = new ProjectXmlChangedEventArgs(this, reason, param);
            var projectXmlChanged = OnProjectXmlChanged;
            if (projectXmlChanged != null)
            {
                projectXmlChanged(this, changedEventArgs);
            }

            // Only bubble this event up if the cache knows about this PRE.
            if (this.IsMemberOfProjectCollection)
            {
                _projectRootElementCache.OnProjectRootElementDirtied(this, changedEventArgs);
            }
        }

        /// <summary>
        /// Bubbles a Project dirty notification up to the ProjectRootElementCache and ultimately to the ProjectCollection.
        /// </summary>
        /// <param name="project">The dirtied project.</param>
        internal void MarkProjectDirty(Project project)
        {
            ErrorUtilities.VerifyThrowArgumentNull(project, "project");

            // Only bubble this event up if the cache knows about this PRE, which is equivalent to
            // whether this PRE has a path.
            if (_projectFileLocation != null)
            {
                _projectRootElementCache.OnProjectDirtied(project, new ProjectChangedEventArgs(project));
            }
        }

        /// <summary>
        /// Sets the <see cref="IsExplicitlyLoaded"/> property to <c>true</c> to indicate that this PRE
        /// should not be removed from the cache until it is explicitly unloaded by some MSBuild client.
        /// </summary>
        internal void MarkAsExplicitlyLoaded()
        {
            IsExplicitlyLoaded = true;
        }

        /// <summary>
        /// Returns a new instance of ProjectRootElement that is affiliated with the same ProjectRootElementCache.
        /// </summary>
        /// <param name="owner">The factory to use for creating the new instance.</param>
        protected override ProjectElement CreateNewInstance(ProjectRootElement owner)
        {
            return ProjectRootElement.Create(owner._projectRootElementCache);
        }

        /// <summary>
        /// Creates a new ProjectRootElement for a specific PRE cache
        /// </summary>
        /// <param name="path">The path to the file to load.</param>
        /// <param name="projectRootElementCache">The cache to load the PRE into.</param>
        private static ProjectRootElement OpenLoader(string path, ProjectRootElementCache projectRootElementCache)
        {
            return OpenLoader(path, projectRootElementCache,
                preserveFormatting: false);
        }

        private static ProjectRootElement OpenLoaderPreserveFormatting(string path, ProjectRootElementCache projectRootElementCache)
        {
            return OpenLoader(path, projectRootElementCache,
                preserveFormatting: true);
        }

        private static ProjectRootElement OpenLoader(string path, ProjectRootElementCache projectRootElementCache, bool preserveFormatting)
        {
            return new ProjectRootElement(
                path,
                projectRootElementCache,
                new BuildEventContext(0, BuildEventContext.InvalidNodeId, BuildEventContext.InvalidProjectContextId, BuildEventContext.InvalidTaskId),
                preserveFormatting);
        }

        /// <summary>
        /// Creates a ProjectRootElement representing a file, where the file may be a .sln instead of
        /// an MSBuild format file.
        /// Assumes path is already normalized.
        /// If the file is in MSBuild format, may throw InvalidProjectFileException.
        /// If the file is a solution, will throw an IO-related exception if the file cannot be read.
        /// </summary>
        private static ProjectRootElement CreateProjectFromPath
            (
                string projectFile,
                IDictionary<string, string> globalProperties,
                string toolsVersion,
                ILoggingService loggingService,
                ProjectRootElementCache projectRootElementCache,
                BuildEventContext buildEventContext,
                bool preserveFormatting
            )
        {
            ErrorUtilities.VerifyThrowInternalRooted(projectFile);

            try
            {
                if (FileUtilities.IsVCProjFilename(projectFile))
                {
                    ProjectFileErrorUtilities.ThrowInvalidProjectFile(new BuildEventFileInfo(projectFile), "ProjectUpgradeNeededToVcxProj", projectFile);
                }

                // OK it's a regular project file, load it normally.
                return new ProjectRootElement(projectFile, projectRootElementCache, buildEventContext, preserveFormatting);
            }
            catch (InvalidProjectFileException)
            {
                throw;
            }
            catch (Exception ex) when (ExceptionHandling.IsIoRelatedException(ex))
            {
                ProjectFileErrorUtilities.ThrowInvalidProjectFile(new BuildEventFileInfo(projectFile), ex, "InvalidProjectFile", ex.Message);
                throw; // Without this there's a spurious CS0161 because csc 1.2.0.60317 can't see that the above is an unconditional throw.
            }
        }

        /// <summary>
        /// Constructor helper to load an XmlDocumentWithLocation from a path.
        /// Assumes path is already normalized.
        /// May throw InvalidProjectFileException.
        /// Never returns null.
        /// Does NOT add to the ProjectRootElementCache. Caller should add after verifying subsequent MSBuild parsing succeeds.
        /// </summary>
        /// <param name="fullPath">The full path to the document to load.</param>
        private XmlDocumentWithLocation LoadDocument(string fullPath, bool preserveFormatting)
        {
            ErrorUtilities.VerifyThrowInternalRooted(fullPath);

            XmlDocumentWithLocation document = new XmlDocumentWithLocation();
            document.PreserveWhitespace = preserveFormatting;
#if (!STANDALONEBUILD)
            using (new CodeMarkerStartEnd(CodeMarkerEvent.perfMSBuildProjectLoadFromFileBegin, CodeMarkerEvent.perfMSBuildProjectLoadFromFileEnd))
#endif
            {
                try
                {
#if MSBUILDENABLEVSPROFILING 
                    string beginProjectLoad = String.Format(CultureInfo.CurrentCulture, "Load Project {0} From File - Start", fullPath);
                    DataCollection.CommentMarkProfile(8806, beginProjectLoad);
#endif

#if FEATURE_XMLTEXTREADER
                    using (XmlTextReader xtr = new XmlTextReader(fullPath))
                    {
                        // Start the reader so it has an idea of what the encoding is.
                        xtr.DtdProcessing = DtdProcessing.Ignore;
                        xtr.Read();
                        _encoding = xtr.Encoding;
                        document.Load(xtr);
                    }
#else
                    XmlReaderSettings xmlReaderSettings = new XmlReaderSettings();
                    xmlReaderSettings.CloseInput = true; // close the stream when disposing the reader
                    xmlReaderSettings.DtdProcessing = DtdProcessing.Ignore;

                    var fileStream = new FileStream(fullPath, FileMode.Open, FileAccess.Read, FileShare.Read, 4096, useAsync: false);
                    using (XmlReader xr = XmlReader.Create(fileStream, xmlReaderSettings))
                    {
                        xr.Read();
                        document.Load(xr);
                    }
#endif

                    document.FullPath = fullPath;
                    _projectFileLocation = ElementLocation.Create(fullPath);
                    _directory = Path.GetDirectoryName(fullPath);

                    if (XmlDocument != null)
                    {
                        XmlDocument.FullPath = fullPath;
                    }

                    _lastWriteTimeWhenRead = FileUtilities.GetFileInfoNoThrow(fullPath).LastWriteTime;
                }
                catch (Exception ex)
                {
                    if (ExceptionHandling.NotExpectedIoOrXmlException(ex))
                    {
                        throw;
                    }

                    XmlException xmlException = ex as XmlException;

                    BuildEventFileInfo fileInfo;

                    if (xmlException != null)
                    {
                        fileInfo = new BuildEventFileInfo(xmlException);
                    }
                    else
                    {
                        fileInfo = new BuildEventFileInfo(fullPath);
                    }

                    ProjectFileErrorUtilities.ThrowInvalidProjectFile(fileInfo, ex, "InvalidProjectFile", ex.Message);
                }
#if MSBUILDENABLEVSPROFILING 
                finally
                {
                    string endProjectLoad = String.Format(CultureInfo.CurrentCulture, "Load Project {0} From File - End", fullPath);
                    DataCollection.CommentMarkProfile(8807, endProjectLoad);
                }
#endif
            }

            return document;
        }

        /// <summary>
        /// Constructor helper to load an XmlDocumentWithLocation from an XmlReader.
        /// May throw InvalidProjectFileException.
        /// Never returns null.
        /// </summary>
        private XmlDocumentWithLocation LoadDocument(XmlReader reader, bool preserveFormatting)
        {
            XmlDocumentWithLocation document = new XmlDocumentWithLocation();
            document.PreserveWhitespace = preserveFormatting;

            try
            {
                document.Load(reader);
            }
            catch (XmlException ex)
            {
                BuildEventFileInfo fileInfo = new BuildEventFileInfo(ex);

                ProjectFileErrorUtilities.ThrowInvalidProjectFile(fileInfo, "InvalidProjectFile", ex.Message);
            }

            return document;
        }

        /// <summary>
        /// Boost the appdomain-unique version counter for this object.
        /// This is done when it is modified, and also when it is loaded.
        /// </summary>
        private void IncrementVersion()
        {
            _version = Interlocked.Increment(ref s_globalVersionCounter);
        }
    }
}<|MERGE_RESOLUTION|>--- conflicted
+++ resolved
@@ -47,18 +47,11 @@
     [DebuggerDisplay("{FullPath} #Children={Count} DefaultTargets={DefaultTargets} ToolsVersion={ToolsVersion} InitialTargets={InitialTargets} ExplicitlyLoaded={IsExplicitlyLoaded}")]
     public class ProjectRootElement : ProjectElementContainer
     {
-<<<<<<< HEAD
-        /// <summary>
-        /// Constant for default (empty) project file.
-        /// </summary>
-        private static string s_emptyProjectFileContent = "<?xml version=\"1.0\" encoding=\"utf-8\"?>\r\n<Project ToolsVersion=\"" + MSBuildConstants.CurrentToolsVersion + "\" xmlns=\"http://schemas.microsoft.com/developer/msbuild/2003\">\r\n</Project>";
-=======
         /// Constants for default (empty) project file.
         private const string EmptyProjectFileContent = "{0}<Project{1}{2}>\r\n</Project>";
         private const string EmptyProjectFileXmlDeclaration = "<?xml version=\"1.0\" encoding=\"utf-8\"?>\r\n";
         private const string EmptyProjectFileToolsVersion = " ToolsVersion=\"" + MSBuildConstants.CurrentToolsVersion + "\"";
         private const string EmptyProjectFileXmlNamespace = " xmlns=\"http://schemas.microsoft.com/developer/msbuild/2003\"";
->>>>>>> 3526b269
 
         /// <summary>
         /// The singleton delegate that loads projects into the ProjectRootElement
@@ -208,11 +201,7 @@
                 (projectFileOptions & NewProjectFileOptions.IncludeToolsVersion) != 0 ? EmptyProjectFileToolsVersion : string.Empty,
                 (projectFileOptions & NewProjectFileOptions.IncludeXmlNamespace) != 0 ? EmptyProjectFileXmlNamespace : string.Empty);
 
-<<<<<<< HEAD
-            using (XmlReader xr = XmlReader.Create(new StringReader(ProjectRootElement.s_emptyProjectFileContent), xrs))
-=======
             using (XmlReader xr = XmlReader.Create(new StringReader(emptyProjectFile), xrs))
->>>>>>> 3526b269
             {
                 document.Load(xr);
             }
