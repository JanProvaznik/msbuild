--- conflicted
+++ resolved
@@ -1,8 +1,4 @@
-<<<<<<< HEAD
-﻿// Copyright (c) Microsoft. All rights reserved.
-=======
 // Copyright (c) Microsoft. All rights reserved.
->>>>>>> 6b736604
 // Licensed under the MIT license. See LICENSE file in the project root for full license information.
 //-----------------------------------------------------------------------
 // </copyright>
