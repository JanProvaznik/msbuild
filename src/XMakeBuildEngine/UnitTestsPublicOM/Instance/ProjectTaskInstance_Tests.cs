// Copyright (c) Microsoft. All rights reserved.
// Licensed under the MIT license. See LICENSE file in the project root for full license information.
//-----------------------------------------------------------------------
// </copyright>
// <summary>Tests for the ProjectTaskInstance class.</summary>
//-----------------------------------------------------------------------

using System.IO;
using System.Xml;
using Microsoft.Build.Construction;
using Microsoft.Build.Evaluation;
using Microsoft.Build.Execution;
<<<<<<< HEAD

using NUnit.Framework;
=======
using Xunit;
>>>>>>> 2e935d82

namespace Microsoft.Build.UnitTests.OM.Instance
{
    /// <summary>
    /// Tests for ProjectTaskInstance
    /// </summary>
<<<<<<< HEAD
    [TestFixture]
=======
>>>>>>> 2e935d82
    public class ProjectTaskInstance_Tests
    {
        /// <summary>
        /// Test accessors
        /// </summary>
<<<<<<< HEAD
        [Test]
=======
        [Fact]
>>>>>>> 2e935d82
        public void Accessors()
        {
            var task = GetSampleTaskInstance();

            Assert.Equal("t1", task.Name);
            Assert.Equal("c", task.Condition);
            Assert.Equal("coe", task.ContinueOnError);

            var parameters = task.Parameters;
            Assert.Equal(2, parameters.Count);
            Assert.Equal("a1", parameters["a"]);
            Assert.Equal("b1", parameters["b"]);
        }

        /// <summary>
        /// Generally, empty parameters aren't set on task classes at all, but there is
        /// one exception: if the empty parameter corresponds to a task class property
        /// of array type, an empty array is set on the task class.
        /// Therefore empty task parameters should be returned by the parameter list.
        /// </summary>
<<<<<<< HEAD
        [Test]
=======
        [Fact]
>>>>>>> 2e935d82
        public void EmptyParameter()
        {
            var task = GetTaskInstance(@"<t1 a=''/>");

            Assert.Equal(1, task.Parameters.Count);
        }

        /// <summary>
        /// Create a TaskInstance with some parameters
        /// </summary>
        private static ProjectTaskInstance GetSampleTaskInstance()
        {
            ProjectTaskInstance task = GetTaskInstance(@"<t1 a='a1' b='b1' ContinueOnError='coe' Condition='c'/>");

            return task;
        }

        /// <summary>
        /// Return a task instance representing the task XML string passed in
        /// </summary>
        private static ProjectTaskInstance GetTaskInstance(string taskXmlString)
        {
            string content = @"
                    <Project xmlns='http://schemas.microsoft.com/developer/msbuild/2003' >
                        <Target Name='t'>
                            " + taskXmlString + @"
                        </Target>
                    </Project>
                ";

            ProjectRootElement xml = ProjectRootElement.Create(XmlReader.Create(new StringReader(content)));
            Project project = new Project(xml);
            ProjectInstance instance = project.CreateProjectInstance();
            ProjectTaskInstance task = (ProjectTaskInstance)(instance.Targets["t"].Children[0]);
            return task;
        }
    }
}<|MERGE_RESOLUTION|>--- conflicted
+++ resolved
@@ -10,32 +10,19 @@
 using Microsoft.Build.Construction;
 using Microsoft.Build.Evaluation;
 using Microsoft.Build.Execution;
-<<<<<<< HEAD
-
-using NUnit.Framework;
-=======
 using Xunit;
->>>>>>> 2e935d82
 
 namespace Microsoft.Build.UnitTests.OM.Instance
 {
     /// <summary>
     /// Tests for ProjectTaskInstance
     /// </summary>
-<<<<<<< HEAD
-    [TestFixture]
-=======
->>>>>>> 2e935d82
     public class ProjectTaskInstance_Tests
     {
         /// <summary>
         /// Test accessors
         /// </summary>
-<<<<<<< HEAD
-        [Test]
-=======
         [Fact]
->>>>>>> 2e935d82
         public void Accessors()
         {
             var task = GetSampleTaskInstance();
@@ -56,11 +43,7 @@
         /// of array type, an empty array is set on the task class.
         /// Therefore empty task parameters should be returned by the parameter list.
         /// </summary>
-<<<<<<< HEAD
-        [Test]
-=======
         [Fact]
->>>>>>> 2e935d82
         public void EmptyParameter()
         {
             var task = GetTaskInstance(@"<t1 a=''/>");
