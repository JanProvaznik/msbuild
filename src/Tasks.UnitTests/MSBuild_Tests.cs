--- conflicted
+++ resolved
@@ -386,17 +386,11 @@
         /// However, it's a situation where the project author doesn't have control over the
         /// property value and so he can't escape it himself.
         /// </summary>
-<<<<<<< HEAD
-
-        [Fact(Skip = "https://github.com/Microsoft/msbuild/issues/259")]
-        // [Trait("Category", "mono-osx-failing")]
-=======
 #if RUNTIME_TYPE_NETCORE
         [Fact(Skip = "https://github.com/dotnet/msbuild/issues/259")]
 #else
         [Fact]
 #endif
->>>>>>> 897f086a
         public void PropertyOverridesContainSemicolon()
         {
             ObjectModelHelpers.DeleteTempProjectDirectory();
