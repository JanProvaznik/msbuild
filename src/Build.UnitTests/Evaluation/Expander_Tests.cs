// Licensed to the .NET Foundation under one or more agreements.
// The .NET Foundation licenses this file to you under the MIT license.

using System;
using System.Collections.Generic;
using System.Globalization;
using System.IO;
using System.Linq;
using System.Runtime.InteropServices;
using System.Runtime.Versioning;
using System.Text;
using System.Xml;
using Microsoft.Build.BackEnd;
using Microsoft.Build.Collections;
using Microsoft.Build.Evaluation;
using Microsoft.Build.Execution;
using Microsoft.Build.Framework;
using Microsoft.Build.Internal;
using Microsoft.Build.Shared;
using Microsoft.Build.Shared.FileSystem;
using Microsoft.Build.Utilities;
using Microsoft.Win32;
using Shouldly;
using Xunit;
using Xunit.NetCore.Extensions;
using InvalidProjectFileException = Microsoft.Build.Exceptions.InvalidProjectFileException;
using ProjectHelpers = Microsoft.Build.UnitTests.BackEnd.ProjectHelpers;
using ProjectItemInstanceFactory = Microsoft.Build.Execution.ProjectItemInstance.TaskItem.ProjectItemInstanceFactory;
using TaskItem = Microsoft.Build.Execution.ProjectItemInstance.TaskItem;

#nullable disable

namespace Microsoft.Build.UnitTests.Evaluation
{
    public class Expander_Tests
    {
        private string _dateToParse = new DateTime(2010, 12, 25).ToString(CultureInfo.CurrentCulture);
        private static readonly string s_rootPathPrefix = NativeMethodsShared.IsWindows ? "C:\\" : Path.VolumeSeparatorChar.ToString();

        private static bool IsIntrinsicFunctionOverloadsEnabled => ChangeWaves.AreFeaturesEnabled(ChangeWaves.Wave17_8);

        [Fact]
        public void ExpandAllIntoTaskItems0()
        {
            PropertyDictionary<ProjectPropertyInstance> pg = new PropertyDictionary<ProjectPropertyInstance>();
            Expander<ProjectPropertyInstance, ProjectItemInstance> expander = new Expander<ProjectPropertyInstance, ProjectItemInstance>(pg, FileSystems.Default);

            IList<TaskItem> itemsOut = expander.ExpandIntoTaskItemsLeaveEscaped("", ExpanderOptions.ExpandProperties, null);

            ObjectModelHelpers.AssertItemsMatch("", GetTaskArrayFromItemList(itemsOut));
        }

        [Fact]
        public void ExpandAllIntoTaskItems1()
        {
            PropertyDictionary<ProjectPropertyInstance> pg = new PropertyDictionary<ProjectPropertyInstance>();
            Expander<ProjectPropertyInstance, ProjectItemInstance> expander = new Expander<ProjectPropertyInstance, ProjectItemInstance>(pg, FileSystems.Default);

            IList<TaskItem> itemsOut = expander.ExpandIntoTaskItemsLeaveEscaped("foo", ExpanderOptions.ExpandProperties, MockElementLocation.Instance);

            ObjectModelHelpers.AssertItemsMatch(@"foo", GetTaskArrayFromItemList(itemsOut));
        }

        [Fact]
        public void ExpandAllIntoTaskItems2()
        {
            PropertyDictionary<ProjectPropertyInstance> pg = new PropertyDictionary<ProjectPropertyInstance>();
            Expander<ProjectPropertyInstance, ProjectItemInstance> expander = new Expander<ProjectPropertyInstance, ProjectItemInstance>(pg, FileSystems.Default);

            IList<TaskItem> itemsOut = expander.ExpandIntoTaskItemsLeaveEscaped("foo;bar", ExpanderOptions.ExpandProperties, MockElementLocation.Instance);

            ObjectModelHelpers.AssertItemsMatch(@"
                foo
                bar
                ", GetTaskArrayFromItemList(itemsOut));
        }

        [Fact]
        public void ExpandAllIntoTaskItems3()
        {
            ProjectInstance project = ProjectHelpers.CreateEmptyProjectInstance();
            PropertyDictionary<ProjectPropertyInstance> pg = new PropertyDictionary<ProjectPropertyInstance>();

            List<ProjectItemInstance> ig = new List<ProjectItemInstance>();
            ig.Add(new ProjectItemInstance(project, "Compile", "foo.cs", project.FullPath));
            ig.Add(new ProjectItemInstance(project, "Compile", "bar.cs", project.FullPath));

            List<ProjectItemInstance> ig2 = new List<ProjectItemInstance>();
            ig2.Add(new ProjectItemInstance(project, "Resource", "bing.resx", project.FullPath));

            ItemDictionary<ProjectItemInstance> itemsByType = new ItemDictionary<ProjectItemInstance>();
            itemsByType.ImportItems(ig);
            itemsByType.ImportItems(ig2);

            Expander<ProjectPropertyInstance, ProjectItemInstance> expander = new Expander<ProjectPropertyInstance, ProjectItemInstance>(pg, itemsByType, FileSystems.Default);

            IList<TaskItem> itemsOut = expander.ExpandIntoTaskItemsLeaveEscaped("foo;bar;@(compile);@(resource)", ExpanderOptions.ExpandPropertiesAndItems, MockElementLocation.Instance);

            ObjectModelHelpers.AssertItemsMatch(@"
                foo
                bar
                foo.cs
                bar.cs
                bing.resx
                ", GetTaskArrayFromItemList(itemsOut));
        }

        [Fact]
        public void ExpandAllIntoTaskItems4()
        {
            PropertyDictionary<ProjectPropertyInstance> pg = new PropertyDictionary<ProjectPropertyInstance>();
            pg.Set(ProjectPropertyInstance.Create("a", "aaa"));
            pg.Set(ProjectPropertyInstance.Create("b", "bbb"));
            pg.Set(ProjectPropertyInstance.Create("c", "cc;dd"));

            Expander<ProjectPropertyInstance, ProjectItemInstance> expander = new Expander<ProjectPropertyInstance, ProjectItemInstance>(pg, FileSystems.Default);

            IList<TaskItem> itemsOut = expander.ExpandIntoTaskItemsLeaveEscaped("foo$(a);$(b);$(c)", ExpanderOptions.ExpandProperties, MockElementLocation.Instance);

            ObjectModelHelpers.AssertItemsMatch(@"
                fooaaa
                bbb
                cc
                dd
                ", GetTaskArrayFromItemList(itemsOut));
        }

        /// <summary>
        /// Expand property expressions into ProjectPropertyInstance items
        /// </summary>
        [Fact]
        public void ExpandPropertiesIntoProjectPropertyInstances()
        {
            ProjectInstance project = ProjectHelpers.CreateEmptyProjectInstance();
            PropertyDictionary<ProjectPropertyInstance> pg = new PropertyDictionary<ProjectPropertyInstance>();
            pg.Set(ProjectPropertyInstance.Create("a", "aaa"));
            pg.Set(ProjectPropertyInstance.Create("b", "bbb"));
            pg.Set(ProjectPropertyInstance.Create("c", "cc;dd"));

            Expander<ProjectPropertyInstance, ProjectItemInstance> expander = new Expander<ProjectPropertyInstance, ProjectItemInstance>(pg, FileSystems.Default);

            ProjectItemInstanceFactory itemFactory = new ProjectItemInstanceFactory(project, "i");
            IList<ProjectItemInstance> itemsOut = expander.ExpandIntoItemsLeaveEscaped("foo$(a);$(b);$(c);$(d", itemFactory, ExpanderOptions.ExpandProperties, MockElementLocation.Instance);

            Assert.Equal(5, itemsOut.Count);
        }

        /// <summary>
        /// Expand property expressions into ProjectPropertyInstance items
        /// </summary>
        [Fact]
        public void ExpandEmptyPropertyExpressionToEmpty()
        {
            ProjectHelpers.CreateEmptyProjectInstance();
            PropertyDictionary<ProjectPropertyInstance> pg = new PropertyDictionary<ProjectPropertyInstance>();

            Expander<ProjectPropertyInstance, ProjectItemInstance> expander = new Expander<ProjectPropertyInstance, ProjectItemInstance>(pg, FileSystems.Default);

            string result = expander.ExpandIntoStringLeaveEscaped("$()", ExpanderOptions.ExpandProperties, MockElementLocation.Instance);
            Assert.Equal(String.Empty, result);
        }

        /// <summary>
        /// Expand an item vector into items of the specified type
        /// </summary>
        [Fact]
        public void ExpandItemVectorsIntoProjectItemInstancesSpecifyingItemType()
        {
            ProjectInstance project = ProjectHelpers.CreateEmptyProjectInstance();
            var expander = CreateExpander();

            ProjectItemInstanceFactory itemFactory = new ProjectItemInstanceFactory(project, "j");

            IList<ProjectItemInstance> items = expander.ExpandIntoItemsLeaveEscaped("@(i)", itemFactory, ExpanderOptions.ExpandItems, MockElementLocation.Instance);

            Assert.Equal(2, items.Count);
            Assert.Equal("j", items[0].ItemType);
            Assert.Equal("j", items[1].ItemType);
            Assert.Equal("i0", items[0].EvaluatedInclude);
            Assert.Equal("i1", items[1].EvaluatedInclude);
        }

        /// <summary>
        /// Expand an item vector into items of the type of the item vector
        /// </summary>
        [Fact]
        public void ExpandItemVectorsIntoProjectItemInstancesWithoutSpecifyingItemType()
        {
            ProjectInstance project = ProjectHelpers.CreateEmptyProjectInstance();
            var expander = CreateExpander();

            ProjectItemInstanceFactory itemFactory = new ProjectItemInstanceFactory(project);

            IList<ProjectItemInstance> items = expander.ExpandIntoItemsLeaveEscaped("@(i)", itemFactory, ExpanderOptions.ExpandItems, MockElementLocation.Instance);

            Assert.Equal(2, items.Count);
            Assert.Equal("i", items[0].ItemType);
            Assert.Equal("i", items[1].ItemType);
            Assert.Equal("i0", items[0].EvaluatedInclude);
            Assert.Equal("i1", items[1].EvaluatedInclude);
        }

        /// <summary>
        /// Expand an item vector function AnyHaveMetadataValue
        /// </summary>
        [Fact]
        public void ExpandItemVectorFunctionsAnyHaveMetadataValue()
        {
            ProjectInstance project = ProjectHelpers.CreateEmptyProjectInstance();
            var expander = CreateItemFunctionExpander();

            ProjectItemInstanceFactory itemFactory = new ProjectItemInstanceFactory(project, "i");

            IList<ProjectItemInstance> itemsTrue = expander.ExpandIntoItemsLeaveEscaped("@(i->AnyHaveMetadataValue('Even', 'true'))", itemFactory, ExpanderOptions.ExpandItems, MockElementLocation.Instance);

            Assert.Single(itemsTrue);
            Assert.Equal("i", itemsTrue[0].ItemType);
            Assert.Equal("true", itemsTrue[0].EvaluatedInclude);

            IList<ProjectItemInstance> itemsFalse = expander.ExpandIntoItemsLeaveEscaped("@(i->AnyHaveMetadataValue('Even', 'goop'))", itemFactory, ExpanderOptions.ExpandItems, MockElementLocation.Instance);

            Assert.Single(itemsFalse);
            Assert.Equal("i", itemsFalse[0].ItemType);
            Assert.Equal("false", itemsFalse[0].EvaluatedInclude);
        }

        [Fact]
        public void ExpandEmptyItemVectorFunctionWithAnyHaveMetadataValue()
        {
            ProjectInstance project = ProjectHelpers.CreateEmptyProjectInstance();
            Expander<ProjectPropertyInstance, ProjectItemInstance> expander = CreateItemFunctionExpander();
            ProjectItemInstanceFactory itemFactory = new ProjectItemInstanceFactory(project, "i");

            IList<ProjectItemInstance> itemsEmpty = expander.ExpandIntoItemsLeaveEscaped("@(unsetItem->AnyHaveMetadataValue('Metadatum', 'value'))", itemFactory, ExpanderOptions.ExpandItems, MockElementLocation.Instance);
            ProjectItemInstance pii = itemsEmpty.ShouldHaveSingleItem<ProjectItemInstance>();
            pii.EvaluatedInclude.ShouldBe("false");
        }

        /// <summary>
        /// Expand an item vector function Metadata()->DirectoryName()->Distinct()
        /// </summary>
        [Fact]
        [Trait("Category", "netcore-osx-failing")]
        [Trait("Category", "netcore-linux-failing")]
        public void ExpandItemVectorFunctionsGetDirectoryNameOfMetadataValueDistinct()
        {
            ProjectInstance project = ProjectHelpers.CreateEmptyProjectInstance();
            var expander = CreateItemFunctionExpander();

            ProjectItemInstanceFactory itemFactory = new ProjectItemInstanceFactory(project, "i");

            IList<ProjectItemInstance> itemsTrue = expander.ExpandIntoItemsLeaveEscaped("@(i->Metadata('Meta0')->DirectoryName()->Distinct())", itemFactory, ExpanderOptions.ExpandItems, MockElementLocation.Instance);

            Assert.Single(itemsTrue);
            Assert.Equal("i", itemsTrue[0].ItemType);
            Assert.Equal(Path.Combine(s_rootPathPrefix, "firstdirectory", "seconddirectory"), itemsTrue[0].EvaluatedInclude);

            IList<ProjectItemInstance> itemsDir = expander.ExpandIntoItemsLeaveEscaped("@(i->Metadata('Meta9')->DirectoryName()->Distinct())", itemFactory, ExpanderOptions.ExpandItems, MockElementLocation.Instance);

            Assert.Single(itemsDir);
            Assert.Equal("i", itemsDir[0].ItemType);
            Assert.Equal(Path.Combine(Directory.GetCurrentDirectory(), @"seconddirectory"), itemsDir[0].EvaluatedInclude);
        }

        /// <summary>
        /// /// Expand an item vector function that is an itemspec modifier
        /// </summary>
        [Fact]
        [Trait("Category", "netcore-osx-failing")]
        [Trait("Category", "netcore-linux-failing")]
        public void ExpandItemVectorFunctionsItemSpecModifier()
        {
            ProjectInstance project = ProjectHelpers.CreateEmptyProjectInstance();
            var expander = CreateItemFunctionExpander();

            ProjectItemInstanceFactory itemFactory = new ProjectItemInstanceFactory(project, "i");

            IList<ProjectItemInstance> itemsTrue = expander.ExpandIntoItemsLeaveEscaped("@(i->Metadata('Meta0')->Directory())", itemFactory, ExpanderOptions.ExpandItems, MockElementLocation.Instance);

            Assert.Equal(10, itemsTrue.Count);
            Assert.Equal("i", itemsTrue[5].ItemType);
            Assert.Equal(Path.Combine("firstdirectory", "seconddirectory") + Path.DirectorySeparatorChar, itemsTrue[5].EvaluatedInclude);

            itemsTrue = expander.ExpandIntoItemsLeaveEscaped("@(i->Metadata('Meta0')->Filename())", itemFactory, ExpanderOptions.ExpandItems, MockElementLocation.Instance);

            Assert.Equal(10, itemsTrue.Count);
            Assert.Equal("i", itemsTrue[5].ItemType);
            Assert.Equal(@"file0", itemsTrue[5].EvaluatedInclude);

            itemsTrue = expander.ExpandIntoItemsLeaveEscaped("@(i->Metadata('Meta0')->Extension())", itemFactory, ExpanderOptions.ExpandItems, MockElementLocation.Instance);

            Assert.Equal(10, itemsTrue.Count);
            Assert.Equal("i", itemsTrue[5].ItemType);
            Assert.Equal(@".ext", itemsTrue[5].EvaluatedInclude);
        }

        /// <summary>
        /// Expand an item expression (that isn't a real expression) but includes a property reference nested within a metadata reference
        /// </summary>
        [Fact]
        public void ExpandItemVectorFunctionsInvalid1()
        {
            ProjectHelpers.CreateEmptyProjectInstance();
            var expander = CreateItemFunctionExpander();

            string result = expander.ExpandIntoStringLeaveEscaped("[@(type-&gt;'%($(a)), '%'')]", ExpanderOptions.ExpandAll, MockElementLocation.Instance);

            Assert.Equal(@"[@(type-&gt;'%(filename), '%'')]", result);
        }

        /// <summary>
        /// Expand an item expression (that isn't a real expression) but includes a metadata reference that till needs to be expanded
        /// </summary>
        [Fact]
        public void ExpandItemVectorFunctionsInvalid2()
        {
            ProjectHelpers.CreateEmptyProjectInstance();
            var expander = CreateItemFunctionExpander();

            string result = expander.ExpandIntoStringLeaveEscaped("[@(i->'%(Meta9))']", ExpanderOptions.ExpandAll, MockElementLocation.Instance);

            Assert.Equal(@"[@(i->')']", result);
        }

        /// <summary>
        /// Expand an item vector function that is chained into a string
        /// </summary>
        [Fact]
        [Trait("Category", "netcore-osx-failing")]
        [Trait("Category", "netcore-linux-failing")]
        public void ExpandItemVectorFunctionsChained1()
        {
            ProjectHelpers.CreateEmptyProjectInstance();
            var expander = CreateItemFunctionExpander();

            string result = expander.ExpandIntoStringLeaveEscaped("@(i->'%(Meta0)'->'%(Directory)'->Distinct())", ExpanderOptions.ExpandItems, MockElementLocation.Instance);

            Assert.Equal(Path.Combine("firstdirectory", "seconddirectory") + Path.DirectorySeparatorChar, result);
        }

        /// <summary>
        /// Expand an item vector function that is chained and has constants into a string
        /// </summary>
        [Fact]
        [Trait("Category", "netcore-osx-failing")]
        [Trait("Category", "netcore-linux-failing")]
        public void ExpandItemVectorFunctionsChained2()
        {
            ProjectHelpers.CreateEmptyProjectInstance();
            var expander = CreateItemFunctionExpander();

            string result = expander.ExpandIntoStringLeaveEscaped("[@(i->'%(Meta0)'->'%(Directory)'->Distinct())]", ExpanderOptions.ExpandItems, MockElementLocation.Instance);

            Assert.Equal(@"[firstdirectory\seconddirectory\]", result);
        }

        /// <summary>
        /// Expand an item vector function that is chained and has constants into a string
        /// </summary>
        [Fact]
        public void ExpandItemVectorFunctionsChained3()
        {
            ProjectHelpers.CreateEmptyProjectInstance();
            var expander = CreateItemFunctionExpander();

            string result = expander.ExpandIntoStringLeaveEscaped("@(i->'%(MetaBlank)'->'%(Directory)'->Distinct())", ExpanderOptions.ExpandItems, MockElementLocation.Instance);

            Assert.Equal(@"", result);
        }

        [Fact]
        [Trait("Category", "netcore-osx-failing")]
        [Trait("Category", "netcore-linux-failing")]
        public void ExpandItemVectorFunctionsChainedProject1()
        {
            MockLogger logger = Helpers.BuildProjectWithNewOMExpectSuccess(@"
<Project ToolsVersion=`msbuilddefaulttoolsversion`>

    <ItemGroup>
        <Compile Include=`a.cpp`>
            <SomeMeta>C:\Value1\file1.txt</SomeMeta>
            <A>||||||||||||||||||||||||||||||||||||||||||||||||||||||||||||||||||||||||||||||||</A>
            <B>##</B>
        </Compile>
        <Compile Include=`b.cpp`>
            <SomeMeta>C:\Value2\file2.txt</SomeMeta>
            <A>||||||||||||||||||||||||||||||||||||||||||||||||||||||||||||||||||||||||||||||||</A>
            <B>##</B>
        </Compile>
        <Compile Include=`c.cpp`>
            <SomeMeta>C:\Value2\file3.txt</SomeMeta>
            <A>||||||||||||||||||||||||||||||||||||||||||||||||||||||||||||||||||||||||||||||||</A>
            <B>##</B>
        </Compile>
        <Compile Include=`c.cpp`>
            <SomeMeta>C:\Value2\file3.txt</SomeMeta>
            <A>||||||||||||||||||||||||||||||||||||||||||||||||||||||||||||||||||||||||||||||||</A>
            <B>##</B>
        </Compile>
    </ItemGroup>

    <Target Name=`Build`>
        <Message Text=`DirChain0: @(Compile->'%(SomeMeta)'->'%(Directory)'->Distinct())`/>
        <Message Text=`DirChain1: @(Compile->'%(SomeMeta)'->'%(Directory)'->Distinct(), '%(A)')`/>
        <Message Text=`DirChain2: @(Compile->'%(SomeMeta)'->'%(Directory)'->Distinct(), '%(A)%(B)')`/>
        <Message Text=`DirChain3: @(Compile->'%(SomeMeta)'->'%(Directory)'->Distinct(), '%(A)$%(B)')`/>
        <Message Text=`DirChain4: @(Compile->'%(SomeMeta)'->'%(Directory)'->Distinct(), '$%(A)$%(B)')`/>
        <Message Text=`DirChain5: @(Compile->'%(SomeMeta)'->'%(Directory)'->Distinct(), '$%(A)$%(B)$')`/>
    </Target>
</Project>
                ");

            logger.AssertLogContains(@"DirChain0: Value1\;Value2\");
            logger.AssertLogContains(@"DirChain1: Value1\||||||||||||||||||||||||||||||||||||||||||||||||||||||||||||||||||||||||||||||||Value2\");
            logger.AssertLogContains(@"DirChain2: Value1\||||||||||||||||||||||||||||||||||||||||||||||||||||||||||||||||||||||||||||||||##Value2\");
            logger.AssertLogContains(@"DirChain3: Value1\||||||||||||||||||||||||||||||||||||||||||||||||||||||||||||||||||||||||||||||||$##Value2\");
            logger.AssertLogContains(@"DirChain4: Value1\$||||||||||||||||||||||||||||||||||||||||||||||||||||||||||||||||||||||||||||||||$##Value2\");
            logger.AssertLogContains(@"DirChain5: Value1\$||||||||||||||||||||||||||||||||||||||||||||||||||||||||||||||||||||||||||||||||$##$Value2\");
        }

        [Fact]
        public void ExpandItemVectorFunctionsCount1()
        {
            string content = @"
 <Project DefaultTargets=`t`>

        <Target Name=`t`>
            <ItemGroup>
                <I Include=`foo;bar`/>
                <J Include=`;`/>
            </ItemGroup>

            <Message Text=`[@(I->Count())][@(J->Count())]` />
        </Target>
</Project>
                ";

            MockLogger log = Helpers.BuildProjectWithNewOMExpectSuccess(content);

            log.AssertLogContains("[2][0]");
        }

        [Fact]
        public void ExpandItemVectorFunctionsCount2()
        {
            string content = @"
 <Project DefaultTargets=`t`>

        <Target Name=`t`>
            <ItemGroup>
                <I Include=`foo;bar`/>
                <J Include=`;`/>
                <K Include=`@(I->Count());@(J->Count())`/>
            </ItemGroup>

            <Message Text=`@(K)` />
        </Target>
</Project>
                ";

            MockLogger log = Helpers.BuildProjectWithNewOMExpectSuccess(content);

            log.AssertLogContains("2;0");
        }

        [Fact]
        public void ExpandItemVectorFunctionsCountOperatingOnEmptyResult1()
        {
            string content = @"
 <Project DefaultTargets=`t`>

        <Target Name=`t`>
            <ItemGroup>
                <I Include=`foo;bar`/>
                <J Include=`;`/>
            </ItemGroup>

            <Message Text=`[@(I->Metadata('foo')->Count())][@(J->Metadata('foo')->Count())]` />
        </Target>
</Project>
                ";

            MockLogger log = Helpers.BuildProjectWithNewOMExpectSuccess(content);

            log.AssertLogContains("[0][0]");
        }

        [Fact]
        public void ExpandItemVectorFunctionsCountOperatingOnEmptyResult2()
        {
            string content = @"
 <Project DefaultTargets=`t`>

        <Target Name=`t`>
            <ItemGroup>
                <I Include=`foo;bar`/>
                <J Include=`;`/>
                <K Include=`@(I->Metadata('foo')->Count());@(J->Metadata('foo')->Count())`/>
            </ItemGroup>

            <Message Text=`@(K)` />
        </Target>
</Project>
                ";

            MockLogger log = Helpers.BuildProjectWithNewOMExpectSuccess(content);

            log.AssertLogContains("0;0");
        }

        [Fact]
        public void ExpandItemVectorFunctionsBuiltIn1()
        {
            string content = @"
 <Project DefaultTargets=`t`>

        <Target Name=`t`>
            <ItemGroup>
                <I Include=`foo;bar`/>
            </ItemGroup>

            <Message Text=`[@(I->FullPath())]` />
        </Target>
</Project>
                ";

            MockLogger log = Helpers.BuildProjectWithNewOMExpectSuccess(content);

            var current = Directory.GetCurrentDirectory();
            log.AssertLogContains(String.Format(@"[{0}foo;{0}bar]", current + Path.DirectorySeparatorChar));
        }

        [Fact]
        public void ExpandItemVectorFunctionsBuiltIn2()
        {
            string content = @"
 <Project DefaultTargets=`t`>

        <Target Name=`t`>
            <ItemGroup>
                <I Include=`foo;bar`/>
            </ItemGroup>

            <Message Text=`[@(I->FullPath()->Distinct())]` />
        </Target>
</Project>
                ";

            MockLogger log = Helpers.BuildProjectWithNewOMExpectSuccess(content);

            var current = Directory.GetCurrentDirectory();
            log.AssertLogContains(String.Format(@"[{0}foo;{0}bar]", current + Path.DirectorySeparatorChar));
        }

        [Fact]
        public void ExpandItemVectorFunctionsBuiltIn3()
        {
            string content = @"
 <Project DefaultTargets=`t`>

        <Target Name=`t`>
            <ItemGroup>
                <I Include=`foo;bar;foo;bar;foo`/>
            </ItemGroup>

            <Message Text=`[@(I->FullPath()->Distinct())]` />
        </Target>
</Project>
                ";

            MockLogger log = Helpers.BuildProjectWithNewOMExpectSuccess(content);

            var current = Directory.GetCurrentDirectory();
            log.AssertLogContains(String.Format(@"[{0}foo;{0}bar]", current + Path.DirectorySeparatorChar));
        }

        [Fact]
        public void ExpandItemVectorFunctionsBuiltIn4()
        {
            string content = @"
 <Project DefaultTargets=`t`>

        <Target Name=`t`>
            <ItemGroup>
                <I Include=`foo;bar;foo;bar;foo`/>
            </ItemGroup>

            <Message Text=`[@(I->Identity()->Distinct())]` />
        </Target>
</Project>
                ";

            MockLogger log = Helpers.BuildProjectWithNewOMExpectSuccess(content);

            log.AssertLogContains("[foo;bar]");
        }

        [LongPathSupportDisabledFact(fullFrameworkOnly: true, additionalMessage: "https://github.com/dotnet/msbuild/issues/4363")]
        public void ExpandItemVectorFunctionsBuiltIn_PathTooLongError()
        {
            string content = @"
 <Project DefaultTargets=`t`>

        <Target Name=`t`>
            <ItemGroup>
                <I Include=`fooooooooooooooooooooooooooooooooooooooooooooooooooooooooooooooooooooooooooooooooooooooooooooooooooooooooooooooooooooooooooooooooooooooooooooooooooooooooooooooooooooooooooooooooooooooooooooooooooooooooooooooooooooooooooooooooooooooooooooooooooooooooooooooooooooooooo`/>
            </ItemGroup>

            <Message Text=`[@(I->FullPath())]` />
        </Target>
</Project>
                ";

            MockLogger log = Helpers.BuildProjectWithNewOMExpectFailure(content, false /* no crashes */);
            log.AssertLogContains("MSB4198");
        }

        [WindowsFullFrameworkOnlyFact(additionalMessage: ".NET Core 2.1+ no longer validates paths: https://github.com/dotnet/corefx/issues/27779#issuecomment-371253486. Cannot have invalid characters in file name on Unix.")]
        public void ExpandItemVectorFunctionsBuiltIn_InvalidCharsError()
        {
            string content = @"
 <Project DefaultTargets=`t`>

        <Target Name=`t`>
            <ItemGroup>
                <I Include=`aaa|||bbb\ccc.txt`/>
            </ItemGroup>

            <Message Text=`[@(I->Directory())]` />
        </Target>
</Project>
                ";

            MockLogger log = Helpers.BuildProjectWithNewOMExpectFailure(content, false /* no crashes */);
            log.AssertLogContains("MSB4198");
        }

        /// <summary>
        /// /// Expand an item vector function that is an itemspec modifier
        /// </summary>
        [Fact]
        [Trait("Category", "netcore-osx-failing")]
        [Trait("Category", "netcore-linux-failing")]
        public void ExpandItemVectorFunctionsItemSpecModifier2()
        {
            ProjectInstance project = ProjectHelpers.CreateEmptyProjectInstance();
            var expander = CreateItemFunctionExpander();

            ProjectItemInstanceFactory itemFactory = new ProjectItemInstanceFactory(project, "i");

            IList<ProjectItemInstance> itemsTrue = expander.ExpandIntoItemsLeaveEscaped("@(i->'%(Meta0)'->'%(Directory)')", itemFactory, ExpanderOptions.ExpandItems, MockElementLocation.Instance);

            Assert.Equal(10, itemsTrue.Count);
            Assert.Equal("i", itemsTrue[5].ItemType);
            Assert.Equal(Path.Combine("firstdirectory", "seconddirectory") + Path.DirectorySeparatorChar, itemsTrue[5].EvaluatedInclude);

            itemsTrue = expander.ExpandIntoItemsLeaveEscaped("@(i->'%(Meta0)'->'%(Filename)')", itemFactory, ExpanderOptions.ExpandItems, MockElementLocation.Instance);

            Assert.Equal(10, itemsTrue.Count);
            Assert.Equal("i", itemsTrue[5].ItemType);
            Assert.Equal(@"file0", itemsTrue[5].EvaluatedInclude);

            itemsTrue = expander.ExpandIntoItemsLeaveEscaped("@(i->'%(Meta0)'->'%(Extension)'->Distinct())", itemFactory, ExpanderOptions.ExpandItems, MockElementLocation.Instance);

            Assert.Single(itemsTrue);
            Assert.Equal("i", itemsTrue[0].ItemType);
            Assert.Equal(@".ext", itemsTrue[0].EvaluatedInclude);

            itemsTrue = expander.ExpandIntoItemsLeaveEscaped("@(i->'%(Meta0)'->'%(Filename)'->Substring($(Val)))", itemFactory, ExpanderOptions.ExpandItems, MockElementLocation.Instance);

            Assert.Equal(10, itemsTrue.Count);
            Assert.Equal("i", itemsTrue[5].ItemType);
            Assert.Equal(@"le0", itemsTrue[5].EvaluatedInclude);
        }

        /// <summary>
        /// Expand an item vector function Metadata()->DirectoryName()
        /// </summary>
        [Fact]
        [Trait("Category", "netcore-osx-failing")]
        [Trait("Category", "netcore-linux-failing")]
        public void ExpandItemVectorFunctionsGetDirectoryNameOfMetadataValue()
        {
            ProjectInstance project = ProjectHelpers.CreateEmptyProjectInstance();
            var expander = CreateItemFunctionExpander();

            ProjectItemInstanceFactory itemFactory = new ProjectItemInstanceFactory(project, "i");

            IList<ProjectItemInstance> itemsTrue = expander.ExpandIntoItemsLeaveEscaped("@(i->Metadata('Meta0')->DirectoryName())", itemFactory, ExpanderOptions.ExpandItems, MockElementLocation.Instance);

            Assert.Equal(10, itemsTrue.Count);
            Assert.Equal("i", itemsTrue[5].ItemType);
            Assert.Equal(Path.Combine(s_rootPathPrefix, "firstdirectory", "seconddirectory"), itemsTrue[5].EvaluatedInclude);
        }

        /// <summary>
        /// Expand an item vector function Metadata() that contains semi-colon delimited sub-items
        /// </summary>
        [Fact]
        [Trait("Category", "netcore-osx-failing")]
        [Trait("Category", "netcore-linux-failing")]
        public void ExpandItemVectorFunctionsMetadataValueMultiItem()
        {
            ProjectInstance project = ProjectHelpers.CreateEmptyProjectInstance();
            var expander = CreateItemFunctionExpander();

            ProjectItemInstanceFactory itemFactory = new ProjectItemInstanceFactory(project, "i");

            IList<ProjectItemInstance> items = expander.ExpandIntoItemsLeaveEscaped("@(i->Metadata('Meta10')->DirectoryName())", itemFactory, ExpanderOptions.ExpandItems, MockElementLocation.Instance);

            Assert.Equal(20, items.Count);
            Assert.Equal("i", items[5].ItemType);
            Assert.Equal("i", items[6].ItemType);
            Assert.Equal(Path.Combine(Directory.GetCurrentDirectory(), @"secondd;rectory"), items[5].EvaluatedInclude);
            Assert.Equal(Path.Combine(Directory.GetCurrentDirectory(), @"someo;herplace"), items[6].EvaluatedInclude);
        }

        /// <summary>
        /// Expand an item vector function Items->ClearMetadata()
        /// </summary>
        [Fact]
        public void ExpandItemVectorFunctionsClearMetadata()
        {
            ProjectInstance project = ProjectHelpers.CreateEmptyProjectInstance();
            var expander = CreateItemFunctionExpander();

            ProjectItemInstanceFactory itemFactory = new ProjectItemInstanceFactory(project, "i");

            IList<ProjectItemInstance> items = expander.ExpandIntoItemsLeaveEscaped("@(i->ClearMetadata())", itemFactory, ExpanderOptions.ExpandItems, MockElementLocation.Instance);

            Assert.Equal(10, items.Count);
            Assert.Equal("i", items[5].ItemType);
            Assert.Empty(items[5].Metadata);
        }

        /// <summary>
        /// Creates an expander populated with some ProjectPropertyInstances and ProjectPropertyItems.
        /// </summary>
        /// <returns></returns>
        private Expander<ProjectPropertyInstance, ProjectItemInstance> CreateItemFunctionExpander()
        {
            ProjectInstance project = ProjectHelpers.CreateEmptyProjectInstance();
            PropertyDictionary<ProjectPropertyInstance> pg = new PropertyDictionary<ProjectPropertyInstance>();
            pg.Set(ProjectPropertyInstance.Create("p", "v0"));
            pg.Set(ProjectPropertyInstance.Create("p", "v1"));
            pg.Set(ProjectPropertyInstance.Create("Val", "2"));
            pg.Set(ProjectPropertyInstance.Create("a", "filename"));

            ItemDictionary<ProjectItemInstance> ig = new ItemDictionary<ProjectItemInstance>();

            for (int n = 0; n < 10; n++)
            {
                ProjectItemInstance pi = new ProjectItemInstance(project, "i", "i" + n.ToString(), project.FullPath);
                for (int m = 0; m < 5; m++)
                {
                    pi.SetMetadata("Meta" + m.ToString(), Path.Combine(s_rootPathPrefix, "firstdirectory", "seconddirectory", "file") + m.ToString() + ".ext");
                }
                pi.SetMetadata("Meta9", Path.Combine("seconddirectory", "file.ext"));
                pi.SetMetadata("Meta10", String.Format(";{0};{1};", Path.Combine("someo%3bherplace", "foo.txt"), Path.Combine("secondd%3brectory", "file.ext")));
                pi.SetMetadata("MetaBlank", @"");

                if (n % 2 > 0)
                {
                    pi.SetMetadata("Even", "true");
                    pi.SetMetadata("Odd", "false");
                }
                else
                {
                    pi.SetMetadata("Even", "false");
                    pi.SetMetadata("Odd", "true");
                }
                ig.Add(pi);
            }

            Dictionary<string, string> itemMetadataTable = new Dictionary<string, string>(StringComparer.OrdinalIgnoreCase);
            itemMetadataTable["Culture"] = "abc%253bdef;$(Gee_Aych_Ayee)";
            itemMetadataTable["Language"] = "english";
            IMetadataTable itemMetadata = new StringMetadataTable(itemMetadataTable);

            Expander<ProjectPropertyInstance, ProjectItemInstance> expander = new Expander<ProjectPropertyInstance, ProjectItemInstance>(pg, ig, itemMetadata, FileSystems.Default);

            return expander;
        }

        /// <summary>
        /// Creates an expander populated with some ProjectPropertyInstances and ProjectPropertyItems.
        /// </summary>
        /// <returns></returns>
        private Expander<ProjectPropertyInstance, ProjectItemInstance> CreateExpander()
        {
            ProjectInstance project = ProjectHelpers.CreateEmptyProjectInstance();
            PropertyDictionary<ProjectPropertyInstance> pg = new PropertyDictionary<ProjectPropertyInstance>();
            pg.Set(ProjectPropertyInstance.Create("p", "v0"));
            pg.Set(ProjectPropertyInstance.Create("p", "v1"));

            ItemDictionary<ProjectItemInstance> ig = new ItemDictionary<ProjectItemInstance>();
            ProjectItemInstance i0 = new ProjectItemInstance(project, "i", "i0", project.FullPath);
            ProjectItemInstance i1 = new ProjectItemInstance(project, "i", "i1", project.FullPath);
            ig.Add(i0);
            ig.Add(i1);

            Expander<ProjectPropertyInstance, ProjectItemInstance> expander = new Expander<ProjectPropertyInstance, ProjectItemInstance>(pg, ig, FileSystems.Default);

            return expander;
        }

        /// <summary>
        /// Regression test for bug when there are literally zero items declared
        /// in the project, we should continue to expand item list references to empty-string
        /// rather than not expand them at all.
        /// </summary>
        [Fact]
        public void ZeroItemsInProjectExpandsToEmpty()
        {
            MockLogger logger = Helpers.BuildProjectWithNewOMExpectSuccess(@"
                <Project ToolsVersion=`msbuilddefaulttoolsversion`>

                    <Target Name=`Build` Condition=`'@(foo)'!=''` >
                        <Message Text=`This target should NOT run.`/>
                    </Target>

                </Project>
                ");

            logger.AssertLogDoesntContain("This target should NOT run.");

            logger = Helpers.BuildProjectWithNewOMExpectSuccess(@"
                <Project ToolsVersion=`msbuilddefaulttoolsversion`>

                    <ItemGroup>
                        <foo Include=`abc` Condition=` '@(foo)' == '' ` />
                    </ItemGroup>

                    <Target Name=`Build`>
                        <Message Text=`Item list foo contains @(foo)`/>
                    </Target>

                </Project>
                ");

            logger.AssertLogContains("Item list foo contains abc");
        }

        [Fact]
        public void ItemIncludeContainsMultipleItemReferences()
        {
            MockLogger logger = Helpers.BuildProjectWithNewOMExpectSuccess(@"
                <Project DefaultTarget=`ShowProps` ToolsVersion=`msbuilddefaulttoolsversion` >
                    <PropertyGroup>
                        <OutputType>Library</OutputType>
                    </PropertyGroup>
                    <ItemGroup>
                        <CFiles Include=`foo.c;bar.c`/>
                        <ObjFiles Include=`@(CFiles->'%(filename).obj')`/>
                        <ObjFiles Include=`@(CPPFiles->'%(filename).obj')`/>
                        <CleanFiles Condition=`'$(OutputType)'=='Library'` Include=`@(ObjFiles);@(TargetLib)`/>
                    </ItemGroup>
                    <Target Name=`ShowProps`>
                        <Message Text=`Property OutputType=$(OutputType)`/>
                        <Message Text=`Item ObjFiles=@(ObjFiles)`/>
                        <Message Text=`Item CleanFiles=@(CleanFiles)`/>
                    </Target>
                </Project>
                ");

            logger.AssertLogContains("Property OutputType=Library");
            logger.AssertLogContains("Item ObjFiles=foo.obj;bar.obj");
            logger.AssertLogContains("Item CleanFiles=foo.obj;bar.obj");
        }

#if FEATURE_LEGACY_GETFULLPATH
        /// <summary>
        /// Bad path when getting metadata through ->Metadata function
        /// </summary>
        [LongPathSupportDisabledFact]
        public void InvalidPathAndMetadataItemFunctionPathTooLong()
        {
            MockLogger logger = Helpers.BuildProjectWithNewOMExpectFailure(@"
                <Project DefaultTargets='Build'>
                    <ItemGroup>
                        <x Include='" + new string('x', 250) + @"'/>
                    </ItemGroup>
                    <Target Name='Build'>
                        <Message Text=""@(x->Metadata('FullPath'))"" />
                    </Target>
                </Project>", false);

            logger.AssertLogContains("MSB4023");
        }
#endif

        /// <summary>
        /// Bad path with illegal windows chars when getting metadata through ->Metadata function
        /// </summary>
        [WindowsFullFrameworkOnlyFact(additionalMessage: ".NET Core 2.1+ no longer validates paths: https://github.com/dotnet/corefx/issues/27779#issuecomment-371253486.")]
        public void InvalidPathAndMetadataItemFunctionInvalidWindowsPathChars()
        {
            MockLogger logger = Helpers.BuildProjectWithNewOMExpectFailure(@"
                <Project DefaultTargets='Build'>
                    <ItemGroup>
                        <x Include='" + ":|?*" + @"'/>
                    </ItemGroup>
                    <Target Name='Build'>
                        <Message Text=""@(x->Metadata('FullPath'))"" />
                    </Target>
                </Project>", false);

            logger.AssertLogContains("MSB4023");
        }

        /// <summary>
        /// Asking for blank metadata
        /// </summary>
        [Fact]
        public void InvalidMetadataName()
        {
            MockLogger logger = Helpers.BuildProjectWithNewOMExpectFailure(@"
                <Project DefaultTargets='Build'>
                    <ItemGroup>
                        <x Include='x'/>
                    </ItemGroup>
                    <Target Name='Build'>
                        <Message Text=""@(x->Metadata(''))"" />
                    </Target>
                </Project>", false);

            logger.AssertLogContains("MSB4023");
        }

#if FEATURE_LEGACY_GETFULLPATH
        /// <summary>
        /// Bad path when getting metadata through ->WithMetadataValue function
        /// </summary>
        [LongPathSupportDisabledFact]
        public void InvalidPathAndMetadataItemFunctionPathTooLong2()
        {
            MockLogger logger = Helpers.BuildProjectWithNewOMExpectFailure(@"
                <Project DefaultTargets='Build'>
                    <ItemGroup>
                        <x Include='" + new string('x', 250) + @"'/>
                    </ItemGroup>
                    <Target Name='Build'>
                        <Message Text=""@(x->WithMetadataValue('FullPath', 'x'))"" />
                    </Target>
                </Project>", false);

            logger.AssertLogContains("MSB4023");
        }
#endif

        /// <summary>
        /// Bad path with illegal windows chars when getting metadata through ->WithMetadataValue function
        /// </summary>
        [WindowsFullFrameworkOnlyFact(additionalMessage: ".NET Core 2.1+ no longer validates paths: https://github.com/dotnet/corefx/issues/27779#issuecomment-371253486.")]
        public void InvalidPathAndMetadataItemFunctionInvalidWindowsPathChars2()
        {
            MockLogger logger = Helpers.BuildProjectWithNewOMExpectFailure(@"
                <Project DefaultTargets='Build'>
                    <ItemGroup>
                        <x Include='" + ":|?*" + @"'/>
                    </ItemGroup>
                    <Target Name='Build'>
                        <Message Text=""@(x->WithMetadataValue('FullPath', 'x'))"" />
                    </Target>
                </Project>", false);

            logger.AssertLogContains("MSB4023");
        }

        /// <summary>
        /// Asking for blank metadata with ->WithMetadataValue
        /// </summary>
        [Fact]
        public void InvalidMetadataName2()
        {
            MockLogger logger = Helpers.BuildProjectWithNewOMExpectFailure(@"
                <Project DefaultTargets='Build'>
                    <ItemGroup>
                        <x Include='x'/>
                    </ItemGroup>
                    <Target Name='Build'>
                        <Message Text=""@(x->WithMetadataValue('', 'x'))"" />
                    </Target>
                </Project>", false);

            logger.AssertLogContains("MSB4023");
        }

#if FEATURE_LEGACY_GETFULLPATH
        /// <summary>
        /// Bad path when getting metadata through ->AnyHaveMetadataValue function
        /// </summary>
        [LongPathSupportDisabledFact]
        public void InvalidPathAndMetadataItemFunctionPathTooLong3()
        {
            MockLogger logger = Helpers.BuildProjectWithNewOMExpectFailure(@"
                <Project DefaultTargets='Build'>
                    <ItemGroup>
                        <x Include='" + new string('x', 250) + @"'/>
                    </ItemGroup>
                    <Target Name='Build'>
                        <Message Text=""@(x->AnyHaveMetadataValue('FullPath', 'x'))"" />
                    </Target>
                </Project>", false);

            logger.AssertLogContains("MSB4023");
        }
#endif

        /// <summary>
        /// Bad path with illegal windows chars when getting metadata through ->AnyHaveMetadataValue function
        /// </summary>
        [WindowsFullFrameworkOnlyFact(additionalMessage: ".NET Core 2.1+ no longer validates paths: https://github.com/dotnet/corefx/issues/27779#issuecomment-371253486.")]
        public void InvalidPathAndMetadataItemInvalidWindowsPathChars3()
        {
            MockLogger logger = Helpers.BuildProjectWithNewOMExpectFailure(@"
                <Project DefaultTargets='Build'>
                    <ItemGroup>
                        <x Include='" + ":|?*" + @"'/>
                    </ItemGroup>
                    <Target Name='Build'>
                        <Message Text=""@(x->AnyHaveMetadataValue('FullPath', 'x'))"" />
                    </Target>
                </Project>", false);

            logger.AssertLogContains("MSB4023");
        }

        [WindowsFullFrameworkOnlyFact(additionalMessage: ".NET Core 2.1+ no longer validates paths: https://github.com/dotnet/corefx/issues/27779#issuecomment-371253486.")]
        public void InvalidPathInDirectMetadata()
        {
            var logger = Helpers.BuildProjectContentUsingBuildManagerExpectResult(
                @"<Project DefaultTargets='Build'>
                    <ItemGroup>
                        <x Include=':|?*'>
                            <m>%(FullPath)</m>
                        </x>
                    </ItemGroup>
                </Project>",
                BuildResultCode.Failure);

            logger.AssertLogContains("MSB4248");
        }

        [LongPathSupportDisabledFact(fullFrameworkOnly: true, additionalMessage: "new enough dotnet.exe transparently opts into long paths")]
        public void PathTooLongInDirectMetadata()
        {
            var logger = Helpers.BuildProjectContentUsingBuildManagerExpectResult(
                @"<Project DefaultTargets='Build'>
                    <ItemGroup>
                        <x Include='" + new string('x', 250) + @"'>
                            <m>%(FullPath)</m>
                        </x>
                    </ItemGroup>
                </Project>",
                BuildResultCode.Failure);

            logger.AssertLogContains("MSB4248");
        }

        /// <summary>
        /// Asking for blank metadata with ->AnyHaveMetadataValue
        /// </summary>
        [Fact]
        public void InvalidMetadataName3()
        {
            MockLogger logger = Helpers.BuildProjectWithNewOMExpectFailure(@"
                <Project DefaultTargets='Build'>
                    <ItemGroup>
                        <x Include='x'/>
                    </ItemGroup>
                    <Target Name='Build'>
                        <Message Text=""@(x->AnyHaveMetadataValue('', 'x'))"" />
                    </Target>
                </Project>", false);

            logger.AssertLogContains("MSB4023");
        }

        /// <summary>
        /// Filter by metadata presence
        /// </summary>
        [Fact]
        public void HasMetadata()
        {
            MockLogger logger = Helpers.BuildProjectWithNewOMExpectSuccess(@"
<Project ToolsVersion=""msbuilddefaulttoolsversion"">

  <ItemGroup>
    <_Item Include=""One"">
      <A>aa</A>
      <B>bb</B>
      <C>cc</C>
    </_Item>
    <_Item Include=""Two"">
      <B>bb</B>
      <C>cc</C>
    </_Item>
    <_Item Include=""Three"">
      <A>aa</A>
      <C>cc</C>
    </_Item>
    <_Item Include=""Four"">
      <A>aa</A>
      <B>bb</B>
      <C>cc</C>
    </_Item>
    <_Item Include=""Five"">
      <A></A>
    </_Item>
  </ItemGroup>

  <Target Name=""AfterBuild"">
    <Message Text=""[@(_Item->HasMetadata('a'), '|')]""/>
  </Target>


</Project>");

            logger.AssertLogContains("[One|Three|Four]");
        }


        /// <summary>
        /// Filter items by WithoutMetadataValue function
        /// </summary>
        [Fact]
        public void WithoutMetadataValue()
        {
            MockLogger logger = Helpers.BuildProjectWithNewOMExpectSuccess("""
                <Project>
                    <ItemGroup>
                            <_Item Include="One">
                                <A>true</A>
                            </_Item>
                            <_Item Include="Two">
                                <A>false</A>
                            </_Item>
                            <_Item Include="Three">
                                <A></A>
                            </_Item>
                            <_Item Include="Four">
                                <B></B>
                            </_Item>
                    </ItemGroup>
                    <Target Name="AfterBuild">
                        <Message Text="[@(_Item->WithoutMetadataValue('a', 'true'),'|')]"/>
                    </Target>
                </Project>
                """);

            logger.AssertLogContains("[Two|Three|Four]");
        }
        [Fact]
        public void DirectItemMetadataReferenceShouldBeCaseInsensitive()
        {
            MockLogger logger = Helpers.BuildProjectWithNewOMExpectSuccess(@"
                <Project>
                  <ItemGroup>
                    <Foo Include=`Foo`>
                      <SENSITIVE>X</SENSITIVE>
                    </Foo>
                  </ItemGroup>
                  <Target Name=`Build`>
                    <Message Importance=`high` Text=`QualifiedNotMatchCase %(Foo.FileName)=%(Foo.sensitive)`/>
                    <Message Importance=`high` Text=`QualifiedMatchCase %(Foo.FileName)=%(Foo.SENSITIVE)`/>

                    <Message Importance=`high` Text=`UnqualifiedNotMatchCase %(Foo.FileName)=%(sensitive)`/>
                    <Message Importance=`high` Text=`UnqualifiedMatchCase %(Foo.FileName)=%(SENSITIVE)`/>
                  </Target>
                </Project>
                ");

            logger.AssertLogContains("QualifiedNotMatchCase Foo=X");
            logger.AssertLogContains("QualifiedMatchCase Foo=X");
            logger.AssertLogContains("UnqualifiedNotMatchCase Foo=X");
            logger.AssertLogContains("UnqualifiedMatchCase Foo=X");
        }

        [Fact]
        public void ItemDefinitionGroupMetadataReferenceShouldBeCaseInsensitive()
        {
            MockLogger logger = Helpers.BuildProjectWithNewOMExpectSuccess(@"
                <Project>
                  <ItemDefinitionGroup>
                    <Foo>
                        <SENSITIVE>X</SENSITIVE>
                    </Foo>
                  </ItemDefinitionGroup>
                  <ItemGroup>
                    <Foo Include=`Foo`/>
                  </ItemGroup>
                  <Target Name=`Build`>
                    <Message Importance=`high` Text=`QualifiedNotMatchCase %(Foo.FileName)=%(Foo.sensitive)`/>
                    <Message Importance=`high` Text=`QualifiedMatchCase %(Foo.FileName)=%(Foo.SENSITIVE)`/>

                    <Message Importance=`high` Text=`UnqualifiedNotMatchCase %(Foo.FileName)=%(sensitive)`/>
                    <Message Importance=`high` Text=`UnqualifiedMatchCase %(Foo.FileName)=%(SENSITIVE)`/>
                  </Target>
                </Project>
                ");

            logger.AssertLogContains("QualifiedNotMatchCase Foo=X");
            logger.AssertLogContains("QualifiedMatchCase Foo=X");
            logger.AssertLogContains("UnqualifiedNotMatchCase Foo=X");
            logger.AssertLogContains("UnqualifiedMatchCase Foo=X");
        }

        [Fact]
        public void WellKnownMetadataReferenceShouldBeCaseInsensitive()
        {
            MockLogger logger = Helpers.BuildProjectWithNewOMExpectSuccess(@"
                <Project>
                  <ItemGroup>
                    <Foo Include=`Foo`/>
                  </ItemGroup>
                  <Target Name=`Build`>
                    <Message Importance=`high` Text=`QualifiedNotMatchCase %(Foo.Identity)=%(Foo.FILENAME)`/>
                    <Message Importance=`high` Text=`QualifiedMatchCase %(Foo.Identity)=%(Foo.FileName)`/>

                    <Message Importance=`high` Text=`UnqualifiedNotMatchCase %(Foo.Identity)=%(FILENAME)`/>
                    <Message Importance=`high` Text=`UnqualifiedMatchCase %(Foo.Identity)=%(FileName)`/>
                  </Target>
                </Project>
                ");

            logger.AssertLogContains("QualifiedNotMatchCase Foo=Foo");
            logger.AssertLogContains("QualifiedMatchCase Foo=Foo");
            logger.AssertLogContains("UnqualifiedNotMatchCase Foo=Foo");
            logger.AssertLogContains("UnqualifiedMatchCase Foo=Foo");
        }

        /// <summary>
        /// Verify when there is an error due to an attempt to use a static method that we report the method name
        /// </summary>
        [Fact]
        public void StaticMethodErrorMessageHaveMethodName()
        {
            try
            {
                Helpers.BuildProjectWithNewOMExpectFailure(@"
                <Project DefaultTargets='Build'>
                    <PropertyGroup>
                        <Function>$([System.IO.Path]::Combine(null,''))</Function>
                    </PropertyGroup>
                    <Target Name='Build'>
                        <Message Text='[ $(Function) ]' />
                    </Target>
                </Project>", false);
            }
            catch (Microsoft.Build.Exceptions.InvalidProjectFileException e)
            {
                Assert.NotEqual(-1, e.Message.IndexOf("[System.IO.Path]::Combine(null, '')", StringComparison.OrdinalIgnoreCase));
                return;
            }

            Assert.True(false);
        }

        /// <summary>
        /// Verify when there is an error due to an attempt to use a static method that we report the method name
        /// </summary>
        [Fact]
        public void StaticMethodErrorMessageHaveMethodName1()
        {
            try
            {
                Helpers.BuildProjectWithNewOMExpectFailure(@"
                <Project DefaultTargets='Build'>
                    <PropertyGroup>
                        <Function>$(System.IO.Path::Combine('a','b'))</Function>
                    </PropertyGroup>
                    <Target Name='Build'>
                        <Message Text='[ $(Function) ]' />
                    </Target>
                </Project>", false);
            }
            catch (Microsoft.Build.Exceptions.InvalidProjectFileException e)
            {
                Assert.NotEqual(-1, e.Message.IndexOf("System.IO.Path::Combine('a','b')", StringComparison.OrdinalIgnoreCase));
                return;
            }

            Assert.True(false);
        }
        /// <summary>
        /// Creates a set of complicated item metadata and properties, and items to exercise
        /// the Expander class.  The data here contains escaped characters, metadata that
        /// references properties, properties that reference items, and other complex scenarios.
        /// </summary>
        /// <param name="pg"></param>
        /// <param name="primaryItemsByName"></param>
        /// <param name="secondaryItemsByName"></param>
        /// <param name="itemMetadata"></param>
        private void CreateComplexPropertiesItemsMetadata(
            out Lookup readOnlyLookup,
            out StringMetadataTable itemMetadata)
        {
            ProjectInstance project = ProjectHelpers.CreateEmptyProjectInstance();
            Dictionary<string, string> itemMetadataTable = new Dictionary<string, string>(StringComparer.OrdinalIgnoreCase);
            itemMetadataTable["Culture"] = "abc%253bdef;$(Gee_Aych_Ayee)";
            itemMetadataTable["Language"] = "english";
            itemMetadata = new StringMetadataTable(itemMetadataTable);

            PropertyDictionary<ProjectPropertyInstance> pg = new PropertyDictionary<ProjectPropertyInstance>();
            pg.Set(ProjectPropertyInstance.Create("Gee_Aych_Ayee", "ghi"));
            pg.Set(ProjectPropertyInstance.Create("OutputPath", @"\jk ; l\mno%253bpqr\stu"));
            pg.Set(ProjectPropertyInstance.Create("TargetPath", "@(IntermediateAssembly->'%(RelativeDir)')"));

            List<ProjectItemInstance> intermediateAssemblyItemGroup = new List<ProjectItemInstance>();
            ProjectItemInstance i1 = new ProjectItemInstance(project, "IntermediateAssembly",
                NativeMethodsShared.IsWindows ? @"subdir1\engine.dll" : "subdir1/engine.dll", project.FullPath);
            intermediateAssemblyItemGroup.Add(i1);
            i1.SetMetadata("aaa", "111");
            ProjectItemInstance i2 = new ProjectItemInstance(project, "IntermediateAssembly",
                NativeMethodsShared.IsWindows ? @"subdir2\tasks.dll" : "subdir2/tasks.dll", project.FullPath);
            intermediateAssemblyItemGroup.Add(i2);
            i2.SetMetadata("bbb", "222");

            List<ProjectItemInstance> contentItemGroup = new List<ProjectItemInstance>();
            ProjectItemInstance i3 = new ProjectItemInstance(project, "Content", "splash.bmp", project.FullPath);
            contentItemGroup.Add(i3);
            i3.SetMetadata("ccc", "333");

            List<ProjectItemInstance> resourceItemGroup = new List<ProjectItemInstance>();
            ProjectItemInstance i4 = new ProjectItemInstance(project, "Resource", "string$(p).resx", project.FullPath);
            resourceItemGroup.Add(i4);
            i4.SetMetadata("ddd", "444");
            ProjectItemInstance i5 = new ProjectItemInstance(project, "Resource", "dialogs%253b.resx", project.FullPath);
            resourceItemGroup.Add(i5);
            i5.SetMetadata("eee", "555");

            List<ProjectItemInstance> contentItemGroup2 = new List<ProjectItemInstance>();
            ProjectItemInstance i6 = new ProjectItemInstance(project, "Content", "about.bmp", project.FullPath);
            contentItemGroup2.Add(i6);
            i6.SetMetadata("fff", "666");

            ItemDictionary<ProjectItemInstance> secondaryItemsByName = new ItemDictionary<ProjectItemInstance>();
            secondaryItemsByName.ImportItems(resourceItemGroup);
            secondaryItemsByName.ImportItems(contentItemGroup2);

            Lookup lookup = new Lookup(secondaryItemsByName, pg);

            // Add primary items
            lookup.EnterScope("x");
            lookup.PopulateWithItems("IntermediateAssembly", intermediateAssemblyItemGroup);
            lookup.PopulateWithItems("Content", contentItemGroup);

            readOnlyLookup = lookup;
        }

        /// <summary>
        /// Exercises ExpandAllIntoTaskItems with a complex set of data.
        /// </summary>
        [Fact]
        public void ExpandAllIntoTaskItemsComplex()
        {
            Lookup lookup;
            StringMetadataTable itemMetadata;
            CreateComplexPropertiesItemsMetadata(out lookup, out itemMetadata);

            Expander<ProjectPropertyInstance, ProjectItemInstance> expander = new Expander<ProjectPropertyInstance, ProjectItemInstance>(lookup, lookup, itemMetadata, FileSystems.Default);

            IList<TaskItem> taskItems = expander.ExpandIntoTaskItemsLeaveEscaped(
                "@(Resource->'%(Filename)') ; @(Content) ; @(NonExistent) ; $(NonExistent) ; %(NonExistent) ; " +
                "$(OutputPath) ; $(TargetPath) ; %(Language)_%(Culture)",
                 ExpanderOptions.ExpandAll, MockElementLocation.Instance);

            // the following items are passed to the TaskItem constructor, and thus their ItemSpecs should be
            // in escaped form.
            ObjectModelHelpers.AssertItemsMatch(@"
                string$(p): ddd=444
                dialogs%253b: eee=555
                splash.bmp: ccc=333
                \jk
                l\mno%253bpqr\stu
                subdir1" + Path.DirectorySeparatorChar + @": aaa=111
                subdir2" + Path.DirectorySeparatorChar + @": bbb=222
                english_abc%253bdef
                ghi
                ", GetTaskArrayFromItemList(taskItems));
        }

        /// <summary>
        /// Exercises ExpandAllIntoString with a complex set of data but in a piecemeal fashion
        /// </summary>
        [Fact]
        public void ExpandAllIntoStringComplexPiecemeal()
        {
            Lookup lookup;
            StringMetadataTable itemMetadata;
            CreateComplexPropertiesItemsMetadata(out lookup, out itemMetadata);

            Expander<ProjectPropertyInstance, ProjectItemInstance> expander = new Expander<ProjectPropertyInstance, ProjectItemInstance>(lookup, lookup, itemMetadata, FileSystems.Default);

            string stringToExpand = "@(Resource->'%(Filename)') ;";
            Assert.Equal(
                @"string$(p);dialogs%3b ;",
                expander.ExpandIntoStringAndUnescape(stringToExpand, ExpanderOptions.ExpandAll, MockElementLocation.Instance));

            stringToExpand = "@(Content)";
            Assert.Equal(
                @"splash.bmp",
                expander.ExpandIntoStringAndUnescape(stringToExpand, ExpanderOptions.ExpandAll, MockElementLocation.Instance));

            stringToExpand = "@(NonExistent)";
            Assert.Equal(
                @"",
                expander.ExpandIntoStringAndUnescape(stringToExpand, ExpanderOptions.ExpandAll, MockElementLocation.Instance));

            stringToExpand = "$(NonExistent)";
            Assert.Equal(
                @"",
                expander.ExpandIntoStringAndUnescape(stringToExpand, ExpanderOptions.ExpandAll, MockElementLocation.Instance));

            stringToExpand = "%(NonExistent)";
            Assert.Equal(
                @"",
                expander.ExpandIntoStringAndUnescape(stringToExpand, ExpanderOptions.ExpandAll, MockElementLocation.Instance));

            stringToExpand = "$(OutputPath)";
            Assert.Equal(
                @"\jk ; l\mno%3bpqr\stu",
                expander.ExpandIntoStringAndUnescape(stringToExpand, ExpanderOptions.ExpandAll, MockElementLocation.Instance));

            stringToExpand = "$(TargetPath)";
            Assert.Equal(
                "subdir1" + Path.DirectorySeparatorChar + ";subdir2" + Path.DirectorySeparatorChar,
                expander.ExpandIntoStringAndUnescape(stringToExpand, ExpanderOptions.ExpandAll, MockElementLocation.Instance));

            stringToExpand = "%(Language)_%(Culture)";
            Assert.Equal(
                @"english_abc%3bdef;ghi",
                expander.ExpandIntoStringAndUnescape(stringToExpand, ExpanderOptions.ExpandAll, MockElementLocation.Instance));
        }

        /// <summary>
        /// Exercises ExpandAllIntoString with an item list using a transform that is empty
        /// </summary>
        [Fact]
        public void ExpandAllIntoStringEmpty()
        {
            Lookup lookup;
            StringMetadataTable itemMetadata;
            CreateComplexPropertiesItemsMetadata(out lookup, out itemMetadata);

            Expander<ProjectPropertyInstance, ProjectItemInstance> expander = new Expander<ProjectPropertyInstance, ProjectItemInstance>(lookup, lookup, itemMetadata, FileSystems.Default);

            XmlAttribute xmlattribute = (new XmlDocument()).CreateAttribute("dummy");
            xmlattribute.Value = "@(IntermediateAssembly->'')";

            Assert.Equal(
                @";",
                expander.ExpandIntoStringAndUnescape(xmlattribute.Value, ExpanderOptions.ExpandAll, MockElementLocation.Instance));

            xmlattribute.Value = "@(IntermediateAssembly->'%(goop)')";

            Assert.Equal(
                @";",
                expander.ExpandIntoStringAndUnescape(xmlattribute.Value, ExpanderOptions.ExpandAll, MockElementLocation.Instance));
        }

        /// <summary>
        /// Exercises ExpandAllIntoString with a complex set of data.
        /// </summary>
        [Fact]
        public void ExpandAllIntoStringComplex()
        {
            Lookup lookup;
            StringMetadataTable itemMetadata;
            CreateComplexPropertiesItemsMetadata(out lookup, out itemMetadata);

            Expander<ProjectPropertyInstance, ProjectItemInstance> expander = new Expander<ProjectPropertyInstance, ProjectItemInstance>(lookup, lookup, itemMetadata, FileSystems.Default);

            XmlAttribute xmlattribute = (new XmlDocument()).CreateAttribute("dummy");
            xmlattribute.Value = "@(Resource->'%(Filename)') ; @(Content) ; @(NonExistent) ; $(NonExistent) ; %(NonExistent) ; " +
                "$(OutputPath) ; $(TargetPath) ; %(Language)_%(Culture)";

            Assert.Equal(
                @"string$(p);dialogs%3b ; splash.bmp ;  ;  ;  ; \jk ; l\mno%3bpqr\stu ; subdir1" + Path.DirectorySeparatorChar + ";subdir2" +
                Path.DirectorySeparatorChar + " ; english_abc%3bdef;ghi",
                expander.ExpandIntoStringAndUnescape(xmlattribute.Value, ExpanderOptions.ExpandAll, MockElementLocation.Instance));
        }

        /// <summary>
        /// Exercises ExpandAllIntoString with a complex set of data.
        /// </summary>
        [Fact]
        public void ExpandAllIntoStringLeaveEscapedComplex()
        {
            Lookup lookup;
            StringMetadataTable itemMetadata;
            CreateComplexPropertiesItemsMetadata(out lookup, out itemMetadata);

            Expander<ProjectPropertyInstance, ProjectItemInstance> expander = new Expander<ProjectPropertyInstance, ProjectItemInstance>(lookup, lookup, itemMetadata, FileSystems.Default);

            XmlAttribute xmlattribute = (new XmlDocument()).CreateAttribute("dummy");
            xmlattribute.Value = "@(Resource->'%(Filename)') ; @(Content) ; @(NonExistent) ; $(NonExistent) ; %(NonExistent) ; " +
                "$(OutputPath) ; $(TargetPath) ; %(Language)_%(Culture)";

            Assert.Equal(
                @"string$(p);dialogs%253b ; splash.bmp ;  ;  ;  ; \jk ; l\mno%253bpqr\stu ; subdir1" + Path.DirectorySeparatorChar + ";subdir2" + Path.DirectorySeparatorChar + " ; english_abc%253bdef;ghi",
                expander.ExpandIntoStringLeaveEscaped(xmlattribute.Value, ExpanderOptions.ExpandAll, MockElementLocation.Instance));
        }

        /// <summary>
        /// Exercises ExpandIntoStringAndUnescape and ExpanderOptions.Truncate
        /// </summary>
        [Fact]
        public void ExpandAllIntoStringTruncated()
        {
            ProjectInstance project = ProjectHelpers.CreateEmptyProjectInstance();
            var manySpaces = "".PadLeft(2000);
            var pg = new PropertyDictionary<ProjectPropertyInstance>();
            pg.Set(ProjectPropertyInstance.Create("ManySpacesProperty", manySpaces));
            var itemMetadataTable = new Dictionary<string, string>(StringComparer.OrdinalIgnoreCase)
            {
                { "ManySpacesMetadata", manySpaces }
            };
            var itemMetadata = new StringMetadataTable(itemMetadataTable);
            var projectItemGroups = new ItemDictionary<ProjectItemInstance>();
            var itemGroup = new List<ProjectItemInstance>();
            for (int i = 0; i < 50; i++)
            {
                var item = new ProjectItemInstance(project, "ManyItems", $"ThisIsAFairlyLongFileName_{i}.bmp", project.FullPath);
                item.SetMetadata("Foo", $"ThisIsAFairlyLongMetadataValue_{i}");
                itemGroup.Add(item);
            }
            var lookup = new Lookup(projectItemGroups, pg);
            lookup.EnterScope("x");
            lookup.PopulateWithItems("ManySpacesItem", new[]
            {
                new ProjectItemInstance (project, "ManySpacesItem", "Foo", project.FullPath),
                new ProjectItemInstance (project, "ManySpacesItem", manySpaces, project.FullPath),
                new ProjectItemInstance (project, "ManySpacesItem", "Bar", project.FullPath),
            });
            lookup.PopulateWithItems("Exactly1024", new[]
            {
                new ProjectItemInstance (project, "Exactly1024", "".PadLeft(1024), project.FullPath),
                new ProjectItemInstance (project, "Exactly1024", "Foo", project.FullPath),
            });
            lookup.PopulateWithItems("ManyItems", itemGroup);

            Expander<ProjectPropertyInstance, ProjectItemInstance> expander = new Expander<ProjectPropertyInstance, ProjectItemInstance>(lookup, lookup, itemMetadata, FileSystems.Default);

            XmlAttribute xmlattribute = (new XmlDocument()).CreateAttribute("dummy");
            xmlattribute.Value = "'%(ManySpacesMetadata)' != '' and '$(ManySpacesProperty)' != '' and '@(ManySpacesItem)' != '' and '@(Exactly1024)' != '' and '@(ManyItems)' != '' and '@(ManyItems->'%(Foo)')' != '' and '@(ManyItems->'%(Nonexistent)')' != ''";

            var expected =
                $"'{"",1021}...' != '' and " +
                $"'{"",1021}...' != '' and " +
                $"'Foo;{"",1017}...' != '' and " +
                $"'{"",1024};...' != '' and " +
                "'ThisIsAFairlyLongFileName_0.bmp;ThisIsAFairlyLongFileName_1.bmp;ThisIsAFairlyLongFileName_2.bmp;...' != '' and " +
                "'ThisIsAFairlyLongMetadataValue_0;ThisIsAFairlyLongMetadataValue_1;ThisIsAFairlyLongMetadataValue_2;...' != '' and " +
                $"';;;...' != ''";
            // NOTE: semicolons in the last part are *weird* because they don't actually mean anything and you get logging like
            //     Target "Build" skipped, due to false condition; ( '@(I->'%(nonexistent)')' == '' ) was evaluated as ( ';' == '' ).
            // but that goes back to MSBuild 4.something so I'm codifying it in this test. If you're here because you cleaned it up
            // and want to fix the test my current opinion is that's fine.

            Assert.Equal(expected, expander.ExpandIntoStringAndUnescape(xmlattribute.Value, ExpanderOptions.ExpandAll | ExpanderOptions.Truncate, MockElementLocation.Instance));
        }

        /// <summary>
        /// Exercises ExpandAllIntoString with a string that does not need expanding.
        /// In this case the expanded string should be reference identical to the passed in string.
        /// </summary>
        [Fact]
        public void ExpandAllIntoStringExpectIdenticalReference()
        {
            Lookup lookup;
            StringMetadataTable itemMetadata;
            CreateComplexPropertiesItemsMetadata(out lookup, out itemMetadata);

            Expander<ProjectPropertyInstance, ProjectItemInstance> expander = new Expander<ProjectPropertyInstance, ProjectItemInstance>(lookup, lookup, itemMetadata, FileSystems.Default);

            XmlAttribute xmlattribute = (new XmlDocument()).CreateAttribute("dummy");

            // Create a *non-literal* string. If we used a literal string, the CLR might (would) intern
            // it, which would mean that Expander would inevitably return a reference to the same string.
            // In real builds, the strings will never be literals, and we want to test the behavior in
            // that situation.
            xmlattribute.Value = "abc123" + new Random().Next();
            string expandedString = expander.ExpandIntoStringLeaveEscaped(xmlattribute.Value, ExpanderOptions.ExpandAll, MockElementLocation.Instance);

            // Verify neither string got interned, so that this test is meaningful
            Assert.Null(string.IsInterned(xmlattribute.Value));
            Assert.Null(string.IsInterned(expandedString));

            // Finally verify Expander indeed didn't create a new string.
            Assert.True(Object.ReferenceEquals(xmlattribute.Value, expandedString));
        }

        /// <summary>
        /// Exercises ExpandAllIntoString with a complex set of data and various expander options
        /// </summary>
        [Fact]
        public void ExpandAllIntoStringExpanderOptions()
        {
            Lookup lookup;
            StringMetadataTable itemMetadata;
            CreateComplexPropertiesItemsMetadata(out lookup, out itemMetadata);

            string value = @"@(Resource->'%(Filename)') ; @(Content) ; @(NonExistent) ; $(NonExistent) ; %(NonExistent) ; $(OutputPath) ; $(TargetPath) ; %(Language)_%(Culture)";

            Expander<ProjectPropertyInstance, ProjectItemInstance> expander = new Expander<ProjectPropertyInstance, ProjectItemInstance>(lookup, lookup, itemMetadata, FileSystems.Default);

            Assert.Equal(@"@(Resource->'%(Filename)') ; @(Content) ; @(NonExistent) ;  ; %(NonExistent) ; \jk ; l\mno%3bpqr\stu ; @(IntermediateAssembly->'%(RelativeDir)') ; %(Language)_%(Culture)", expander.ExpandIntoStringAndUnescape(value, ExpanderOptions.ExpandProperties, MockElementLocation.Instance));

            Assert.Equal(@"@(Resource->'%(Filename)') ; @(Content) ; @(NonExistent) ;  ;  ; \jk ; l\mno%3bpqr\stu ; @(IntermediateAssembly->'%(RelativeDir)') ; english_abc%3bdef;ghi", expander.ExpandIntoStringAndUnescape(value, ExpanderOptions.ExpandPropertiesAndMetadata, MockElementLocation.Instance));

            Assert.Equal(@"string$(p);dialogs%3b ; splash.bmp ;  ;  ;  ; \jk ; l\mno%3bpqr\stu ; subdir1" + Path.DirectorySeparatorChar + ";subdir2" + Path.DirectorySeparatorChar + " ; english_abc%3bdef;ghi", expander.ExpandIntoStringAndUnescape(value, ExpanderOptions.ExpandAll, MockElementLocation.Instance));

            Assert.Equal(@"string$(p);dialogs%3b ; splash.bmp ;  ; $(NonExistent) ; %(NonExistent) ; $(OutputPath) ; $(TargetPath) ; %(Language)_%(Culture)", expander.ExpandIntoStringAndUnescape(value, ExpanderOptions.ExpandItems, MockElementLocation.Instance));
        }

        /// <summary>
        /// Exercises ExpandAllIntoStringListLeaveEscaped with a complex set of data.
        /// </summary>
        [Fact]
        public void ExpandAllIntoStringListLeaveEscapedComplex()
        {
            Lookup lookup;
            StringMetadataTable itemMetadata;
            CreateComplexPropertiesItemsMetadata(out lookup, out itemMetadata);

            Expander<ProjectPropertyInstance, ProjectItemInstance> expander = new Expander<ProjectPropertyInstance, ProjectItemInstance>(lookup, lookup, itemMetadata, FileSystems.Default);

            string value = "@(Resource->'%(Filename)') ; @(Content) ; @(NonExistent) ; $(NonExistent) ; %(NonExistent) ; " +
                "$(OutputPath) ; $(TargetPath) ; %(Language)_%(Culture)";

            IList<string> expanded = expander.ExpandIntoStringListLeaveEscaped(value, ExpanderOptions.ExpandAll, MockElementLocation.Instance).ToList();

            Assert.Equal(9, expanded.Count);
            Assert.Equal(@"string$(p)", expanded[0]);
            Assert.Equal(@"dialogs%253b", expanded[1]);
            Assert.Equal(@"splash.bmp", expanded[2]);
            Assert.Equal(@"\jk", expanded[3]);
            Assert.Equal(@"l\mno%253bpqr\stu", expanded[4]);
            Assert.Equal("subdir1" + Path.DirectorySeparatorChar, expanded[5]);
            Assert.Equal("subdir2" + Path.DirectorySeparatorChar, expanded[6]);
            Assert.Equal(@"english_abc%253bdef", expanded[7]);
            Assert.Equal(@"ghi", expanded[8]);
        }

        internal ITaskItem[] GetTaskArrayFromItemList(IList<TaskItem> list)
        {
            ITaskItem[] items = new ITaskItem[list.Count];
            for (int i = 0; i < list.Count; ++i)
            {
                items[i] = list[i];
            }

            return items;
        }

        /// <summary>
        /// v10.0\TeamData\Microsoft.Data.Schema.Common.targets shipped with bad syntax:
        /// $(HKEY_LOCAL_MACHINE\SOFTWARE\Microsoft\VisualStudio\9.0\VSTSDB@VSTSDBDirectory)
        /// this was evaluating to blank before, now it errors; we have to special case it to
        /// evaluate to blank.
        /// Note that this still works whether or not the key exists and has a value.
        /// </summary>
        [Fact]
        public void RegistryPropertyInvalidPrefixSpecialCase()
        {
            PropertyDictionary<ProjectPropertyInstance> pg = new PropertyDictionary<ProjectPropertyInstance>();

            Expander<ProjectPropertyInstance, ProjectItemInstance> expander = new Expander<ProjectPropertyInstance, ProjectItemInstance>(pg, FileSystems.Default);

            string result = expander.ExpandIntoStringLeaveEscaped(@"$(HKEY_LOCAL_MACHINE\SOFTWARE\Microsoft\VisualStudio\9.0\VSTSDB@VSTSDBDirectory)", ExpanderOptions.ExpandProperties, MockElementLocation.Instance);

            Assert.Equal(String.Empty, result);
        }

        // Compat hack: WebProjects may have an import with a condition like:
        //       Condition=" '$(Solutions.VSVersion)' == '8.0'"
        // These would have been '' in prior versions of msbuild but would be treated as a possible string function in current versions.
        // Be compatible by returning an empty string here.
        [Fact]
        public void Regress692569()
        {
            PropertyDictionary<ProjectPropertyInstance> pg = new PropertyDictionary<ProjectPropertyInstance>();

            Expander<ProjectPropertyInstance, ProjectItemInstance> expander = new Expander<ProjectPropertyInstance, ProjectItemInstance>(pg, FileSystems.Default);

            string result = expander.ExpandIntoStringLeaveEscaped(@"$(Solutions.VSVersion)", ExpanderOptions.ExpandProperties, MockElementLocation.Instance);

            Assert.Equal(String.Empty, result);
        }

        /// <summary>
        /// In the general case, we should still error for properties that incorrectly miss the Registry: prefix.
        /// Note that this still fails whether or not the key exists.
        /// </summary>
        [Fact]
        public void RegistryPropertyInvalidPrefixError()
        {
            Assert.Throws<InvalidProjectFileException>(() =>
            {
                PropertyDictionary<ProjectPropertyInstance> pg = new PropertyDictionary<ProjectPropertyInstance>();

                Expander<ProjectPropertyInstance, ProjectItemInstance> expander = new Expander<ProjectPropertyInstance, ProjectItemInstance>(pg, FileSystems.Default);

                expander.ExpandIntoStringLeaveEscaped(@"$(HKEY_LOCAL_MACHINE\SOFTWARE\Microsoft\VisualStudio\9.0\VSTSDB@XXXXDBDirectory)", ExpanderOptions.ExpandProperties, MockElementLocation.Instance);
            });
        }
        /// <summary>
        /// In the general case, we should still error for properties that incorrectly miss the Registry: prefix, like
        /// the special case, but with extra char on the end.
        /// Note that this still fails whether or not the key exists.
        /// </summary>
        [Fact]
        public void RegistryPropertyInvalidPrefixError2()
        {
            Assert.Throws<InvalidProjectFileException>(() =>
            {
                PropertyDictionary<ProjectPropertyInstance> pg = new PropertyDictionary<ProjectPropertyInstance>();

                Expander<ProjectPropertyInstance, ProjectItemInstance> expander = new Expander<ProjectPropertyInstance, ProjectItemInstance>(pg, FileSystems.Default);

                expander.ExpandIntoStringLeaveEscaped(@"$(HKEY_LOCAL_MACHINE\SOFTWARE\Microsoft\VisualStudio\9.0\VSTSDB@VSTSDBDirectoryX)", ExpanderOptions.ExpandProperties, MockElementLocation.Instance);
            });
        }

        [WindowsOnlyFact]
        [SupportedOSPlatform("windows")]
        public void RegistryPropertyString()
        {
            try
            {
                PropertyDictionary<ProjectPropertyInstance> pg = new PropertyDictionary<ProjectPropertyInstance>();

                Expander<ProjectPropertyInstance, ProjectItemInstance> expander = new Expander<ProjectPropertyInstance, ProjectItemInstance>(pg, FileSystems.Default);
                RegistryKey key = Registry.CurrentUser.CreateSubKey(@"Software\Microsoft\MSBuild_test");

                key.SetValue("Value", "String", RegistryValueKind.String);
                string result = expander.ExpandIntoStringLeaveEscaped(@"$(Registry:HKEY_CURRENT_USER\Software\Microsoft\MSBuild_test@Value)", ExpanderOptions.ExpandProperties, MockElementLocation.Instance);

                Assert.Equal("String", result);
            }
            finally
            {
                Registry.CurrentUser.DeleteSubKey(@"Software\Microsoft\MSBuild_test");
            }
        }

        [WindowsOnlyFact]
        [SupportedOSPlatform("windows")]
        public void RegistryPropertyBinary()
        {
            try
            {
                PropertyDictionary<ProjectPropertyInstance> pg = new PropertyDictionary<ProjectPropertyInstance>();

                Expander<ProjectPropertyInstance, ProjectItemInstance> expander = new Expander<ProjectPropertyInstance, ProjectItemInstance>(pg, FileSystems.Default);
                RegistryKey key = Registry.CurrentUser.CreateSubKey(@"Software\Microsoft\MSBuild_test");

                UTF8Encoding enc = new UTF8Encoding();
                byte[] utfText = enc.GetBytes("String".ToCharArray());

                key.SetValue("Value", utfText, RegistryValueKind.Binary);
                string result = expander.ExpandIntoStringLeaveEscaped(@"$(Registry:HKEY_CURRENT_USER\Software\Microsoft\MSBuild_test@Value)", ExpanderOptions.ExpandProperties, MockElementLocation.Instance);

                Assert.Equal("83;116;114;105;110;103", result);
            }
            finally
            {
                Registry.CurrentUser.DeleteSubKey(@"Software\Microsoft\MSBuild_test");
            }
        }

        [WindowsOnlyFact]
        [SupportedOSPlatform("windows")]
        public void RegistryPropertyDWord()
        {
            try
            {
                PropertyDictionary<ProjectPropertyInstance> pg = new PropertyDictionary<ProjectPropertyInstance>();

                Expander<ProjectPropertyInstance, ProjectItemInstance> expander = new Expander<ProjectPropertyInstance, ProjectItemInstance>(pg, FileSystems.Default);
                RegistryKey key = Registry.CurrentUser.CreateSubKey(@"Software\Microsoft\MSBuild_test");

                key.SetValue("Value", 123456, RegistryValueKind.DWord);
                string result = expander.ExpandIntoStringLeaveEscaped(@"$(Registry:HKEY_CURRENT_USER\Software\Microsoft\MSBuild_test@Value)", ExpanderOptions.ExpandProperties, MockElementLocation.Instance);

                Assert.Equal("123456", result);
            }
            finally
            {
                Registry.CurrentUser.DeleteSubKey(@"Software\Microsoft\MSBuild_test");
            }
        }

        [WindowsOnlyFact]
        [SupportedOSPlatform("windows")]
        public void RegistryPropertyExpandString()
        {
            try
            {
                string envVar = NativeMethodsShared.IsWindows ? "TEMP" : "USER";
                PropertyDictionary<ProjectPropertyInstance> pg = new PropertyDictionary<ProjectPropertyInstance>();

                Expander<ProjectPropertyInstance, ProjectItemInstance> expander = new Expander<ProjectPropertyInstance, ProjectItemInstance>(pg, FileSystems.Default);
                RegistryKey key = Registry.CurrentUser.CreateSubKey(@"Software\Microsoft\MSBuild_test");

                key.SetValue("Value", "%" + envVar + "%", RegistryValueKind.ExpandString);
                string result = expander.ExpandIntoStringLeaveEscaped(@"$(Registry:HKEY_CURRENT_USER\Software\Microsoft\MSBuild_test@Value)", ExpanderOptions.ExpandProperties, MockElementLocation.Instance);

                Assert.Equal(Environment.GetEnvironmentVariable(envVar), result);
            }
            finally
            {
                Registry.CurrentUser.DeleteSubKey(@"Software\Microsoft\MSBuild_test");
            }
        }

        [WindowsOnlyFact]
        [SupportedOSPlatform("windows")]
        public void RegistryPropertyQWord()
        {
            try
            {
                PropertyDictionary<ProjectPropertyInstance> pg = new PropertyDictionary<ProjectPropertyInstance>();

                Expander<ProjectPropertyInstance, ProjectItemInstance> expander = new Expander<ProjectPropertyInstance, ProjectItemInstance>(pg, FileSystems.Default);
                RegistryKey key = Registry.CurrentUser.CreateSubKey(@"Software\Microsoft\MSBuild_test");

                key.SetValue("Value", (long)123456789123456789, RegistryValueKind.QWord);
                string result = expander.ExpandIntoStringLeaveEscaped(@"$(Registry:HKEY_CURRENT_USER\Software\Microsoft\MSBuild_test@Value)", ExpanderOptions.ExpandProperties, MockElementLocation.Instance);

                Assert.Equal("123456789123456789", result);
            }
            finally
            {
                Registry.CurrentUser.DeleteSubKey(@"Software\Microsoft\MSBuild_test");
            }
        }

        [WindowsOnlyFact]
        [SupportedOSPlatform("windows")]
        public void RegistryPropertyMultiString()
        {
            try
            {
                PropertyDictionary<ProjectPropertyInstance> pg = new PropertyDictionary<ProjectPropertyInstance>();

                Expander<ProjectPropertyInstance, ProjectItemInstance> expander = new Expander<ProjectPropertyInstance, ProjectItemInstance>(pg, FileSystems.Default);
                RegistryKey key = Registry.CurrentUser.CreateSubKey(@"Software\Microsoft\MSBuild_test");

                key.SetValue("Value", new string[] { "A", "B", "C", "D" }, RegistryValueKind.MultiString);
                string result = expander.ExpandIntoStringLeaveEscaped(@"$(Registry:HKEY_CURRENT_USER\Software\Microsoft\MSBuild_test@Value)", ExpanderOptions.ExpandProperties, MockElementLocation.Instance);

                Assert.Equal("A;B;C;D", result);
            }
            finally
            {
                Registry.CurrentUser.DeleteSubKey(@"Software\Microsoft\MSBuild_test");
            }
        }

        [Fact]
        public void TestItemSpecModiferEscaping()
        {
            string content = @"
 <Project DefaultTargets=""Build"">

        <Target Name=""Build"">
            <WriteLinesToFile Overwrite=""true"" File=""unittest.%28msbuild%29.file"" Lines=""Nothing much here""/>

            <ItemGroup>
                <TestFile Include=""unittest.%28msbuild%29.file"" />
            </ItemGroup>

            <Message Text=""@(TestFile->FullPath())"" />
            <Message Text=""@(TestFile->'%(FullPath)'->Distinct())"" />
            <Delete Files=""unittest.%28msbuild%29.file"" />
        </Target>
</Project>
                ";

            MockLogger log = Helpers.BuildProjectWithNewOMExpectSuccess(content);

            log.AssertLogDoesntContain("%28");
            log.AssertLogDoesntContain("%29");
        }

<<<<<<< HEAD
        [Fact(Skip = "skipped for failing tests when reviving pipeline")]
        [Trait("Category", "mono-osx-failing")]
=======
        [Fact]
>>>>>>> 897f086a
        public void TestGetPathToReferenceAssembliesAsFunction()
        {
            if (ToolLocationHelper.GetPathToDotNetFrameworkReferenceAssemblies(TargetDotNetFrameworkVersion.Version48) == null)
            {
                // if there aren't any reference assemblies installed on the machine in the first place, of course
                // we're not going to find them. :)
                return;
            }

            string content = $@"
                <Project ToolsVersion=""msbuilddefaulttoolsversion"">

                    <PropertyGroup>
                        <TargetFrameworkIdentifier>.NETFramework</TargetFrameworkIdentifier>
                        <TargetFrameworkVersion>{MSBuildConstants.StandardTestTargetFrameworkVersion}</TargetFrameworkVersion>
                        <TargetFrameworkProfile></TargetFrameworkProfile>
                        <TargetFrameworkMoniker>$(TargetFrameworkIdentifier),Version=$(TargetFrameworkVersion)</TargetFrameworkMoniker>
                    </PropertyGroup>

                    <Target Name=""Build"">
                        <GetReferenceAssemblyPaths
                            Condition="" '$(TargetFrameworkDirectory)' == '' and '$(TargetFrameworkMoniker)' !=''""
                            TargetFrameworkMoniker=""$(TargetFrameworkMoniker)""
                            RootPath=""$(TargetFrameworkRootPath)""
                        >
                            <Output TaskParameter=""ReferenceAssemblyPaths"" PropertyName=""ReferenceAssemblyPathsFromTask""/>
                        </GetReferenceAssemblyPaths>

                        <PropertyGroup>
                            <ReferenceAssemblyPathsFromFunction>$([Microsoft.Build.Utilities.ToolLocationHelper]::GetPathToStandardLibraries($(TargetFrameworkIdentifier), $(TargetFrameworkVersion), $(TargetFrameworkProfile)))\</ReferenceAssemblyPathsFromFunction>
                        </PropertyGroup>

                        <Message Text=""Task:     $(ReferenceAssemblyPathsFromTask)"" Importance=""High"" />
                        <Message Text=""Function: $(ReferenceAssemblyPathsFromFunction)"" Importance=""High"" />

                        <Warning Text=""Reference assembly paths do not match!"" Condition=""'$(ReferenceAssemblyPathsFromFunction)' != '$(ReferenceAssemblyPathsFromTask)'"" />
                    </Target>

                </Project>
                ";

            MockLogger log = Helpers.BuildProjectWithNewOMExpectSuccess(content);

            log.AssertLogDoesntContain("Reference assembly paths do not match");
        }

        /// <summary>
        /// Expand property function that takes a null argument
        /// </summary>
        [Fact]
        public void PropertyFunctionNullArgument()
        {
            PropertyDictionary<ProjectPropertyInstance> pg = new PropertyDictionary<ProjectPropertyInstance>();

            Expander<ProjectPropertyInstance, ProjectItemInstance> expander = new Expander<ProjectPropertyInstance, ProjectItemInstance>(pg, FileSystems.Default);

            string result = expander.ExpandIntoStringLeaveEscaped("$([System.Convert]::ChangeType('null',$(SomeStuff.GetTypeCode())))", ExpanderOptions.ExpandProperties, MockElementLocation.Instance);

            Assert.Equal("null", result);
        }

        /// <summary>
        /// Expand property function that returns a null
        /// </summary>
        [Fact]
        public void PropertyFunctionNullReturn()
        {
            PropertyDictionary<ProjectPropertyInstance> pg = new PropertyDictionary<ProjectPropertyInstance>();

            Expander<ProjectPropertyInstance, ProjectItemInstance> expander = new Expander<ProjectPropertyInstance, ProjectItemInstance>(pg, FileSystems.Default);

            // The null-returning function is the only thing in the expression.
            string result = expander.ExpandIntoStringLeaveEscaped("$([System.Environment]::GetEnvironmentVariable(`_NonExistentVar`))", ExpanderOptions.ExpandProperties, MockElementLocation.Instance);
            Assert.Equal("", result);

            // The result of the null-returning function is concatenated with a non-empty string.
            result = expander.ExpandIntoStringLeaveEscaped("prefix_$([System.Environment]::GetEnvironmentVariable(`_NonExistentVar`))", ExpanderOptions.ExpandProperties, MockElementLocation.Instance);
            Assert.Equal("prefix_", result);
        }

        /// <summary>
        /// Expand property function that takes no arguments and returns a string
        /// </summary>
        [Fact]
        public void PropertyFunctionNoArguments()
        {
            PropertyDictionary<ProjectPropertyInstance> pg = new PropertyDictionary<ProjectPropertyInstance>();
            pg.Set(ProjectPropertyInstance.Create("SomeStuff", "This IS SOME STUff"));

            Expander<ProjectPropertyInstance, ProjectItemInstance> expander = new Expander<ProjectPropertyInstance, ProjectItemInstance>(pg, FileSystems.Default);

            string result = expander.ExpandIntoStringLeaveEscaped("$(SomeStuff.ToUpperInvariant())", ExpanderOptions.ExpandProperties, MockElementLocation.Instance);

            Assert.Equal("THIS IS SOME STUFF", result);
        }

        /// <summary>
        /// Expand property function that takes no arguments and returns a string (trimmed)
        /// </summary>
        [Fact]
        public void PropertyFunctionNoArgumentsTrim()
        {
            PropertyDictionary<ProjectPropertyInstance> pg = new PropertyDictionary<ProjectPropertyInstance>();
            pg.Set(ProjectPropertyInstance.Create("FileName", "    foo.ext   "));

            Expander<ProjectPropertyInstance, ProjectItemInstance> expander = new Expander<ProjectPropertyInstance, ProjectItemInstance>(pg, FileSystems.Default);

            string result = expander.ExpandIntoStringLeaveEscaped("$(FileName.Trim())", ExpanderOptions.ExpandProperties, MockElementLocation.Instance);

            Assert.Equal("foo.ext", result);
        }

        /// <summary>
        /// Expand property function that is a get property accessor
        /// </summary>
        [Fact]
        public void PropertyFunctionPropertyGet()
        {
            PropertyDictionary<ProjectPropertyInstance> pg = new PropertyDictionary<ProjectPropertyInstance>();
            pg.Set(ProjectPropertyInstance.Create("SomeStuff", "This IS SOME STUff"));

            Expander<ProjectPropertyInstance, ProjectItemInstance> expander = new Expander<ProjectPropertyInstance, ProjectItemInstance>(pg, FileSystems.Default);

            string result = expander.ExpandIntoStringLeaveEscaped("$(SomeStuff.Length)", ExpanderOptions.ExpandProperties, MockElementLocation.Instance);

            Assert.Equal("18", result);
        }

        /// <summary>
        /// Expand property function which is a manual get property accessor
        /// </summary>
        [Fact]
        public void PropertyFunctionPropertyManualGet()
        {
            PropertyDictionary<ProjectPropertyInstance> pg = new PropertyDictionary<ProjectPropertyInstance>();
            pg.Set(ProjectPropertyInstance.Create("SomeStuff", "This IS SOME STUff"));

            Expander<ProjectPropertyInstance, ProjectItemInstance> expander = new Expander<ProjectPropertyInstance, ProjectItemInstance>(pg, FileSystems.Default);

            string result = expander.ExpandIntoStringLeaveEscaped("$(SomeStuff.get_Length())", ExpanderOptions.ExpandProperties, MockElementLocation.Instance);

            Assert.Equal("18", result);
        }

        /// <summary>
        /// Expand property function which is a manual get property accessor and a concatenation of a constant
        /// </summary>
        [Fact]
        public void PropertyFunctionPropertyNoArgumentsConcat()
        {
            PropertyDictionary<ProjectPropertyInstance> pg = new PropertyDictionary<ProjectPropertyInstance>();
            pg.Set(ProjectPropertyInstance.Create("SomeStuff", "This IS SOME STUff"));

            Expander<ProjectPropertyInstance, ProjectItemInstance> expander = new Expander<ProjectPropertyInstance, ProjectItemInstance>(pg, FileSystems.Default);

            string result = expander.ExpandIntoStringLeaveEscaped("$(SomeStuff.ToLowerInvariant())_goop", ExpanderOptions.ExpandProperties, MockElementLocation.Instance);

            Assert.Equal("this is some stuff_goop", result);
        }

        /// <summary>
        /// Expand property function with a constant argument
        /// </summary>
        [Fact]
        public void PropertyFunctionPropertyWithArgument()
        {
            PropertyDictionary<ProjectPropertyInstance> pg = new PropertyDictionary<ProjectPropertyInstance>();
            pg.Set(ProjectPropertyInstance.Create("SomeStuff", "This IS SOME STUff"));

            Expander<ProjectPropertyInstance, ProjectItemInstance> expander = new Expander<ProjectPropertyInstance, ProjectItemInstance>(pg, FileSystems.Default);

            string result = expander.ExpandIntoStringLeaveEscaped("$(SomeStuff.SubString(13))", ExpanderOptions.ExpandProperties, MockElementLocation.Instance);

            Assert.Equal("STUff", result);
        }

        /// <summary>
        /// Expand property function with a constant argument that contains spaces
        /// </summary>
        [Fact]
        public void PropertyFunctionPropertyWithArgumentWithSpaces()
        {
            PropertyDictionary<ProjectPropertyInstance> pg = new PropertyDictionary<ProjectPropertyInstance>();
            pg.Set(ProjectPropertyInstance.Create("SomeStuff", "This IS SOME STUff"));

            Expander<ProjectPropertyInstance, ProjectItemInstance> expander = new Expander<ProjectPropertyInstance, ProjectItemInstance>(pg, FileSystems.Default);

            string result = expander.ExpandIntoStringLeaveEscaped("$(SomeStuff.SubString(8))", ExpanderOptions.ExpandProperties, MockElementLocation.Instance);

            Assert.Equal("SOME STUff", result);
        }

        /// <summary>
        /// Expand property function with a constant argument
        /// </summary>
        [Fact]
        public void PropertyFunctionPropertyPathRootSubtraction()
        {
            PropertyDictionary<ProjectPropertyInstance> pg = new PropertyDictionary<ProjectPropertyInstance>();
            pg.Set(ProjectPropertyInstance.Create("RootPath", Path.Combine(s_rootPathPrefix, "this", "is", "the", "root")));
            pg.Set(ProjectPropertyInstance.Create("MyPath", Path.Combine(s_rootPathPrefix, "this", "is", "the", "root", "my", "project", "is", "here.proj")));

            Expander<ProjectPropertyInstance, ProjectItemInstance> expander = new Expander<ProjectPropertyInstance, ProjectItemInstance>(pg, FileSystems.Default);

            string result = expander.ExpandIntoStringLeaveEscaped("$(MyPath.SubString($(RootPath.Length)))", ExpanderOptions.ExpandProperties, MockElementLocation.Instance);

            Assert.Equal(Path.Combine(Path.DirectorySeparatorChar.ToString(), "my", "project", "is", "here.proj"), result);
        }

        /// <summary>
        /// Expand property function with an argument that is a property
        /// </summary>
        [Fact]
        public void PropertyFunctionPropertyWithArgumentExpandedProperty()
        {
            PropertyDictionary<ProjectPropertyInstance> pg = new PropertyDictionary<ProjectPropertyInstance>();
            pg.Set(ProjectPropertyInstance.Create("Value", "3"));
            pg.Set(ProjectPropertyInstance.Create("SomeStuff", "This IS SOME STUff"));

            Expander<ProjectPropertyInstance, ProjectItemInstance> expander = new Expander<ProjectPropertyInstance, ProjectItemInstance>(pg, FileSystems.Default);

            string result = expander.ExpandIntoStringLeaveEscaped("$(SomeStuff.SubString(1$(Value)))", ExpanderOptions.ExpandProperties, MockElementLocation.Instance);

            Assert.Equal("STUff", result);
        }

        /// <summary>
        /// Expand property function that has a boolean return value
        /// </summary>
        [Fact]
        public void PropertyFunctionPropertyWithArgumentBooleanReturn()
        {
            PropertyDictionary<ProjectPropertyInstance> pg = new PropertyDictionary<ProjectPropertyInstance>();
            pg.Set(ProjectPropertyInstance.Create("PathRoot", Path.Combine(s_rootPathPrefix, "goo")));
            pg.Set(ProjectPropertyInstance.Create("PathRoot2", Path.Combine(s_rootPathPrefix, "goop") + Path.DirectorySeparatorChar));

            Expander<ProjectPropertyInstance, ProjectItemInstance> expander = new Expander<ProjectPropertyInstance, ProjectItemInstance>(pg, FileSystems.Default);

            string result = expander.ExpandIntoStringLeaveEscaped(@"$(PathRoot2.Endswith(" + Path.DirectorySeparatorChar + "))", ExpanderOptions.ExpandProperties, MockElementLocation.Instance);
            Assert.Equal("True", result);
            result = expander.ExpandIntoStringLeaveEscaped(@"$(PathRoot.Endswith(" + Path.DirectorySeparatorChar + "))", ExpanderOptions.ExpandProperties, MockElementLocation.Instance);
            Assert.Equal("False", result);
        }

        /// <summary>
        /// Expand property function with an argument that is expanded, and a chaining of other functions.
        /// </summary>
        [Fact]
        public void PropertyFunctionPropertyWithArgumentNestedAndChainedFunction()
        {
            PropertyDictionary<ProjectPropertyInstance> pg = new PropertyDictionary<ProjectPropertyInstance>();
            pg.Set(ProjectPropertyInstance.Create("Value", "3"));
            pg.Set(ProjectPropertyInstance.Create("SomeStuff", "This IS SOME STUff"));

            Expander<ProjectPropertyInstance, ProjectItemInstance> expander = new Expander<ProjectPropertyInstance, ProjectItemInstance>(pg, FileSystems.Default);

            string result = expander.ExpandIntoStringLeaveEscaped("$(SomeStuff.SubString(1$(Value)).ToLowerInvariant().SubString($(Value)))", ExpanderOptions.ExpandProperties, MockElementLocation.Instance);

            Assert.Equal("ff", result);
        }


        /// <summary>
        /// Expand property function with chained functions on its results
        /// </summary>
        [Fact]
        public void PropertyFunctionPropertyWithArgumentChained()
        {
            PropertyDictionary<ProjectPropertyInstance> pg = new PropertyDictionary<ProjectPropertyInstance>();
            pg.Set(ProjectPropertyInstance.Create("Value", "3"));
            pg.Set(ProjectPropertyInstance.Create("SomeStuff", "This IS SOME STUff"));

            Expander<ProjectPropertyInstance, ProjectItemInstance> expander = new Expander<ProjectPropertyInstance, ProjectItemInstance>(pg, FileSystems.Default);

            string result = expander.ExpandIntoStringLeaveEscaped("$(SomeStuff.ToUpperInvariant().ToLowerInvariant())", ExpanderOptions.ExpandProperties, MockElementLocation.Instance);
            Assert.Equal("this is some stuff", result);
        }

        /// <summary>
        /// Expand property function with an argument that is a function
        /// </summary>
        [Fact]
        public void PropertyFunctionPropertyWithArgumentNested()
        {
            PropertyDictionary<ProjectPropertyInstance> pg = new PropertyDictionary<ProjectPropertyInstance>();
            pg.Set(ProjectPropertyInstance.Create("Value", "12345"));
            pg.Set(ProjectPropertyInstance.Create("SomeStuff", "1234567890"));

            Expander<ProjectPropertyInstance, ProjectItemInstance> expander = new Expander<ProjectPropertyInstance, ProjectItemInstance>(pg, FileSystems.Default);

            string result = expander.ExpandIntoStringLeaveEscaped("$(SomeStuff.SubString($(Value.get_Length())))", ExpanderOptions.ExpandProperties, MockElementLocation.Instance);

            Assert.Equal("67890", result);
        }

        /// <summary>
        /// Expand property function that returns an generic list
        /// </summary>
        [Fact]
        public void PropertyFunctionGenericListReturn()
        {
            PropertyDictionary<ProjectPropertyInstance> pg = new PropertyDictionary<ProjectPropertyInstance>();

            Expander<ProjectPropertyInstance, ProjectItemInstance> expander = new Expander<ProjectPropertyInstance, ProjectItemInstance>(pg, FileSystems.Default);

            string result = expander.ExpandIntoStringLeaveEscaped("$([MSBuild]::__GetListTest())", ExpanderOptions.ExpandProperties, MockElementLocation.Instance);

            Assert.Equal("A;B;C;D", result);
        }

        /// <summary>
        /// Expand property function that returns an array
        /// </summary>
        [Fact]
        public void PropertyFunctionArrayReturn()
        {
            PropertyDictionary<ProjectPropertyInstance> pg = new PropertyDictionary<ProjectPropertyInstance>();
            pg.Set(ProjectPropertyInstance.Create("List", "A-B-C-D"));

            Expander<ProjectPropertyInstance, ProjectItemInstance> expander = new Expander<ProjectPropertyInstance, ProjectItemInstance>(pg, FileSystems.Default);

            string result = expander.ExpandIntoStringLeaveEscaped("$(List.Split(-))", ExpanderOptions.ExpandProperties, MockElementLocation.Instance);

            Assert.Equal("A;B;C;D", result);
        }

        /// <summary>
        /// Expand property function that returns a Dictionary
        /// </summary>
        [Fact]
        [Trait("Category", "netcore-osx-failing")]
        [Trait("Category", "netcore-linux-failing")]
        public void PropertyFunctionDictionaryReturn()
        {
            PropertyDictionary<ProjectPropertyInstance> pg = new PropertyDictionary<ProjectPropertyInstance>();

            Expander<ProjectPropertyInstance, ProjectItemInstance> expander = new Expander<ProjectPropertyInstance, ProjectItemInstance>(pg, FileSystems.Default);

            string result = expander.ExpandIntoStringLeaveEscaped("$([System.Environment]::GetEnvironmentVariables())", ExpanderOptions.ExpandProperties, MockElementLocation.Instance).ToUpperInvariant();
            string expected = ("OS=" + Environment.GetEnvironmentVariable("OS")).ToUpperInvariant();

            Assert.Contains(expected, result);
        }

        /// <summary>
        /// Expand property function that returns an array
        /// </summary>
        [Fact]
        public void PropertyFunctionArrayReturnManualSplitter()
        {
            PropertyDictionary<ProjectPropertyInstance> pg = new PropertyDictionary<ProjectPropertyInstance>();
            pg.Set(ProjectPropertyInstance.Create("List", "A-B-C-D"));
            pg.Set(ProjectPropertyInstance.Create("Splitter", "-"));

            Expander<ProjectPropertyInstance, ProjectItemInstance> expander = new Expander<ProjectPropertyInstance, ProjectItemInstance>(pg, FileSystems.Default);

            string result = expander.ExpandIntoStringLeaveEscaped("$(List.Split($(Splitter.ToCharArray())))", ExpanderOptions.ExpandProperties, MockElementLocation.Instance);

            Assert.Equal("A;B;C;D", result);
        }

        /// <summary>
        /// Expand property function that returns an array
        /// </summary>
        [Fact]
        public void PropertyFunctionInCondition()
        {
            PropertyDictionary<ProjectPropertyInstance> pg = new PropertyDictionary<ProjectPropertyInstance>();
            pg.Set(ProjectPropertyInstance.Create("PathRoot", Path.Combine(s_rootPathPrefix, "goo")));
            pg.Set(ProjectPropertyInstance.Create("PathRoot2", Path.Combine(s_rootPathPrefix, "goop") + Path.DirectorySeparatorChar));

            Expander<ProjectPropertyInstance, ProjectItemInstance> expander = new Expander<ProjectPropertyInstance, ProjectItemInstance>(pg, FileSystems.Default);

            Assert.True(
                ConditionEvaluator.EvaluateCondition(
                    @"'$(PathRoot2.Endswith(`" + Path.DirectorySeparatorChar + "`))' == 'true'",
                    ParserOptions.AllowAll,
                    expander,
                    ExpanderOptions.ExpandProperties,
                    Directory.GetCurrentDirectory(),
                    MockElementLocation.Instance,
                    null,
                    new BuildEventContext(1, 2, 3, 4),
                    FileSystems.Default));
            Assert.True(
                ConditionEvaluator.EvaluateCondition(
                    @"'$(PathRoot.EndsWith(" + Path.DirectorySeparatorChar + "))' == 'false'",
                    ParserOptions.AllowAll,
                    expander,
                    ExpanderOptions.ExpandProperties,
                    Directory.GetCurrentDirectory(),
                    MockElementLocation.Instance,
                    null,
                    new BuildEventContext(1, 2, 3, 4),
                    FileSystems.Default));
        }

        /// <summary>
        /// Expand property function that is invalid - properties don't take arguments
        /// </summary>
        [Fact]
        public void PropertyFunctionInvalid1()
        {
            Assert.Throws<InvalidProjectFileException>(() =>
            {
                PropertyDictionary<ProjectPropertyInstance> pg = new PropertyDictionary<ProjectPropertyInstance>();
                pg.Set(ProjectPropertyInstance.Create("Value", "3"));
                pg.Set(ProjectPropertyInstance.Create("SomeStuff", "This IS SOME STUff"));

                Expander<ProjectPropertyInstance, ProjectItemInstance> expander = new Expander<ProjectPropertyInstance, ProjectItemInstance>(pg, FileSystems.Default);

                expander.ExpandIntoStringLeaveEscaped("[$(SomeStuff($(Value)))]", ExpanderOptions.ExpandProperties, MockElementLocation.Instance);
            });
        }

        /// <summary>
        /// Expand property function - invalid since properties don't have properties
        /// </summary>
        [Fact]
        public void PropertyFunctionInvalid2()
        {
            Assert.Throws<InvalidProjectFileException>(() =>
            {
                PropertyDictionary<ProjectPropertyInstance> pg = new PropertyDictionary<ProjectPropertyInstance>();
                pg.Set(ProjectPropertyInstance.Create("Value", "3"));
                pg.Set(ProjectPropertyInstance.Create("SomeStuff", "This IS SOME STUff"));

                Expander<ProjectPropertyInstance, ProjectItemInstance> expander = new Expander<ProjectPropertyInstance, ProjectItemInstance>(pg, FileSystems.Default);

                expander.ExpandIntoStringLeaveEscaped("[$(SomeStuff.Lgg)]", ExpanderOptions.ExpandProperties, MockElementLocation.Instance);
            });
        }
        /// <summary>
        /// Expand property function - invalid since properties don't have properties and don't support '.' in them
        /// </summary>
        [Fact]
        public void PropertyFunctionInvalid3()
        {
            Assert.Throws<InvalidProjectFileException>(() =>
            {
                PropertyDictionary<ProjectPropertyInstance> pg = new PropertyDictionary<ProjectPropertyInstance>();
                pg.Set(ProjectPropertyInstance.Create("Value", "3"));
                pg.Set(ProjectPropertyInstance.Create("SomeStuff", "This IS SOME STUff"));

                Expander<ProjectPropertyInstance, ProjectItemInstance> expander = new Expander<ProjectPropertyInstance, ProjectItemInstance>(pg, FileSystems.Default);

                expander.ExpandIntoStringLeaveEscaped("$(SomeStuff.ToUpperInvariant().Foo)", ExpanderOptions.ExpandProperties, MockElementLocation.Instance);
            });
        }
        /// <summary>
        /// Expand property function - properties don't take arguments
        /// </summary>
        [Fact]
        public void PropertyFunctionInvalid4()
        {
            Assert.Throws<InvalidProjectFileException>(() =>
            {
                PropertyDictionary<ProjectPropertyInstance> pg = new PropertyDictionary<ProjectPropertyInstance>();
                pg.Set(ProjectPropertyInstance.Create("Value", "3"));
                pg.Set(ProjectPropertyInstance.Create("SomeStuff", "This IS SOME STUff"));

                Expander<ProjectPropertyInstance, ProjectItemInstance> expander = new Expander<ProjectPropertyInstance, ProjectItemInstance>(pg, FileSystems.Default);

                expander.ExpandIntoStringLeaveEscaped("[$(SomeStuff($(System.DateTime.Now)))]", ExpanderOptions.ExpandProperties, MockElementLocation.Instance);
            });
        }

        /// <summary>
        /// Expand property function - invalid expression
        /// </summary>
        [Fact]
        public void PropertyFunctionInvalid5()
        {
            Assert.Throws<InvalidProjectFileException>(() =>
            {
                PropertyDictionary<ProjectPropertyInstance> pg = new PropertyDictionary<ProjectPropertyInstance>();
                pg.Set(ProjectPropertyInstance.Create("SomeStuff", "This IS SOME STUff"));

                Expander<ProjectPropertyInstance, ProjectItemInstance> expander = new Expander<ProjectPropertyInstance, ProjectItemInstance>(pg, FileSystems.Default);

                expander.ExpandIntoStringLeaveEscaped("$(SomeStuff.ToLowerInvariant()_goop)", ExpanderOptions.ExpandProperties, MockElementLocation.Instance);
            });
        }
        /// <summary>
        /// Expand property function - functions with invalid arguments
        /// </summary>
        [Fact]
        public void PropertyFunctionInvalid6()
        {
            Assert.Throws<InvalidProjectFileException>(() =>
            {
                PropertyDictionary<ProjectPropertyInstance> pg = new PropertyDictionary<ProjectPropertyInstance>();
                pg.Set(ProjectPropertyInstance.Create("SomeStuff", "This IS SOME STUff"));

                Expander<ProjectPropertyInstance, ProjectItemInstance> expander = new Expander<ProjectPropertyInstance, ProjectItemInstance>(pg, FileSystems.Default);

                expander.ExpandIntoStringLeaveEscaped("[$(SomeStuff.Substring(HELLO!))]", ExpanderOptions.ExpandProperties, MockElementLocation.Instance);
            });
        }
        /// <summary>
        /// Expand property function - functions with invalid arguments
        /// </summary>
        [Fact]
        public void PropertyFunctionInvalid7()
        {
            Assert.Throws<InvalidProjectFileException>(() =>
            {
                PropertyDictionary<ProjectPropertyInstance> pg = new PropertyDictionary<ProjectPropertyInstance>();
                pg.Set(ProjectPropertyInstance.Create("SomeStuff", "This IS SOME STUff"));

                Expander<ProjectPropertyInstance, ProjectItemInstance> expander = new Expander<ProjectPropertyInstance, ProjectItemInstance>(pg, FileSystems.Default);

                expander.ExpandIntoStringLeaveEscaped("[$(SomeStuff.Substring(-10))]", ExpanderOptions.ExpandProperties, MockElementLocation.Instance);
            });
        }
        /// <summary>
        /// Expand property function that calls a static method with quoted arguments
        /// </summary>
        [Fact]
        public void PropertyFunctionInvalid8()
        {
            Assert.Throws<InvalidProjectFileException>(() =>
            {
                PropertyDictionary<ProjectPropertyInstance> pg = new PropertyDictionary<ProjectPropertyInstance>();

                Expander<ProjectPropertyInstance, ProjectItemInstance> expander = new Expander<ProjectPropertyInstance, ProjectItemInstance>(pg, FileSystems.Default);

                expander.ExpandIntoStringLeaveEscaped("$(([System.DateTime]::Now).ToString(\"MM.dd.yyyy\"))", ExpanderOptions.ExpandProperties, MockElementLocation.Instance);
            });
        }
        /// <summary>
        /// Expand property function - we don't handle metadata functions
        /// </summary>
        [Fact]
        public void PropertyFunctionInvalidNoMetadataFunctions()
        {
            PropertyDictionary<ProjectPropertyInstance> pg = new PropertyDictionary<ProjectPropertyInstance>();

            Expander<ProjectPropertyInstance, ProjectItemInstance> expander = new Expander<ProjectPropertyInstance, ProjectItemInstance>(pg, FileSystems.Default);

            string result = expander.ExpandIntoStringLeaveEscaped("[%(LowerLetterList.Identity.ToUpper())]", ExpanderOptions.ExpandProperties, MockElementLocation.Instance);

            Assert.Equal("[%(LowerLetterList.Identity.ToUpper())]", result);
        }

        /// <summary>
        /// Expand property function - properties won't get confused with a type or namespace
        /// </summary>
        [Fact]
        public void PropertyFunctionNoCollisionsOnType()
        {
            PropertyDictionary<ProjectPropertyInstance> pg = new PropertyDictionary<ProjectPropertyInstance>();
            pg.Set(ProjectPropertyInstance.Create("System", "The System Namespace"));

            Expander<ProjectPropertyInstance, ProjectItemInstance> expander = new Expander<ProjectPropertyInstance, ProjectItemInstance>(pg, FileSystems.Default);

            string result = expander.ExpandIntoStringLeaveEscaped("$(System)", ExpanderOptions.ExpandProperties, MockElementLocation.Instance);

            Assert.Equal("The System Namespace", result);
        }

        /// <summary>
        /// Expand property function that calls a static method
        /// </summary>
        [Fact]
        [Trait("Category", "netcore-osx-failing")]
        [Trait("Category", "netcore-linux-failing")]
        public void PropertyFunctionStaticMethodMakeRelative()
        {
            PropertyDictionary<ProjectPropertyInstance> pg = new PropertyDictionary<ProjectPropertyInstance>();
            pg.Set(ProjectPropertyInstance.Create("ParentPath", Path.Combine(s_rootPathPrefix, "abc", "def")));
            pg.Set(ProjectPropertyInstance.Create("FilePath", Path.Combine(s_rootPathPrefix, "abc", "def", "foo.cpp")));

            Expander<ProjectPropertyInstance, ProjectItemInstance> expander = new Expander<ProjectPropertyInstance, ProjectItemInstance>(pg, FileSystems.Default);

            string result = expander.ExpandIntoStringLeaveEscaped(@"$([MSBuild]::MakeRelative($(ParentPath), `$(FilePath)`))", ExpanderOptions.ExpandProperties, MockElementLocation.Instance);

            Assert.Equal(@"foo.cpp", result);
        }

        /// <summary>
        /// Expand property function that calls a static method
        /// </summary>
        [Fact]
        public void PropertyFunctionStaticMethod1()
        {
            PropertyDictionary<ProjectPropertyInstance> pg = new PropertyDictionary<ProjectPropertyInstance>();
            pg.Set(ProjectPropertyInstance.Create("Drive", s_rootPathPrefix));
            pg.Set(ProjectPropertyInstance.Create("File", Path.Combine("foo", "file.txt")));

            Expander<ProjectPropertyInstance, ProjectItemInstance> expander = new Expander<ProjectPropertyInstance, ProjectItemInstance>(pg, FileSystems.Default);

            string result = expander.ExpandIntoStringLeaveEscaped(@"$([System.IO.Path]::Combine($(Drive), `$(File)`))", ExpanderOptions.ExpandProperties, MockElementLocation.Instance);

            Assert.Equal(Path.Combine(s_rootPathPrefix, "foo", "file.txt"), result);
        }

        /// <summary>
        /// Expand property function that creates an instance of a type
        /// </summary>
        [Fact]
        public void PropertyFunctionConstructor1()
        {
            PropertyDictionary<ProjectPropertyInstance> pg = new PropertyDictionary<ProjectPropertyInstance>();
            pg.Set(ProjectPropertyInstance.Create("ver1", @"1.2.3.4"));

            Expander<ProjectPropertyInstance, ProjectItemInstance> expander = new Expander<ProjectPropertyInstance, ProjectItemInstance>(pg, FileSystems.Default);

            object result = expander.ExpandPropertiesLeaveTypedAndEscaped(@"$([System.Version]::new($(ver1)))", ExpanderOptions.ExpandProperties, MockElementLocation.Instance);

            Assert.IsType<Version>(result);

            Version v = (Version)result;

            Assert.Equal(1, v.Major);
            Assert.Equal(2, v.Minor);
            Assert.Equal(3, v.Build);
            Assert.Equal(4, v.Revision);
        }

        /// <summary>
        /// Expand property function that creates an instance of a type
        /// </summary>
        [Fact]
        public void PropertyFunctionConstructor2()
        {
            PropertyDictionary<ProjectPropertyInstance> pg = new PropertyDictionary<ProjectPropertyInstance>();
            pg.Set(ProjectPropertyInstance.Create("ver1", @"1.2.3.4"));
            pg.Set(ProjectPropertyInstance.Create("ver2", @"2.2.3.4"));

            Expander<ProjectPropertyInstance, ProjectItemInstance> expander = new Expander<ProjectPropertyInstance, ProjectItemInstance>(pg, FileSystems.Default);

            string result = expander.ExpandIntoStringLeaveEscaped(@"$([System.Version]::new($(ver1)).CompareTo($([System.Version]::new($(ver2)))))", ExpanderOptions.ExpandProperties, MockElementLocation.Instance);

            Assert.Equal(@"-1", result);
        }

        /// <summary>
        /// Expand property function that is only available when MSBUILDENABLEALLPROPERTYFUNCTIONS=1
        /// </summary>
        [WindowsFullFrameworkOnlyFact(additionalMessage: "https://github.com/dotnet/coreclr/issues/15662")]
        public void PropertyStaticFunctionAllEnabled()
        {
            using (var env = TestEnvironment.Create())
            {
                env.SetEnvironmentVariable("MSBUILDENABLEALLPROPERTYFUNCTIONS", "1");

                PropertyDictionary<ProjectPropertyInstance> pg = new PropertyDictionary<ProjectPropertyInstance>();

                Expander<ProjectPropertyInstance, ProjectItemInstance> expander = new Expander<ProjectPropertyInstance, ProjectItemInstance>(pg, FileSystems.Default);

                try
                {
                    string result = expander.ExpandIntoStringLeaveEscaped("$([System.Type]::GetType(`System.Type`))", ExpanderOptions.ExpandProperties, MockElementLocation.Instance);

                    Assert.Equal("System.Type", result);
                }
                finally
                {
                    AvailableStaticMethods.Reset_ForUnitTestsOnly();
                }
            }
        }

        /// <summary>
        /// Expand property function that is defined (on CoreFX) in an assembly named after its full namespace.
        /// </summary>
        [Fact]
        public void PropertyStaticFunctionLocatedFromAssemblyWithNamespaceName()
        {
            PropertyDictionary<ProjectPropertyInstance> pg = new PropertyDictionary<ProjectPropertyInstance>();

            Expander<ProjectPropertyInstance, ProjectItemInstance> expander = new Expander<ProjectPropertyInstance, ProjectItemInstance>(pg, FileSystems.Default);

            string env = Environment.GetEnvironmentVariable("MSBUILDENABLEALLPROPERTYFUNCTIONS");

            try
            {
                Environment.SetEnvironmentVariable("MSBUILDENABLEALLPROPERTYFUNCTIONS", "1");

                string result = expander.ExpandIntoStringLeaveEscaped("$([System.Diagnostics.Process]::GetCurrentProcess().Id)", ExpanderOptions.ExpandProperties, MockElementLocation.Instance);

                int pid;
                Assert.True(int.TryParse(result, out pid));
                Assert.Equal(System.Diagnostics.Process.GetCurrentProcess().Id, pid);
            }
            finally
            {
                Environment.SetEnvironmentVariable("MSBUILDENABLEALLPROPERTYFUNCTIONS", env);
                AvailableStaticMethods.Reset_ForUnitTestsOnly();
            }
        }

        /// <summary>
        /// Expand property function that is only available when MSBUILDENABLEALLPROPERTYFUNCTIONS=1, but cannot be found
        /// </summary>
        [Fact]
        public void PropertyStaticFunctionUsingNamespaceNotFound()
        {
            PropertyDictionary<ProjectPropertyInstance> pg = new PropertyDictionary<ProjectPropertyInstance>();

            Expander<ProjectPropertyInstance, ProjectItemInstance> expander = new Expander<ProjectPropertyInstance, ProjectItemInstance>(pg, FileSystems.Default);

            string env = Environment.GetEnvironmentVariable("MSBUILDENABLEALLPROPERTYFUNCTIONS");

            try
            {
                Environment.SetEnvironmentVariable("MSBUILDENABLEALLPROPERTYFUNCTIONS", "1");

                Assert.Throws<InvalidProjectFileException>(() => expander.ExpandIntoStringLeaveEscaped("$([Microsoft.FOO.FileIO.FileSystem]::CurrentDirectory)", ExpanderOptions.ExpandProperties, MockElementLocation.Instance));
                Assert.Throws<InvalidProjectFileException>(() => expander.ExpandIntoStringLeaveEscaped("$([Foo.Baz]::new())", ExpanderOptions.ExpandProperties, MockElementLocation.Instance));
                Assert.Throws<InvalidProjectFileException>(() => expander.ExpandIntoStringLeaveEscaped("$([Foo]::new())", ExpanderOptions.ExpandProperties, MockElementLocation.Instance));
                Assert.Throws<InvalidProjectFileException>(() => expander.ExpandIntoStringLeaveEscaped("$([Foo.]::new())", ExpanderOptions.ExpandProperties, MockElementLocation.Instance));
                Assert.Throws<InvalidProjectFileException>(() => expander.ExpandIntoStringLeaveEscaped("$([.Foo]::new())", ExpanderOptions.ExpandProperties, MockElementLocation.Instance));
                Assert.Throws<InvalidProjectFileException>(() => expander.ExpandIntoStringLeaveEscaped("$([.]::new())", ExpanderOptions.ExpandProperties, MockElementLocation.Instance));
                Assert.Throws<InvalidProjectFileException>(() => expander.ExpandIntoStringLeaveEscaped("$([]::new())", ExpanderOptions.ExpandProperties, MockElementLocation.Instance));
            }
            finally
            {
                Environment.SetEnvironmentVariable("MSBUILDENABLEALLPROPERTYFUNCTIONS", env);
                AvailableStaticMethods.Reset_ForUnitTestsOnly();
            }
        }

        /// <summary>
        /// Expand property function that calls a static method
        /// </summary>
        [Fact]
        [Trait("Category", "netcore-osx-failing")]
        [Trait("Category", "netcore-linux-failing")]
        public void PropertyFunctionStaticMethodQuoted1()
        {
            PropertyDictionary<ProjectPropertyInstance> pg = new PropertyDictionary<ProjectPropertyInstance>();
            pg.Set(ProjectPropertyInstance.Create("File", Path.Combine("foo", "file.txt")));

            Expander<ProjectPropertyInstance, ProjectItemInstance> expander = new Expander<ProjectPropertyInstance, ProjectItemInstance>(pg, FileSystems.Default);

            string result = expander.ExpandIntoStringLeaveEscaped(@"$([System.IO.Path]::Combine(`" + s_rootPathPrefix + "`, `$(File)`))", ExpanderOptions.ExpandProperties, MockElementLocation.Instance);

            Assert.Equal(Path.Combine(s_rootPathPrefix, "foo", "file.txt"), result);
        }

        /// <summary>
        /// Expand property function that calls a static method
        /// </summary>
        [Fact]
        public void PropertyFunctionStaticMethodQuoted1Spaces()
        {
            PropertyDictionary<ProjectPropertyInstance> pg = new PropertyDictionary<ProjectPropertyInstance>();
            pg.Set(ProjectPropertyInstance.Create("File", "foo goo" + Path.DirectorySeparatorChar + "file.txt"));

            Expander<ProjectPropertyInstance, ProjectItemInstance> expander = new Expander<ProjectPropertyInstance, ProjectItemInstance>(pg, FileSystems.Default);

            string result = expander.ExpandIntoStringLeaveEscaped(@"$([System.IO.Path]::Combine(`" +
                Path.Combine(s_rootPathPrefix, "foo goo") + "`, `$(File)`))",
                ExpanderOptions.ExpandProperties, MockElementLocation.Instance);

            Assert.Equal(Path.Combine(s_rootPathPrefix, "foo goo", "foo goo", "file.txt"), result);
        }

        /// <summary>
        /// Expand property function that calls a static method
        /// </summary>
        [Fact]
        public void PropertyFunctionStaticMethodQuoted1Spaces2()
        {
            PropertyDictionary<ProjectPropertyInstance> pg = new PropertyDictionary<ProjectPropertyInstance>();
            pg.Set(ProjectPropertyInstance.Create("File", Path.Combine("foo bar", "baz.txt")));

            Expander<ProjectPropertyInstance, ProjectItemInstance> expander = new Expander<ProjectPropertyInstance, ProjectItemInstance>(pg, FileSystems.Default);

            string result = expander.ExpandIntoStringLeaveEscaped(@"$([System.IO.Path]::Combine(`" +
                Path.Combine(s_rootPathPrefix, "foo baz") + @"`, `$(File)`))",
                ExpanderOptions.ExpandProperties, MockElementLocation.Instance);

            Assert.Equal(Path.Combine(s_rootPathPrefix, "foo baz", "foo bar", "baz.txt"), result);
        }

        /// <summary>
        /// Expand property function that calls a static method
        /// </summary>
        [Fact]
        public void PropertyFunctionStaticMethodQuoted1Spaces3()
        {
            PropertyDictionary<ProjectPropertyInstance> pg = new PropertyDictionary<ProjectPropertyInstance>();
            pg.Set(ProjectPropertyInstance.Create("File", Path.Combine("foo bar", "baz.txt")));

            Expander<ProjectPropertyInstance, ProjectItemInstance> expander = new Expander<ProjectPropertyInstance, ProjectItemInstance>(pg, FileSystems.Default);

            string result = expander.ExpandIntoStringLeaveEscaped(@"$([System.IO.Path]::Combine(`" +
                Path.Combine(s_rootPathPrefix, "foo baz") + @" `, `$(File)`))", ExpanderOptions.ExpandProperties, MockElementLocation.Instance);

            Assert.Equal(Path.Combine(s_rootPathPrefix, "foo baz ", "foo bar", "baz.txt"), result);
        }

        /// <summary>
        /// Expand property function that calls a static method with quoted arguments
        /// </summary>
        [Fact]
        public void PropertyFunctionStaticMethodQuoted2()
        {
            PropertyDictionary<ProjectPropertyInstance> pg = new PropertyDictionary<ProjectPropertyInstance>();

            Expander<ProjectPropertyInstance, ProjectItemInstance> expander = new Expander<ProjectPropertyInstance, ProjectItemInstance>(pg, FileSystems.Default);

            string dateTime = "'" + _dateToParse + "'";
            string result = expander.ExpandIntoStringLeaveEscaped("$([System.DateTime]::Parse(" + dateTime + ").ToString(\"yyyy/MM/dd HH:mm:ss\"))", ExpanderOptions.ExpandProperties, MockElementLocation.Instance);

            Assert.Equal(System.DateTime.Parse(_dateToParse).ToString("yyyy/MM/dd HH:mm:ss"), result);
        }

        /// <summary>
        /// Expand property function that calls a static method with quoted arguments
        /// </summary>
        [Fact]
        public void PropertyFunctionStaticMethodQuoted3()
        {
            PropertyDictionary<ProjectPropertyInstance> pg = new PropertyDictionary<ProjectPropertyInstance>();

            Expander<ProjectPropertyInstance, ProjectItemInstance> expander = new Expander<ProjectPropertyInstance, ProjectItemInstance>(pg, FileSystems.Default);
            string dateTime = "'" + _dateToParse + "'";
            string result = expander.ExpandIntoStringLeaveEscaped("$([System.DateTime]::Parse(" + dateTime + ").ToString(\"MM.dd.yyyy\"))", ExpanderOptions.ExpandProperties, MockElementLocation.Instance);

            Assert.Equal(System.DateTime.Parse(_dateToParse).ToString("MM.dd.yyyy"), result);
        }

        /// <summary>
        /// Expand property function that calls a static method with quoted arguments
        /// </summary>
        [Fact]
        public void PropertyFunctionStaticMethodQuoted4()
        {
            PropertyDictionary<ProjectPropertyInstance> pg = new PropertyDictionary<ProjectPropertyInstance>();

            Expander<ProjectPropertyInstance, ProjectItemInstance> expander = new Expander<ProjectPropertyInstance, ProjectItemInstance>(pg, FileSystems.Default);

            string result = expander.ExpandIntoStringLeaveEscaped("$([System.DateTime]::Now.ToString(\"MM.dd.yyyy\"))", ExpanderOptions.ExpandProperties, MockElementLocation.Instance);

            Assert.Equal(DateTime.Now.ToString("MM.dd.yyyy"), result);
        }

        /// <summary>
        /// Expand property function that calls a static method
        /// </summary>
        [Fact]
        public void PropertyFunctionStaticMethodNested()
        {
            PropertyDictionary<ProjectPropertyInstance> pg = new PropertyDictionary<ProjectPropertyInstance>();
            pg.Set(ProjectPropertyInstance.Create("File", "foo" + Path.DirectorySeparatorChar + "file.txt"));

            Expander<ProjectPropertyInstance, ProjectItemInstance> expander = new Expander<ProjectPropertyInstance, ProjectItemInstance>(pg, FileSystems.Default);

            string result = expander.ExpandIntoStringLeaveEscaped(@"$([System.IO.Path]::Combine(`" +
                s_rootPathPrefix +
                @"`, $([System.IO.Path]::Combine(`foo`,`file.txt`))))", ExpanderOptions.ExpandProperties, MockElementLocation.Instance);

            Assert.Equal(Path.Combine(s_rootPathPrefix, "foo", "file.txt"), result);
        }

        /// <summary>
        /// Expand property function that calls a static method regex
        /// </summary>
        [Fact]
        public void PropertyFunctionStaticMethodRegex1()
        {
            PropertyDictionary<ProjectPropertyInstance> pg = new PropertyDictionary<ProjectPropertyInstance>();
            pg.Set(ProjectPropertyInstance.Create("File", "foo" + Path.DirectorySeparatorChar + "file.txt"));

            Expander<ProjectPropertyInstance, ProjectItemInstance> expander = new Expander<ProjectPropertyInstance, ProjectItemInstance>(pg, FileSystems.Default);

            // Support enum combines as Enum.Parse expects them
            string result = expander.ExpandIntoStringLeaveEscaped(@"$([System.Text.RegularExpressions.Regex]::IsMatch(`-42`, `^-?\d+(\.\d{2})?$`, `RegexOptions.IgnoreCase,RegexOptions.Singleline`))", ExpanderOptions.ExpandProperties, MockElementLocation.Instance);

            Assert.Equal(@"True", result);

            // We support the C# style enum combining syntax too
            result = expander.ExpandIntoStringLeaveEscaped(@"$([System.Text.RegularExpressions.Regex]::IsMatch(`-42`, `^-?\d+(\.\d{2})?$`, System.Text.RegularExpressions.RegexOptions.IgnoreCase|RegexOptions.Singleline))", ExpanderOptions.ExpandProperties, MockElementLocation.Instance);

            Assert.Equal(@"True", result);

            result = expander.ExpandIntoStringLeaveEscaped(@"$([System.Text.RegularExpressions.Regex]::IsMatch(`100 GBP`, `^-?\d+(\.\d{2})?$`))", ExpanderOptions.ExpandProperties, MockElementLocation.Instance);

            Assert.Equal(@"False", result);
        }

        /// <summary>
        /// Expand property function that calls a static method  with an instance method chained
        /// </summary>
        [Fact]
        public void PropertyFunctionStaticMethodChained()
        {
            PropertyDictionary<ProjectPropertyInstance> pg = new PropertyDictionary<ProjectPropertyInstance>();

            Expander<ProjectPropertyInstance, ProjectItemInstance> expander = new Expander<ProjectPropertyInstance, ProjectItemInstance>(pg, FileSystems.Default);
            string dateTime = "'" + _dateToParse + "'";
            string result = expander.ExpandIntoStringLeaveEscaped(@"$([System.DateTime]::Parse(" + dateTime + ").ToString(`yyyy/MM/dd HH:mm:ss`))", ExpanderOptions.ExpandProperties, MockElementLocation.Instance);

            Assert.Equal(DateTime.Parse(_dateToParse).ToString("yyyy/MM/dd HH:mm:ss"), result);
        }

        /// <summary>
        /// Expand property function that calls a static method available only on net46 (Environment.GetFolderPath)
        /// </summary>
        [Fact]
        public void PropertyFunctionGetFolderPath()
        {
            PropertyDictionary<ProjectPropertyInstance> pg = new PropertyDictionary<ProjectPropertyInstance>();

            Expander<ProjectPropertyInstance, ProjectItemInstance> expander = new Expander<ProjectPropertyInstance, ProjectItemInstance>(pg, FileSystems.Default);

            string result = expander.ExpandIntoStringLeaveEscaped(@"$([System.Environment]::GetFolderPath(SpecialFolder.System))", ExpanderOptions.ExpandProperties, MockElementLocation.Instance);

            Assert.Equal(System.Environment.GetFolderPath(Environment.SpecialFolder.System), result);
        }

        /// <summary>
        /// The test exercises: RuntimeInformation / OSPlatform usage, static method invocation, static property invocation, method invocation expression as argument, call chain expression as argument
        /// </summary>
        [Theory]
        [InlineData(
            "$([System.Runtime.InteropServices.RuntimeInformation]::IsOSPlatform($([System.Runtime.InteropServices.OSPlatform]::Create($([System.Runtime.InteropServices.OSPlatform]::$$platform$$.ToString())))))",
            "True")]
        [InlineData(
            @"$([System.Runtime.InteropServices.RuntimeInformation]::IsOSPlatform($([System.Runtime.InteropServices.OSPlatform]::$$platform$$)))",
            "True")]
        [InlineData(
            "$([System.Runtime.InteropServices.RuntimeInformation]::OSArchitecture)",
            "$$architecture$$")]
        [InlineData(
            "$([MSBuild]::IsOSPlatform($$platform$$))",
            "True")]
        public void PropertyFunctionRuntimeInformation(string propertyFunction, string expectedExpansion)
        {
            Func<string, string, string, string> formatString = (aString, platform, architecture) => aString
                .Replace("$$platform$$", platform)
                .Replace("$$architecture$$", architecture);

            var pg = new PropertyDictionary<ProjectPropertyInstance>();
            var expander = new Expander<ProjectPropertyInstance, ProjectItemInstance>(pg, FileSystems.Default);

            string currentPlatformString = Helpers.GetOSPlatformAsString();

            var currentArchitectureString = RuntimeInformation.OSArchitecture.ToString();

            propertyFunction = formatString(propertyFunction, currentPlatformString, currentArchitectureString);
            expectedExpansion = formatString(expectedExpansion, currentPlatformString, currentArchitectureString);

            var result = expander.ExpandIntoStringLeaveEscaped(propertyFunction, ExpanderOptions.ExpandProperties, MockElementLocation.Instance);

            Assert.Equal(expectedExpansion, result);
        }

        [Theory]
        [InlineData("windows")]
        [InlineData("linux")]
        [InlineData("macos")]
        [InlineData("osx")]
        public void IsOSPlatform(string platform)
        {
            string propertyFunction = $"$([System.OperatingSystem]::IsOSPlatform('{platform}'))";
            bool result = false;
#if NET5_0_OR_GREATER
            result = OperatingSystem.IsOSPlatform(platform);
#else
            result = Microsoft.Build.Framework.OperatingSystem.IsOSPlatform(platform);
#endif
            string expected = result ? "True" : "False";
            var pg = new PropertyDictionary<ProjectPropertyInstance>();
            var expander = new Expander<ProjectPropertyInstance, ProjectItemInstance>(pg, FileSystems.Default);
            expander.ExpandIntoStringLeaveEscaped(propertyFunction, ExpanderOptions.ExpandProperties, MockElementLocation.Instance).ShouldBe(expected);
        }

        [Theory]
        [InlineData("windows", 4, 0, 0, 0)]
        [InlineData("windows", 999, 0, 0, 0)]
        [InlineData("linux", 0, 0, 0, 0)]
        [InlineData("macos", 10, 15, 0, 0)]
        [InlineData("macos", 999, 0, 0, 0)]
        [InlineData("osx", 0, 0, 0, 0)]
        public void IsOSPlatformVersionAtLeast(string platform, int major, int minor, int build, int revision)
        {
            string propertyFunction = $"$([System.OperatingSystem]::IsOSPlatformVersionAtLeast('{platform}', {major}, {minor}, {build}, {revision}))";
            bool result = false;
#if NET5_0_OR_GREATER
            result = OperatingSystem.IsOSPlatformVersionAtLeast(platform, major, minor, build, revision);
#else
            result = Microsoft.Build.Framework.OperatingSystem.IsOSPlatformVersionAtLeast(platform, major, minor, build, revision);
#endif
            string expected = result ? "True" : "False";
            var pg = new PropertyDictionary<ProjectPropertyInstance>();
            var expander = new Expander<ProjectPropertyInstance, ProjectItemInstance>(pg, FileSystems.Default);
            expander.ExpandIntoStringLeaveEscaped(propertyFunction, ExpanderOptions.ExpandProperties, MockElementLocation.Instance).ShouldBe(expected);
        }

        [Fact]
        public void IsLinux()
        {
            const string propertyFunction = "$([System.OperatingSystem]::IsLinux())";
            bool result = false;
#if NET5_0_OR_GREATER
            result = OperatingSystem.IsLinux();
#else
            result = Microsoft.Build.Framework.OperatingSystem.IsLinux();
#endif
            string expected = result ? "True" : "False";
            var pg = new PropertyDictionary<ProjectPropertyInstance>();
            var expander = new Expander<ProjectPropertyInstance, ProjectItemInstance>(pg, FileSystems.Default);
            expander.ExpandIntoStringLeaveEscaped(propertyFunction, ExpanderOptions.ExpandProperties, MockElementLocation.Instance).ShouldBe(expected);
        }

        [Fact]
        public void IsFreeBSD()
        {
            const string propertyFunction = "$([System.OperatingSystem]::IsFreeBSD())";
            bool result = false;
#if NET5_0_OR_GREATER
            result = System.OperatingSystem.IsFreeBSD();
#else
            result = Microsoft.Build.Framework.OperatingSystem.IsFreeBSD();
#endif
            string expected = result ? "True" : "False";
            var pg = new PropertyDictionary<ProjectPropertyInstance>();
            var expander = new Expander<ProjectPropertyInstance, ProjectItemInstance>(pg, FileSystems.Default);
            expander.ExpandIntoStringLeaveEscaped(propertyFunction, ExpanderOptions.ExpandProperties, MockElementLocation.Instance).ShouldBe(expected);
        }

        [Theory]
        [InlineData(0, 0, 0, 0)]
        [InlineData(999, 0, 0, 0)]
        public void IsFreeBSDVersionAtLeast(int major, int minor, int build, int revision)
        {
            string propertyFunction = $"$([System.OperatingSystem]::IsFreeBSDVersionAtLeast({major}, {minor}, {build}, {revision}))";
            bool result = false;
#if NET5_0_OR_GREATER
            result = OperatingSystem.IsFreeBSDVersionAtLeast(major, minor, build, revision);
#else
            result = Microsoft.Build.Framework.OperatingSystem.IsFreeBSDVersionAtLeast(major, minor, build, revision);
#endif
            string expected = result ? "True" : "False";
            var pg = new PropertyDictionary<ProjectPropertyInstance>();
            var expander = new Expander<ProjectPropertyInstance, ProjectItemInstance>(pg, FileSystems.Default);
            expander.ExpandIntoStringLeaveEscaped(propertyFunction, ExpanderOptions.ExpandProperties, MockElementLocation.Instance).ShouldBe(expected);
        }

        [Fact]
        public void IsMacOS()
        {
            const string propertyFunction = "$([System.OperatingSystem]::IsMacOS())";
            bool result = false;
#if NET5_0_OR_GREATER
            result = OperatingSystem.IsMacOS();
#else
            result = Microsoft.Build.Framework.OperatingSystem.IsMacOS();
#endif
            string expected = result ? "True" : "False";
            var pg = new PropertyDictionary<ProjectPropertyInstance>();
            var expander = new Expander<ProjectPropertyInstance, ProjectItemInstance>(pg, FileSystems.Default);
            expander.ExpandIntoStringLeaveEscaped(propertyFunction, ExpanderOptions.ExpandProperties, MockElementLocation.Instance).ShouldBe(expected);
        }

        [Theory]
        [InlineData(0, 0, 0)]
        [InlineData(10, 15, 0)]
        [InlineData(999, 0, 0)]
        public void IsMacOSVersionAtLeast(int major, int minor, int build)
        {
            string propertyFunction = $"$([System.OperatingSystem]::IsMacOSVersionAtLeast({major}, {minor}, {build}))";
            bool result = false;
#if NET5_0_OR_GREATER
            result = OperatingSystem.IsMacOSVersionAtLeast(major, minor, build);
#else
            result = Microsoft.Build.Framework.OperatingSystem.IsMacOSVersionAtLeast(major, minor, build);
#endif
            string expected = result ? "True" : "False";
            var pg = new PropertyDictionary<ProjectPropertyInstance>();
            var expander = new Expander<ProjectPropertyInstance, ProjectItemInstance>(pg, FileSystems.Default);
            expander.ExpandIntoStringLeaveEscaped(propertyFunction, ExpanderOptions.ExpandProperties, MockElementLocation.Instance).ShouldBe(expected);
        }

        [Fact]
        public void IsWindows()
        {
            const string propertyFunction = "$([System.OperatingSystem]::IsWindows())";
            bool result = false;
#if NET5_0_OR_GREATER
            result = OperatingSystem.IsWindows();
#else
            result = Microsoft.Build.Framework.OperatingSystem.IsWindows();
#endif
            string expected = result ? "True" : "False";
            var pg = new PropertyDictionary<ProjectPropertyInstance>();
            var expander = new Expander<ProjectPropertyInstance, ProjectItemInstance>(pg, FileSystems.Default);
            expander.ExpandIntoStringLeaveEscaped(propertyFunction, ExpanderOptions.ExpandProperties, MockElementLocation.Instance).ShouldBe(expected);
        }

        [Theory]
        [InlineData(0, 0, 0, 0)]
        [InlineData(4, 0, 0, 0)]
        [InlineData(999, 0, 0, 0)]
        public void IsWindowsVersionAtLeast(int major, int minor, int build, int revision)
        {
            string propertyFunction = $"$([System.OperatingSystem]::IsWindowsVersionAtLeast({major}, {minor}, {build}, {revision}))";
            bool result = false;
#if NET5_0_OR_GREATER
            result = OperatingSystem.IsWindowsVersionAtLeast(major, minor, build, revision);
#else
            result = Microsoft.Build.Framework.OperatingSystem.IsWindowsVersionAtLeast(major, minor, build, revision);
#endif
            string expected = result ? "True" : "False";
            var pg = new PropertyDictionary<ProjectPropertyInstance>();
            var expander = new Expander<ProjectPropertyInstance, ProjectItemInstance>(pg, FileSystems.Default);
            expander.ExpandIntoStringLeaveEscaped(propertyFunction, ExpanderOptions.ExpandProperties, MockElementLocation.Instance).ShouldBe(expected);
        }

#if NET5_0_OR_GREATER

        [Fact]
        public void IsAndroid()
        {
            const string propertyFunction = "$([System.OperatingSystem]::IsAndroid())";

            string expected = OperatingSystem.IsAndroid() ? "True" : "False";
            var pg = new PropertyDictionary<ProjectPropertyInstance>();
            var expander = new Expander<ProjectPropertyInstance, ProjectItemInstance>(pg, FileSystems.Default);
            expander.ExpandIntoStringLeaveEscaped(propertyFunction, ExpanderOptions.ExpandProperties, MockElementLocation.Instance).ShouldBe(expected);
        }

        [Theory]
        [InlineData(0, 0, 0, 0)]
        [InlineData(999, 0, 0, 0)]
        public void IsAndroidVersionAtLeast(int major, int minor, int build, int revision)
        {
            string propertyFunction = $"$([System.OperatingSystem]::IsAndroidVersionAtLeast({major}, {minor}, {build}, {revision}))";
            string expected = OperatingSystem.IsAndroidVersionAtLeast(major, minor, build, revision) ? "True" : "False";
            var pg = new PropertyDictionary<ProjectPropertyInstance>();
            var expander = new Expander<ProjectPropertyInstance, ProjectItemInstance>(pg, FileSystems.Default);
            expander.ExpandIntoStringLeaveEscaped(propertyFunction, ExpanderOptions.ExpandProperties, MockElementLocation.Instance).ShouldBe(expected);
        }

        [Fact]
        public void IsIOS()
        {
            const string propertyFunction = "$([System.OperatingSystem]::IsIOS())";

            string expected = OperatingSystem.IsIOS() ? "True" : "False";
            var pg = new PropertyDictionary<ProjectPropertyInstance>();
            var expander = new Expander<ProjectPropertyInstance, ProjectItemInstance>(pg, FileSystems.Default);
            expander.ExpandIntoStringLeaveEscaped(propertyFunction, ExpanderOptions.ExpandProperties, MockElementLocation.Instance).ShouldBe(expected);
        }

        [Theory]
        [InlineData(0, 0, 0)]
        [InlineData(16, 5, 1)]
        [InlineData(999, 0, 0)]
        public void IsIOSVersionAtLeast(int major, int minor, int build)
        {
            string propertyFunction = $"$([System.OperatingSystem]::IsIOSVersionAtLeast({major}, {minor}, {build}))";
            string expected = OperatingSystem.IsIOSVersionAtLeast(major, minor, build) ? "True" : "False";
            var pg = new PropertyDictionary<ProjectPropertyInstance>();
            var expander = new Expander<ProjectPropertyInstance, ProjectItemInstance>(pg, FileSystems.Default);
            expander.ExpandIntoStringLeaveEscaped(propertyFunction, ExpanderOptions.ExpandProperties, MockElementLocation.Instance).ShouldBe(expected);
        }

        [Fact]
        public void IsMacCatalyst()
        {
            const string propertyFunction = "$([System.OperatingSystem]::IsMacCatalyst())";

            string expected = OperatingSystem.IsMacCatalyst() ? "True" : "False";
            var pg = new PropertyDictionary<ProjectPropertyInstance>();
            var expander = new Expander<ProjectPropertyInstance, ProjectItemInstance>(pg, FileSystems.Default);
            expander.ExpandIntoStringLeaveEscaped(propertyFunction, ExpanderOptions.ExpandProperties, MockElementLocation.Instance).ShouldBe(expected);
        }

        [Theory]
        [InlineData(0, 0, 0)]
        [InlineData(999, 0, 0)]
        public void IsMacCatalystVersionAtLeast(int major, int minor, int build)
        {
            string propertyFunction = $"$([System.OperatingSystem]::IsMacCatalystVersionAtLeast({major}, {minor}, {build}))";
            string expected = OperatingSystem.IsMacCatalystVersionAtLeast(major, minor, build) ? "True" : "False";
            var pg = new PropertyDictionary<ProjectPropertyInstance>();
            var expander = new Expander<ProjectPropertyInstance, ProjectItemInstance>(pg, FileSystems.Default);
            expander.ExpandIntoStringLeaveEscaped(propertyFunction, ExpanderOptions.ExpandProperties, MockElementLocation.Instance).ShouldBe(expected);
        }

        [Fact]
        public void IsTvOS()
        {
            const string propertyFunction = "$([System.OperatingSystem]::IsTvOS())";

            string expected = OperatingSystem.IsTvOS() ? "True" : "False";
            var pg = new PropertyDictionary<ProjectPropertyInstance>();
            var expander = new Expander<ProjectPropertyInstance, ProjectItemInstance>(pg, FileSystems.Default);
            expander.ExpandIntoStringLeaveEscaped(propertyFunction, ExpanderOptions.ExpandProperties, MockElementLocation.Instance).ShouldBe(expected);
        }

        [Theory]
        [InlineData(0, 0, 0)]
        [InlineData(16, 5, 0)]
        [InlineData(999, 0, 0)]
        public void IsTvOSVersionAtLeast(int major, int minor, int build)
        {
            string propertyFunction = $"$([System.OperatingSystem]::IsTvOSVersionAtLeast({major}, {minor}, {build}))";
            string expected = OperatingSystem.IsTvOSVersionAtLeast(major, minor, build) ? "True" : "False";
            var pg = new PropertyDictionary<ProjectPropertyInstance>();
            var expander = new Expander<ProjectPropertyInstance, ProjectItemInstance>(pg, FileSystems.Default);
            expander.ExpandIntoStringLeaveEscaped(propertyFunction, ExpanderOptions.ExpandProperties, MockElementLocation.Instance).ShouldBe(expected);
        }

        [Fact]
        public void IsWatchOS()
        {
            const string propertyFunction = "$([System.OperatingSystem]::IsWatchOS())";

            string expected = OperatingSystem.IsWatchOS() ? "True" : "False";
            var pg = new PropertyDictionary<ProjectPropertyInstance>();
            var expander = new Expander<ProjectPropertyInstance, ProjectItemInstance>(pg, FileSystems.Default);
            expander.ExpandIntoStringLeaveEscaped(propertyFunction, ExpanderOptions.ExpandProperties, MockElementLocation.Instance).ShouldBe(expected);
        }

        [Theory]
        [InlineData(0, 0, 0)]
        [InlineData(9, 5, 2)]
        [InlineData(999, 0, 0)]
        public void IsWatchOSVersionAtLeast(int major, int minor, int build)
        {
            string propertyFunction = $"$([System.OperatingSystem]::IsWatchOSVersionAtLeast({major}, {minor}, {build}))";
            string expected = OperatingSystem.IsWatchOSVersionAtLeast(major, minor, build) ? "True" : "False";
            var pg = new PropertyDictionary<ProjectPropertyInstance>();
            var expander = new Expander<ProjectPropertyInstance, ProjectItemInstance>(pg, FileSystems.Default);
            expander.ExpandIntoStringLeaveEscaped(propertyFunction, ExpanderOptions.ExpandProperties, MockElementLocation.Instance).ShouldBe(expected);
        }

#endif

        [Theory]
        [InlineData("AString", "x12x456789x11", "$(AString.IndexOf('x', 1))", "3")]
        [InlineData("AString", "x12x456789x11", "$(AString.IndexOf('x45', 1))", "3")]
        [InlineData("AString", "x12x456789x11", "$(AString.IndexOf('x', 1, 4))", "3")]
        // 9 is not a valid StringComparison enum value
        [InlineData("AString", "x12x456789x11", "$(AString.IndexOf('x', 9))", "10")]
        [InlineData("AString", "x12x456789x11", "$(AString.IndexOf('X', 'StringComparison.Ordinal'))", "-1")]
        [InlineData("AString", "x12x456789x11", "$(AString.IndexOf('X', 'StringComparison.OrdinalIgnoreCase'))", "0")]
        [InlineData("AString", "x12x456789x11", "$(AString.IndexOf('X4', 'StringComparison.OrdinalIgnoreCase'))", "3")]
        [InlineData("AString", "x12x456789x11", "$(AString.IndexOf('X4', 1, 'StringComparison.OrdinalIgnoreCase'))", "3")]
        [InlineData("AString", "x12x456789x11", "$(AString.IndexOf('X', 1, 3, 'StringComparison.OrdinalIgnoreCase'))", "3")]
        public void StringIndexOfTests(string propertyName, string properyValue, string propertyFunction, string expectedExpansion)
        {
            var pg = new PropertyDictionary<ProjectPropertyInstance>
            { [propertyName] = ProjectPropertyInstance.Create(propertyName, properyValue) };

            var expander = new Expander<ProjectPropertyInstance, ProjectItemInstance>(pg, FileSystems.Default);

            expander.ExpandIntoStringLeaveEscaped(propertyFunction, ExpanderOptions.ExpandProperties, MockElementLocation.Instance).ShouldBe(expectedExpansion);
        }

        [Fact]
        public void IsOsPlatformShouldBeCaseInsensitiveToParameter()
        {
            var pg = new PropertyDictionary<ProjectPropertyInstance>();
            var expander = new Expander<ProjectPropertyInstance, ProjectItemInstance>(pg, FileSystems.Default);

            var osPlatformLowerCase = Helpers.GetOSPlatformAsString().ToLower();

            var result = expander.ExpandIntoStringLeaveEscaped($"$([MSBuild]::IsOsPlatform({osPlatformLowerCase}))", ExpanderOptions.ExpandProperties, MockElementLocation.Instance);

            Assert.Equal("True", result);
        }

        [Theory]
        [InlineData("NotAVersion")]
        [InlineData("1.2.3.4.5")]
        [InlineData("1,2,3,4")]
        public void PropertyFunctionVersionComparisonsFailsWithInvalidArguments(string badVersion)
        {
            var pg = new PropertyDictionary<ProjectPropertyInstance>();
            var expander = new Expander<ProjectPropertyInstance, ProjectItemInstance>(pg, FileSystems.Default);
            string expectedMessage = ResourceUtilities.GetResourceString("InvalidVersionFormat");

            AssertThrows(expander, $"$([MSBuild]::VersionGreaterThan('{badVersion}', '1.0.0'))", expectedMessage);
            AssertThrows(expander, $"$([MSBuild]::VersionGreaterThan('1.0.0', '{badVersion}'))", expectedMessage);

            AssertThrows(expander, $"$([MSBuild]::VersionGreaterThanOrEquals('{badVersion}', '1.0.0'))", expectedMessage);
            AssertThrows(expander, $"$([MSBuild]::VersionGreaterThanOrEquals('1.0.0', '{badVersion}'))", expectedMessage);

            AssertThrows(expander, $"$([MSBuild]::VersionLessThan('{badVersion}', '1.0.0'))", expectedMessage);
            AssertThrows(expander, $"$([MSBuild]::VersionLessThan('1.0.0', '{badVersion}'))", expectedMessage);

            AssertThrows(expander, $"$([MSBuild]::VersionLessThanOrEquals('{badVersion}', '1.0.0'))", expectedMessage);
            AssertThrows(expander, $"$([MSBuild]::VersionLessThanOrEquals('1.0.0', '{badVersion}'))", expectedMessage);

            AssertThrows(expander, $"$([MSBuild]::VersionEquals('{badVersion}', '1.0.0'))", expectedMessage);
            AssertThrows(expander, $"$([MSBuild]::VersionEquals('1.0.0', '{badVersion}'))", expectedMessage);

            AssertThrows(expander, $"$([MSBuild]::VersionNotEquals('{badVersion}', '1.0.0'))", expectedMessage);
            AssertThrows(expander, $"$([MSBuild]::VersionNotEquals('1.0.0', '{badVersion}'))", expectedMessage);
        }

        [Theory]
        [InlineData("v1.0", "2.1", -1)]
        [InlineData("3.2", "3.14-pre", -1)]
        [InlineData("3+metadata", "3.0", 0)]
        [InlineData("2.1", "2.1.0", 0)]
        [InlineData("v1.2.3-pre+metadata", "1.2.3.0", 0)]
        [InlineData("3.14", "3.2", 1)]
        [InlineData("42.43.44.45", "42.43.44.5", 1)]
        public void PropertyFunctionVersionComparisons(string a, string b, int expectedSign)
        {
            var pg = new PropertyDictionary<ProjectPropertyInstance>();
            var expander = new Expander<ProjectPropertyInstance, ProjectItemInstance>(pg, FileSystems.Default);

            AssertSuccess(expander, expectedSign > 0, $"$([MSBuild]::VersionGreaterThan('{a}', '{b}'))");
            AssertSuccess(expander, expectedSign >= 0, $"$([MSBuild]::VersionGreaterThanOrEquals('{a}', '{b}'))");
            AssertSuccess(expander, expectedSign < 0, $"$([MSBuild]::VersionLessThan('{a}', '{b}'))");
            AssertSuccess(expander, expectedSign <= 0, $"$([MSBuild]::VersionLessThanOrEquals('{a}', '{b}'))");
            AssertSuccess(expander, expectedSign == 0, $"$([MSBuild]::VersionEquals('{a}', '{b}'))");
            AssertSuccess(expander, expectedSign != 0, $"$([MSBuild]::VersionNotEquals('{a}', '{b}'))");
        }

        [Theory]
        [InlineData("net45", ".NETFramework", "4.5")]
        [InlineData("netcoreapp3.1", ".NETCoreApp", "3.1")]
        [InlineData("netstandard2.1", ".NETStandard", "2.1")]
        [InlineData("net5.0-ios12.0", ".NETCoreApp", "5.0")]
        [InlineData("foo", "Unsupported", "0.0")]
        public void PropertyFunctionTargetFrameworkParsing(string tfm, string expectedIdentifier, string expectedVersion)
        {
            var pg = new PropertyDictionary<ProjectPropertyInstance>();
            var expander = new Expander<ProjectPropertyInstance, ProjectItemInstance>(pg, FileSystems.Default);

            AssertSuccess(expander, expectedIdentifier, $"$([MSBuild]::GetTargetFrameworkIdentifier('{tfm}'))");
            AssertSuccess(expander, expectedVersion, $"$([MSBuild]::GetTargetFrameworkVersion('{tfm}'))");
        }

        [Theory]
        [InlineData("net45", 2, "4.5")]
        [InlineData("net45", 3, "4.5.0")]
        [InlineData("net472", 3, "4.7.2")]
        [InlineData("net472", 2, "4.7.2")]
        public void PropertyFunctionTargetFrameworkVersionMultipartParsing(string tfm, int versionPartCount, string expectedVersion)
        {
            var pg = new PropertyDictionary<ProjectPropertyInstance>();
            var expander = new Expander<ProjectPropertyInstance, ProjectItemInstance>(pg, FileSystems.Default);

            AssertSuccess(expander, expectedVersion, $"$([MSBuild]::GetTargetFrameworkVersion('{tfm}', {versionPartCount}))");
        }

        [Theory]
        [InlineData("net5.0-windows10.1.2.3", 4, "10.1.2.3")]
        [InlineData("net5.0-windows10.1.2.3", 2, "10.1.2.3")]
        [InlineData("net5.0-windows10.0.0.3", 2, "10.0.0.3")]
        [InlineData("net5.0-windows0.0.0.3", 2, "0.0.0.3")]
        public void PropertyFunctionTargetPlatformVersionMultipartParsing(string tfm, int versionPartCount, string expectedVersion)
        {
            var pg = new PropertyDictionary<ProjectPropertyInstance>();
            var expander = new Expander<ProjectPropertyInstance, ProjectItemInstance>(pg, FileSystems.Default);

            AssertSuccess(expander, expectedVersion, $"$([MSBuild]::GetTargetPlatformVersion('{tfm}', {versionPartCount}))");
        }

        [Theory]
        [InlineData("net5.0-ios12.0", "ios", "12.0")]
        [InlineData("net5.1-android1.1", "android", "1.1")]
        [InlineData("net6.0-windows99.99", "windows", "99.99")]
        [InlineData("net5.0-ios", "ios", "0.0")]
        [InlineData("foo", "", "0.0")]
        public void PropertyFunctionTargetPlatformParsing(string tfm, string expectedIdentifier, string expectedVersion)
        {
            var pg = new PropertyDictionary<ProjectPropertyInstance>();
            var expander = new Expander<ProjectPropertyInstance, ProjectItemInstance>(pg, FileSystems.Default);

            AssertSuccess(expander, expectedIdentifier, $"$([MSBuild]::GetTargetPlatformIdentifier('{tfm}'))");
            AssertSuccess(expander, expectedVersion, $"$([MSBuild]::GetTargetPlatformVersion('{tfm}'))");
        }

        [Theory]
        [InlineData("net5.0", "net5.0", true)]
        [InlineData("net5.0-windows10.0", "net5.0-windows10.0", true)]
        [InlineData("net5.0-ios", "net5.0-andriod", false)]
        [InlineData("net5.0-ios12.0", "net5.0-ios11.0", true)]
        [InlineData("net5.0-ios11.0", "net5.0-ios12.0", false)]
        [InlineData("net45", "net46", false)]
        [InlineData("net46", "net45", true)]
        [InlineData("netcoreapp3.1", "netcoreapp1.0", true)]
        [InlineData("netstandard1.6", "netstandard2.1", false)]
        [InlineData("netcoreapp3.0", "netstandard2.1", true)]
        [InlineData("net461", "netstandard1.0", true)]
        [InlineData("foo", "netstandard1.0", false)]
        public void PropertyFunctionTargetFrameworkComparisons(string tfm1, string tfm2, bool expectedFrameworkCompatible)
        {
            var pg = new PropertyDictionary<ProjectPropertyInstance>();
            var expander = new Expander<ProjectPropertyInstance, ProjectItemInstance>(pg, FileSystems.Default);

            AssertSuccess(expander, expectedFrameworkCompatible, $"$([MSBuild]::IsTargetFrameworkCompatible('{tfm1}', '{tfm2}'))");
        }

        private void AssertThrows(Expander<ProjectPropertyInstance, ProjectItemInstance> expander, string expression, string expectedMessage)
        {
            var ex = Assert.Throws<InvalidProjectFileException>(
                () => expander.ExpandPropertiesLeaveTypedAndEscaped(
                    expression,
                    ExpanderOptions.ExpandProperties,
                    MockElementLocation.Instance));

            Assert.Contains(expectedMessage, ex.Message);
        }

        private void AssertSuccess(Expander<ProjectPropertyInstance, ProjectItemInstance> expander, object expected, string expression)
        {
            var actual = expander.ExpandPropertiesLeaveTypedAndEscaped(
                expression,
                ExpanderOptions.ExpandProperties,
                MockElementLocation.Instance);

            Assert.Equal(expected, actual);
        }

        /// <summary>
        /// Expand property function that calls a method with an enum parameter
        /// </summary>
        [Fact]
        public void PropertyFunctionStaticMethodEnumArgument()
        {
            PropertyDictionary<ProjectPropertyInstance> pg = new PropertyDictionary<ProjectPropertyInstance>();

            Expander<ProjectPropertyInstance, ProjectItemInstance> expander = new Expander<ProjectPropertyInstance, ProjectItemInstance>(pg, FileSystems.Default);

            string result = expander.ExpandIntoStringLeaveEscaped("$([System.String]::Equals(`a`, `A`, StringComparison.OrdinalIgnoreCase))", ExpanderOptions.ExpandProperties, MockElementLocation.Instance);
            Assert.Equal(true.ToString(), result);
        }

        /// <summary>
        /// Expand intrinsic property function to locate the directory of a file above
        /// </summary>
        [Fact]
        public void PropertyFunctionStaticMethodDirectoryNameOfFileAbove()
        {
            string tempPath = FileUtilities.TempFileDirectory;
            string tempFile = Path.GetFileName(FileUtilities.GetTemporaryFile());

            try
            {
                string directoryStart = Path.Combine(tempPath, "one\\two\\three\\four\\five");

                PropertyDictionary<ProjectPropertyInstance> pg = new PropertyDictionary<ProjectPropertyInstance>();
                pg.Set(ProjectPropertyInstance.Create("StartingDirectory", directoryStart));
                pg.Set(ProjectPropertyInstance.Create("FileToFind", tempFile));

                Expander<ProjectPropertyInstance, ProjectItemInstance> expander = new Expander<ProjectPropertyInstance, ProjectItemInstance>(pg, FileSystems.Default);

                string result = expander.ExpandIntoStringAndUnescape(@"$([MSBuild]::GetDirectoryNameOfFileAbove($(StartingDirectory), $(FileToFind)))", ExpanderOptions.ExpandProperties, MockElementLocation.Instance);

                Assert.Equal(Microsoft.Build.Shared.FileUtilities.EnsureTrailingSlash(tempPath), Microsoft.Build.Shared.FileUtilities.EnsureTrailingSlash(result));

                result = expander.ExpandIntoStringAndUnescape(@"$([MSBuild]::GetDirectoryNameOfFileAbove($(StartingDirectory), Hobbits))", ExpanderOptions.ExpandProperties, MockElementLocation.Instance);

                Assert.Equal(String.Empty, result);
            }
            finally
            {
                File.Delete(tempFile);
            }
        }

        /// <summary>
        /// Verifies that <see cref="IntrinsicFunctions.GetPathOfFileAbove"/> returns the correct path if a file exists
        /// or an empty string if it doesn't.
        /// </summary>
        [Fact]
        public void PropertyFunctionStaticMethodGetPathOfFileAbove()
        {
            // Set element location to a file deep in the directory structure.  This is where the function should start looking
            //
            MockElementLocation mockElementLocation = new MockElementLocation(Path.Combine(ObjectModelHelpers.TempProjectDir, "one", "two", "three", "four", "five", Path.GetRandomFileName()));

            string fileToFind = FileUtilities.GetTemporaryFile(ObjectModelHelpers.TempProjectDir, null, ".tmp");

            try
            {
                PropertyDictionary<ProjectPropertyInstance> pg = new PropertyDictionary<ProjectPropertyInstance>();
                pg.Set(ProjectPropertyInstance.Create("FileToFind", Path.GetFileName(fileToFind)));

                Expander<ProjectPropertyInstance, ProjectItemInstance> expander = new Expander<ProjectPropertyInstance, ProjectItemInstance>(pg, FileSystems.Default);

                string result = expander.ExpandIntoStringAndUnescape(@"$([MSBuild]::GetPathOfFileAbove($(FileToFind)))", ExpanderOptions.ExpandProperties, mockElementLocation);

                Assert.Equal(fileToFind, result);

                result = expander.ExpandIntoStringAndUnescape(@"$([MSBuild]::GetPathOfFileAbove('Hobbits'))", ExpanderOptions.ExpandProperties, mockElementLocation);

                Assert.Equal(String.Empty, result);
            }
            finally
            {
                ObjectModelHelpers.DeleteTempProjectDirectory();
            }
        }

        /// <summary>
        /// Verifies that the usage of GetPathOfFileAbove() within an in-memory project throws an exception.
        /// </summary>
        [Fact]
        public void PropertyFunctionStaticMethodGetPathOfFileAboveInMemoryProject()
        {
            InvalidProjectFileException exception = Assert.Throws<InvalidProjectFileException>(() =>
            {
                ObjectModelHelpers.CreateInMemoryProject("<Project><PropertyGroup><foo>$([MSBuild]::GetPathOfFileAbove('foo'))</foo></PropertyGroup></Project>");
            });

            Assert.StartsWith("The expression \"[MSBuild]::GetPathOfFileAbove(foo, \'\')\" cannot be evaluated.", exception.Message);
        }

        /// <summary>
        /// Verifies that <see cref="IntrinsicFunctions.GetPathOfFileAbove"/> only accepts a file name.
        /// </summary>
        [Fact]
        public void PropertyFunctionStaticMethodGetPathOfFileAboveFileNameOnly()
        {
            string fileWithPath = Path.Combine("foo", "bar", "file.txt");

            InvalidProjectFileException exception = Assert.Throws<InvalidProjectFileException>(() =>
            {
                PropertyDictionary<ProjectPropertyInstance> pg = new PropertyDictionary<ProjectPropertyInstance>();
                pg.Set(ProjectPropertyInstance.Create("FileWithPath", fileWithPath));

                Expander<ProjectPropertyInstance, ProjectItemInstance> expander = new Expander<ProjectPropertyInstance, ProjectItemInstance>(pg, FileSystems.Default);

                expander.ExpandIntoStringLeaveEscaped(@"$([MSBuild]::GetPathOfFileAbove($(FileWithPath)))", ExpanderOptions.ExpandProperties, MockElementLocation.Instance);
            });

            Assert.Contains(ResourceUtilities.FormatResourceStringStripCodeAndKeyword("InvalidGetPathOfFileAboveParameter", fileWithPath), exception.Message);
        }

        /// <summary>
        /// Expand property function that calls GetCultureInfo
        /// </summary>
        [Fact]
        public void PropertyFunctionStaticMethodGetCultureInfo()
        {
            PropertyDictionary<ProjectPropertyInstance> pg = new PropertyDictionary<ProjectPropertyInstance>();

            Expander<ProjectPropertyInstance, ProjectItemInstance> expander = new Expander<ProjectPropertyInstance, ProjectItemInstance>(pg, FileSystems.Default);

#if FEATURE_CULTUREINFO_GETCULTURES
            string result = expander.ExpandIntoStringLeaveEscaped(@"$([System.Globalization.CultureInfo]::GetCultureInfo(`en-US`).ToString())", ExpanderOptions.ExpandProperties, MockElementLocation.Instance);
#else
            string result = expander.ExpandIntoStringLeaveEscaped(@"$([System.Globalization.CultureInfo]::new(`en-US`).ToString())", ExpanderOptions.ExpandProperties, MockElementLocation.Instance);
#endif

            Assert.Equal(new CultureInfo("en-US").ToString(), result);
        }

        /// <summary>
        /// Expand property function that calls a static arithmetic method
        /// </summary>
        [Fact]
        public void PropertyFunctionStaticMethodArithmeticAddInt32()
        {
            PropertyDictionary<ProjectPropertyInstance> pg = new PropertyDictionary<ProjectPropertyInstance>();

            Expander<ProjectPropertyInstance, ProjectItemInstance> expander = new Expander<ProjectPropertyInstance, ProjectItemInstance>(pg, FileSystems.Default);

            string result = expander.ExpandIntoStringLeaveEscaped(@"$([MSBuild]::Add(40, 2))", ExpanderOptions.ExpandProperties, MockElementLocation.Instance);

            Assert.Equal((40 + 2).ToString(), result);
        }

        /// <summary>
        /// Expand property function that calls a static arithmetic method
        /// </summary>
        [Fact]
        public void PropertyFunctionStaticMethodArithmeticAddDouble()
        {
            PropertyDictionary<ProjectPropertyInstance> pg = new PropertyDictionary<ProjectPropertyInstance>();

            Expander<ProjectPropertyInstance, ProjectItemInstance> expander = new Expander<ProjectPropertyInstance, ProjectItemInstance>(pg, FileSystems.Default);

            string result = expander.ExpandIntoStringLeaveEscaped(@"$([MSBuild]::Add(39.9, 2.1))", ExpanderOptions.ExpandProperties, MockElementLocation.Instance);

            Assert.Equal((39.9 + 2.1).ToString(), result);
        }

        /// <summary>
        /// Expand property function choosing either the value (if not empty) or the default specified
        /// </summary>
        [Fact]
        public void PropertyFunctionValueOrDefault()
        {
            PropertyDictionary<ProjectPropertyInstance> pg = new PropertyDictionary<ProjectPropertyInstance>();

            Expander<ProjectPropertyInstance, ProjectItemInstance> expander = new Expander<ProjectPropertyInstance, ProjectItemInstance>(pg, FileSystems.Default);

            string result = expander.ExpandIntoStringLeaveEscaped(@"$([MSBuild]::ValueOrDefault('', '42'))", ExpanderOptions.ExpandProperties, MockElementLocation.Instance);

            Assert.Equal("42", result);

            result = expander.ExpandIntoStringLeaveEscaped(@"$([MSBuild]::ValueOrDefault('42', '43'))", ExpanderOptions.ExpandProperties, MockElementLocation.Instance);

            Assert.Equal("42", result);
        }

        /// <summary>
        /// Expand property function choosing either the value (from the environment) or the default specified
        /// </summary>
        [Fact]
        public void PropertyFunctionValueOrDefaultFromEnvironment()
        {
            PropertyDictionary<ProjectPropertyInstance> pg = new PropertyDictionary<ProjectPropertyInstance>();

            pg["DifferentTargetsPath"] = ProjectPropertyInstance.Create("DifferentTargetsPath", "Different");

            Expander<ProjectPropertyInstance, ProjectItemInstance> expander = new Expander<ProjectPropertyInstance, ProjectItemInstance>(pg, FileSystems.Default);

            string result = expander.ExpandIntoStringLeaveEscaped(@"$([MSBuild]::ValueOrDefault('$(DifferentTargetsPath)', '42'))", ExpanderOptions.ExpandProperties, MockElementLocation.Instance);

            Assert.Equal("Different", result);

            pg["DifferentTargetsPath"] = ProjectPropertyInstance.Create("DifferentTargetsPath", String.Empty);

            result = expander.ExpandIntoStringLeaveEscaped(@"$([MSBuild]::ValueOrDefault('$(DifferentTargetsPath)', '43'))", ExpanderOptions.ExpandProperties, MockElementLocation.Instance);

            Assert.Equal("43", result);
        }

#if FEATURE_APPDOMAIN
        /// <summary>
        /// Expand property function that tests for existence of the task host
        /// </summary>
        [Fact]
        public void PropertyFunctionDoesTaskHostExist()
        {
            PropertyDictionary<ProjectPropertyInstance> pg = new PropertyDictionary<ProjectPropertyInstance>();

            Expander<ProjectPropertyInstance, ProjectItemInstance> expander = new Expander<ProjectPropertyInstance, ProjectItemInstance>(pg, FileSystems.Default);

            string result = expander.ExpandIntoStringLeaveEscaped(@"$([MSBuild]::DoesTaskHostExist('CurrentRuntime', 'CurrentArchitecture'))", ExpanderOptions.ExpandProperties, MockElementLocation.Instance);

            // This is the current, so it had better be true!
            Assert.Equal("true", result, true);
        }

        /// <summary>
        /// Expand property function that tests for existence of the task host
        /// </summary>
        [Fact]
        public void PropertyFunctionDoesTaskHostExist_Whitespace()
        {
            PropertyDictionary<ProjectPropertyInstance> pg = new PropertyDictionary<ProjectPropertyInstance>();

            Expander<ProjectPropertyInstance, ProjectItemInstance> expander = new Expander<ProjectPropertyInstance, ProjectItemInstance>(pg, FileSystems.Default);

            string result = expander.ExpandIntoStringLeaveEscaped(@"$([MSBuild]::DoesTaskHostExist('   CurrentRuntime    ', 'CurrentArchitecture'))", ExpanderOptions.ExpandProperties, MockElementLocation.Instance);

            // This is the current, so it had better be true!
            Assert.Equal("true", result, true);
        }
#endif

        [Fact]
        public void PropertyFunctionNormalizeDirectory()
        {
            Expander<ProjectPropertyInstance, ProjectItemInstance> expander = new Expander<ProjectPropertyInstance, ProjectItemInstance>(new PropertyDictionary<ProjectPropertyInstance>(new[]
            {
                ProjectPropertyInstance.Create("MyPath", "one"),
                ProjectPropertyInstance.Create("MySecondPath", "two"),
            }), FileSystems.Default);

            Assert.Equal(
                $"{Path.GetFullPath("one")}{Path.DirectorySeparatorChar}",
                expander.ExpandIntoStringAndUnescape(@"$([MSBuild]::NormalizeDirectory($(MyPath)))", ExpanderOptions.ExpandProperties, MockElementLocation.Instance));

            Assert.Equal(
                $"{Path.GetFullPath(Path.Combine("one", "two"))}{Path.DirectorySeparatorChar}",
                expander.ExpandIntoStringAndUnescape(@"$([MSBuild]::NormalizeDirectory($(MyPath), $(MySecondPath)))", ExpanderOptions.ExpandProperties, MockElementLocation.Instance));
        }

        /// <summary>
        /// Expand property function that tests for existence of the task host
        /// </summary>
        [Fact]
        public void PropertyFunctionDoesTaskHostExist_Error()
        {
            Assert.Throws<InvalidProjectFileException>(() =>
            {
                PropertyDictionary<ProjectPropertyInstance> pg = new PropertyDictionary<ProjectPropertyInstance>();

                Expander<ProjectPropertyInstance, ProjectItemInstance> expander = new Expander<ProjectPropertyInstance, ProjectItemInstance>(pg, FileSystems.Default);

                expander.ExpandIntoStringLeaveEscaped(@"$([MSBuild]::DoesTaskHostExist('ASDF', 'CurrentArchitecture'))", ExpanderOptions.ExpandProperties, MockElementLocation.Instance);

                // We should have failed before now
                Assert.True(false);
            });
        }

#if FEATURE_APPDOMAIN
        /// <summary>
        /// Expand property function that tests for existence of the task host
        /// </summary>
        [Fact]
        public void PropertyFunctionDoesTaskHostExist_Evaluated()
        {
            PropertyDictionary<ProjectPropertyInstance> pg = new PropertyDictionary<ProjectPropertyInstance>();

            pg["Runtime"] = ProjectPropertyInstance.Create("Runtime", "CurrentRuntime");
            pg["Architecture"] = ProjectPropertyInstance.Create("Architecture", "CurrentArchitecture");

            Expander<ProjectPropertyInstance, ProjectItemInstance> expander = new Expander<ProjectPropertyInstance, ProjectItemInstance>(pg, FileSystems.Default);

            string result = expander.ExpandIntoStringLeaveEscaped(@"$([MSBuild]::DoesTaskHostExist('$(Runtime)', '$(Architecture)'))", ExpanderOptions.ExpandProperties, MockElementLocation.Instance);

            // This is the current, so it had better be true!
            Assert.Equal("true", result, true);
        }
#endif

#if FEATURE_APPDOMAIN
        /// <summary>
        /// Expand property function that tests for existence of the task host
        /// </summary>
        [Fact]
        public void PropertyFunctionDoesTaskHostExist_NonexistentTaskHost()
        {
            string taskHostName = Environment.GetEnvironmentVariable("MSBUILDTASKHOST_EXE_NAME");
            try
            {
                Environment.SetEnvironmentVariable("MSBUILDTASKHOST_EXE_NAME", "asdfghjkl.exe");
                NodeProviderOutOfProcTaskHost.ClearCachedTaskHostPaths();

                PropertyDictionary<ProjectPropertyInstance> pg = new PropertyDictionary<ProjectPropertyInstance>();

                Expander<ProjectPropertyInstance, ProjectItemInstance> expander = new Expander<ProjectPropertyInstance, ProjectItemInstance>(pg, FileSystems.Default);

                string result = expander.ExpandIntoStringLeaveEscaped(@"$([MSBuild]::DoesTaskHostExist('CLR2', 'CurrentArchitecture'))", ExpanderOptions.ExpandProperties, MockElementLocation.Instance);

                // CLR has been forced to pretend not to exist, whether it actually does or not
                Assert.Equal("false", result, true);
            }
            finally
            {
                Environment.SetEnvironmentVariable("MSBUILDTASKHOST_EXE_NAME", taskHostName);
                NodeProviderOutOfProcTaskHost.ClearCachedTaskHostPaths();
            }
        }
#endif

        /// <summary>
        /// Expand property function that calls a static bitwise method to retrieve file attribute
        /// </summary>
        [Fact]
        [Trait("Category", "netcore-osx-failing")]
        [Trait("Category", "netcore-linux-failing")]
        public void PropertyFunctionStaticMethodFileAttributes()
        {
            PropertyDictionary<ProjectPropertyInstance> pg = new PropertyDictionary<ProjectPropertyInstance>();

            Expander<ProjectPropertyInstance, ProjectItemInstance> expander = new Expander<ProjectPropertyInstance, ProjectItemInstance>(pg, FileSystems.Default);

            string tempFile = FileUtilities.GetTemporaryFile();
            try
            {
                File.SetAttributes(tempFile, FileAttributes.ReadOnly | FileAttributes.Archive);

                string result = expander.ExpandIntoStringLeaveEscaped(@"$([MSBuild]::BitwiseAnd(32,$([System.IO.File]::GetAttributes(" + tempFile + "))))", ExpanderOptions.ExpandProperties, MockElementLocation.Instance);

                Assert.Equal("32", result);
            }
            finally
            {
                File.SetAttributes(tempFile, FileAttributes.Normal);
                File.Delete(tempFile);
            }
        }

        /// <summary>
        /// Expand intrinsic property function calls a static arithmetic method
        /// </summary>
        [Fact]
        public void PropertyFunctionStaticMethodIntrinsicMaths()
        {
            PropertyDictionary<ProjectPropertyInstance> pg = new PropertyDictionary<ProjectPropertyInstance>();

            Expander<ProjectPropertyInstance, ProjectItemInstance> expander = new Expander<ProjectPropertyInstance, ProjectItemInstance>(pg, FileSystems.Default);

            string result = expander.ExpandIntoStringLeaveEscaped(@"$([MSBuild]::Add(39.9, 2.1))", ExpanderOptions.ExpandProperties, MockElementLocation.Instance);

            Assert.Equal((39.9 + 2.1).ToString(), result);

            result = expander.ExpandIntoStringLeaveEscaped(@"$([MSBuild]::Add(40, 2))", ExpanderOptions.ExpandProperties, MockElementLocation.Instance);

            Assert.Equal((40 + 2).ToString(), result);

            result = expander.ExpandIntoStringLeaveEscaped(@"$([MSBuild]::Subtract(44, 2))", ExpanderOptions.ExpandProperties, MockElementLocation.Instance);

            Assert.Equal((44 - 2).ToString(), result);

            result = expander.ExpandIntoStringLeaveEscaped(@"$([MSBuild]::Subtract(42.9, 0.9))", ExpanderOptions.ExpandProperties, MockElementLocation.Instance);

            Assert.Equal((42.9 - 0.9).ToString(), result);

            result = expander.ExpandIntoStringLeaveEscaped(@"$([MSBuild]::Multiply(21, 2))", ExpanderOptions.ExpandProperties, MockElementLocation.Instance);

            Assert.Equal((21 * 2).ToString(), result);

            result = expander.ExpandIntoStringLeaveEscaped(@"$([MSBuild]::Multiply(84.0, 0.5))", ExpanderOptions.ExpandProperties, MockElementLocation.Instance);

            Assert.Equal((84.0 * 0.5).ToString(), result);

            result = expander.ExpandIntoStringLeaveEscaped(@"$([MSBuild]::Divide(84, 2))", ExpanderOptions.ExpandProperties, MockElementLocation.Instance);

            Assert.Equal((84 / 2).ToString(), result);

            result = expander.ExpandIntoStringLeaveEscaped(@"$([MSBuild]::Divide(84.4, 2.0))", ExpanderOptions.ExpandProperties, MockElementLocation.Instance);

            Assert.Equal((84.4 / 2.0).ToString(), result);

            result = expander.ExpandIntoStringLeaveEscaped(@"$([MSBuild]::Modulo(85, 2))", ExpanderOptions.ExpandProperties, MockElementLocation.Instance);

            Assert.Equal((85 % 2).ToString(), result);

            result = expander.ExpandIntoStringLeaveEscaped(@"$([MSBuild]::Modulo(2345.5, 43))", ExpanderOptions.ExpandProperties, MockElementLocation.Instance);

            Assert.Equal((2345.5 % 43).ToString(), result);
        }

        /// <summary>
        /// Expand intrinsic property functions that call a bit operator
        /// </summary>
        [Fact]
        public void PropertyFunctionStaticMethodIntrinsicBitOperations()
        {
            PropertyDictionary<ProjectPropertyInstance> pg = new PropertyDictionary<ProjectPropertyInstance>();

            Expander<ProjectPropertyInstance, ProjectItemInstance> expander = new Expander<ProjectPropertyInstance, ProjectItemInstance>(pg, FileSystems.Default);

            expander.ExpandIntoStringLeaveEscaped(@"$([MSBuild]::BitwiseOr(40, 2))", ExpanderOptions.ExpandProperties, MockElementLocation.Instance).ShouldBe((40 | 2).ToString());
            expander.ExpandIntoStringLeaveEscaped(@"$([MSBuild]::BitwiseAnd(42, 2))", ExpanderOptions.ExpandProperties, MockElementLocation.Instance).ShouldBe((42 & 2).ToString());
            expander.ExpandIntoStringLeaveEscaped(@"$([MSBuild]::BitwiseXor(213, 255))", ExpanderOptions.ExpandProperties, MockElementLocation.Instance).ShouldBe((213 ^ 255).ToString());
            expander.ExpandIntoStringLeaveEscaped(@"$([MSBuild]::BitwiseNot(-43))", ExpanderOptions.ExpandProperties, MockElementLocation.Instance).ShouldBe((~-43).ToString());
            expander.ExpandIntoStringLeaveEscaped(@"$([MSBuild]::LeftShift(1, 2))", ExpanderOptions.ExpandProperties, MockElementLocation.Instance).ShouldBe((1 << 2).ToString());
            expander.ExpandIntoStringLeaveEscaped(@"$([MSBuild]::RightShift(-8, 2))", ExpanderOptions.ExpandProperties, MockElementLocation.Instance).ShouldBe((-8 >> 2).ToString());
            expander.ExpandIntoStringLeaveEscaped(@"$([MSBuild]::RightShiftUnsigned(-8, 2))", ExpanderOptions.ExpandProperties, MockElementLocation.Instance).ShouldBe((-8 >>> 2).ToString());
        }

        /// <summary>
        /// Expand a property reference that has whitespace around the property name (should result in empty)
        /// </summary>
        [Fact]
        public void PropertySimpleSpaced()
        {
            PropertyDictionary<ProjectPropertyInstance> pg = new PropertyDictionary<ProjectPropertyInstance>();
            pg.Set(ProjectPropertyInstance.Create("SomeStuff", "This IS SOME STUff"));

            Expander<ProjectPropertyInstance, ProjectItemInstance> expander = new Expander<ProjectPropertyInstance, ProjectItemInstance>(pg, FileSystems.Default);

            string result = expander.ExpandIntoStringLeaveEscaped(@"$( SomeStuff )", ExpanderOptions.ExpandProperties, MockElementLocation.Instance);

            Assert.Equal(String.Empty, result);
        }

        [WindowsOnlyFact]
        [SupportedOSPlatform("windows")]
        public void PropertyFunctionGetRegitryValue()
        {
            try
            {
                string envVar = NativeMethodsShared.IsWindows ? "TEMP" : "USER";
                PropertyDictionary<ProjectPropertyInstance> pg = new PropertyDictionary<ProjectPropertyInstance>();
                pg.Set(ProjectPropertyInstance.Create("SomeProperty", "Value"));

                Expander<ProjectPropertyInstance, ProjectItemInstance> expander = new Expander<ProjectPropertyInstance, ProjectItemInstance>(pg, FileSystems.Default);
                RegistryKey key = Registry.CurrentUser.CreateSubKey(@"Software\Microsoft\MSBuild_test");

                key.SetValue("Value", "%" + envVar + "%", RegistryValueKind.ExpandString);
                string result = expander.ExpandIntoStringLeaveEscaped(@"$([MSBuild]::GetRegistryValue('HKEY_CURRENT_USER\Software\Microsoft\MSBuild_test', '$(SomeProperty)'))", ExpanderOptions.ExpandProperties, MockElementLocation.Instance);

                Assert.Equal(Environment.GetEnvironmentVariable(envVar), result);
            }
            finally
            {
                Registry.CurrentUser.DeleteSubKey(@"Software\Microsoft\MSBuild_test");
            }
        }

        [WindowsOnlyFact]
        [SupportedOSPlatform("windows")]
        public void PropertyFunctionGetRegitryValueDefault()
        {
            try
            {
                string envVar = NativeMethodsShared.IsWindows ? "TEMP" : "USER";
                PropertyDictionary<ProjectPropertyInstance> pg = new PropertyDictionary<ProjectPropertyInstance>();
                pg.Set(ProjectPropertyInstance.Create("SomeProperty", "Value"));

                Expander<ProjectPropertyInstance, ProjectItemInstance> expander = new Expander<ProjectPropertyInstance, ProjectItemInstance>(pg, FileSystems.Default);
                RegistryKey key = Registry.CurrentUser.CreateSubKey(@"Software\Microsoft\MSBuild_test");

                key.SetValue(String.Empty, "%" + envVar + "%", RegistryValueKind.ExpandString);
                string result = expander.ExpandIntoStringLeaveEscaped(@"$([MSBuild]::GetRegistryValue('HKEY_CURRENT_USER\Software\Microsoft\MSBuild_test', null))", ExpanderOptions.ExpandProperties, MockElementLocation.Instance);

                Assert.Equal(Environment.GetEnvironmentVariable(envVar), result);
            }
            finally
            {
                Registry.CurrentUser.DeleteSubKey(@"Software\Microsoft\MSBuild_test");
            }
        }

        [WindowsOnlyFact]
        [SupportedOSPlatform("windows")]
        public void PropertyFunctionGetRegistryValueFromView1()
        {
            try
            {
                string envVar = NativeMethodsShared.IsWindows ? "TEMP" : "USER";
                PropertyDictionary<ProjectPropertyInstance> pg = new PropertyDictionary<ProjectPropertyInstance>();
                pg.Set(ProjectPropertyInstance.Create("SomeProperty", "Value"));

                Expander<ProjectPropertyInstance, ProjectItemInstance> expander = new Expander<ProjectPropertyInstance, ProjectItemInstance>(pg, FileSystems.Default);
                RegistryKey key = Registry.CurrentUser.CreateSubKey(@"Software\Microsoft\MSBuild_test");

                key.SetValue(String.Empty, "%" + envVar + "%", RegistryValueKind.ExpandString);
                string result = expander.ExpandIntoStringLeaveEscaped(@"$([MSBuild]::GetRegistryValueFromView('HKEY_CURRENT_USER\Software\Microsoft\MSBuild_test', null, null, RegistryView.Default, RegistryView.Default))", ExpanderOptions.ExpandProperties, MockElementLocation.Instance);

                Assert.Equal(Environment.GetEnvironmentVariable(envVar), result);
            }
            finally
            {
                Registry.CurrentUser.DeleteSubKey(@"Software\Microsoft\MSBuild_test");
            }
        }

        [WindowsOnlyFact]
        [SupportedOSPlatform("windows")]
        public void PropertyFunctionGetRegistryValueFromView2()
        {
            try
            {
                string envVar = NativeMethodsShared.IsWindows ? "TEMP" : "USER";
                PropertyDictionary<ProjectPropertyInstance> pg = new PropertyDictionary<ProjectPropertyInstance>();
                pg.Set(ProjectPropertyInstance.Create("SomeProperty", "Value"));

                Expander<ProjectPropertyInstance, ProjectItemInstance> expander = new Expander<ProjectPropertyInstance, ProjectItemInstance>(pg, FileSystems.Default);
                RegistryKey key = Registry.CurrentUser.CreateSubKey(@"Software\Microsoft\MSBuild_test");

                key.SetValue(String.Empty, "%" + envVar + "%", RegistryValueKind.ExpandString);
                string result = expander.ExpandIntoStringLeaveEscaped(@"$([MSBuild]::GetRegistryValueFromView('HKEY_CURRENT_USER\Software\Microsoft\MSBuild_test', null, null, Microsoft.Win32.RegistryView.Default))", ExpanderOptions.ExpandProperties, MockElementLocation.Instance);

                Assert.Equal(Environment.GetEnvironmentVariable(envVar), result);
            }
            finally
            {
                Registry.CurrentUser.DeleteSubKey(@"Software\Microsoft\MSBuild_test");
            }
        }

        /// <summary>
        /// Expand a property function that references item metadata
        /// </summary>
        [Fact]
        public void PropertyFunctionConsumingItemMetadata()
        {
            ProjectInstance project = ProjectHelpers.CreateEmptyProjectInstance();
            PropertyDictionary<ProjectPropertyInstance> pg = new PropertyDictionary<ProjectPropertyInstance>();
            Dictionary<string, string> itemMetadataTable = new Dictionary<string, string>(StringComparer.OrdinalIgnoreCase);
            itemMetadataTable["Compile.Identity"] = "fOo.Cs";
            StringMetadataTable itemMetadata = new StringMetadataTable(itemMetadataTable);

            List<ProjectItemInstance> ig = new List<ProjectItemInstance>();
            pg.Set(ProjectPropertyInstance.Create("SomePath", Path.Combine(s_rootPathPrefix, "some", "path")));
            ig.Add(new ProjectItemInstance(project, "Compile", "fOo.Cs", project.FullPath));

            ItemDictionary<ProjectItemInstance> itemsByType = new ItemDictionary<ProjectItemInstance>();
            itemsByType.ImportItems(ig);

            Expander<ProjectPropertyInstance, ProjectItemInstance> expander = new Expander<ProjectPropertyInstance, ProjectItemInstance>(pg, itemsByType, itemMetadata, FileSystems.Default);

            string result = expander.ExpandIntoStringLeaveEscaped(@"$([System.IO.Path]::Combine($(SomePath),%(Compile.Identity)))", ExpanderOptions.ExpandAll, MockElementLocation.Instance);

            Assert.Equal(Path.Combine(s_rootPathPrefix, "some", "path", "fOo.Cs"), result);
        }

        /// <summary>
        /// Expand a property function which is a string constructor referencing item metadata.
        /// </summary>
        /// <remarks>
        /// Note that referencing a non-existent metadatum results in binding to a parameter-less String constructor. This constructor
        /// does not exist in BCL but it is special-cased in the expander logic and handled to return an empty string.
        /// </remarks>
        [Theory]
        [InlineData("language", "english")]
        [InlineData("nonexistent", "")]
        public void PropertyStringConstructorConsumingItemMetadata(string metadatumName, string metadatumValue)
        {
            ProjectHelpers.CreateEmptyProjectInstance();
            var expander = CreateItemFunctionExpander();

            string result = expander.ExpandIntoStringLeaveEscaped($"$([System.String]::new(%({metadatumName})))", ExpanderOptions.ExpandAll, MockElementLocation.Instance);

            result.ShouldBe(metadatumValue);
        }

        [Fact]
        public void PropertyFunctionHashCodeSameOnlyIfStringSame()
        {
            PropertyDictionary<ProjectPropertyInstance> pg = new PropertyDictionary<ProjectPropertyInstance>();
            Expander<ProjectPropertyInstance, ProjectItemInstance> expander = new Expander<ProjectPropertyInstance, ProjectItemInstance>(pg, FileSystems.Default);
            string[] stringsToHash = {
                "cat1s",
                "cat1z",
                "bat1s",
                "cut1s",
                "cat1so",
                "cats1",
                "acat1s",
                "cat12s",
                "cat1s"
            };
            int[] hashes = stringsToHash.Select(toHash =>
                (int)expander.ExpandPropertiesLeaveTypedAndEscaped($"$([MSBuild]::StableStringHash('{toHash}'))", ExpanderOptions.ExpandProperties, MockElementLocation.Instance))
                .ToArray();
            for (int a = 0; a < hashes.Length; a++)
            {
                for (int b = a; b < hashes.Length; b++)
                {
                    if (stringsToHash[a].Equals(stringsToHash[b]))
                    {
                        hashes[a].ShouldBe(hashes[b], "Identical strings should hash to the same value.");
                    }
                    else
                    {
                        hashes[a].ShouldNotBe(hashes[b], "Different strings should not hash to the same value.");
                    }
                }
            }
        }

        [Theory]
        [InlineData("easycase")]
        [InlineData("")]
        [InlineData("\"\n()\tsdfIR$%#*;==")]
        public void TestBase64Conversion(string testCase)
        {
            PropertyDictionary<ProjectPropertyInstance> pg = new();
            Expander<ProjectPropertyInstance, ProjectItemInstance> expander = new(pg, FileSystems.Default);
            string intermediate = expander.ExpandPropertiesLeaveTypedAndEscaped($"$([MSBuild]::ConvertToBase64('{testCase}'))", ExpanderOptions.ExpandProperties, MockElementLocation.Instance) as string;
            intermediate.Trim('=').All(c => char.IsLetterOrDigit(c) || c == '+' || c == '/').ShouldBeTrue();
            string original = expander.ExpandPropertiesLeaveTypedAndEscaped($"$([MSBuild]::ConvertFromBase64('{intermediate}'))", ExpanderOptions.ExpandProperties, MockElementLocation.Instance) as string;
            original.ShouldBe(testCase);
        }

        [Theory]
        [InlineData("easycase", "ZWFzeWNhc2U=")]
        [InlineData("", "")]
        [InlineData("\"\n()\tsdfIR$%#*;==", "IgooKQlzZGZJUiQlIyo7PT0=")]
        public void TestExplicitToBase64Conversion(string plaintext, string base64)
        {
            PropertyDictionary<ProjectPropertyInstance> pg = new();
            Expander<ProjectPropertyInstance, ProjectItemInstance> expander = new(pg, FileSystems.Default);
            string intermediate = expander.ExpandPropertiesLeaveTypedAndEscaped($"$([MSBuild]::ConvertToBase64('{plaintext}'))", ExpanderOptions.ExpandProperties, MockElementLocation.Instance) as string;
            intermediate.ShouldBe(base64);
        }

        [Theory]
        [InlineData("easycase", "ZWFzeWNhc2U=")]
        [InlineData("", "")]
        [InlineData("\"\n()\tsdfIR$%#*;==", "IgooKQlzZGZJUiQlIyo7PT0=")]
        public void TestExplicitFromBase64Conversion(string plaintext, string base64)
        {
            PropertyDictionary<ProjectPropertyInstance> pg = new();
            Expander<ProjectPropertyInstance, ProjectItemInstance> expander = new(pg, FileSystems.Default);
            string original = expander.ExpandPropertiesLeaveTypedAndEscaped($"$([MSBuild]::ConvertFromBase64('{base64}'))", ExpanderOptions.ExpandProperties, MockElementLocation.Instance) as string;
            original.ShouldBe(plaintext);
        }

        /// <summary>
        /// A whole bunch error check tests
        /// </summary>
        [Fact]
        public void Medley()
        {
            // Make absolutely sure that the static method cache hasn't been polluted by the other tests.
            AvailableStaticMethods.Reset_ForUnitTestsOnly();

            PropertyDictionary<ProjectPropertyInstance> pg = new PropertyDictionary<ProjectPropertyInstance>();
            pg.Set(ProjectPropertyInstance.Create("File", @"foo\file.txt"));

            pg.Set(ProjectPropertyInstance.Create("a", "no"));
            pg.Set(ProjectPropertyInstance.Create("b", "true"));
            pg.Set(ProjectPropertyInstance.Create("c", "1"));
            pg.Set(ProjectPropertyInstance.Create("position", "4"));
            pg.Set(ProjectPropertyInstance.Create("d", "xxx"));
            pg.Set(ProjectPropertyInstance.Create("e", "xxx"));
            pg.Set(ProjectPropertyInstance.Create("and", "and"));
            pg.Set(ProjectPropertyInstance.Create("a_semi_b", "a;b"));
            pg.Set(ProjectPropertyInstance.Create("a_apos_b", "a'b"));
            pg.Set(ProjectPropertyInstance.Create("foo_apos_foo", "foo'foo"));
            pg.Set(ProjectPropertyInstance.Create("a_escapedsemi_b", "a%3bb"));
            pg.Set(ProjectPropertyInstance.Create("a_escapedapos_b", "a%27b"));
            pg.Set(ProjectPropertyInstance.Create("has_trailing_slash", @"foo\"));
            pg.Set(ProjectPropertyInstance.Create("emptystring", @""));
            pg.Set(ProjectPropertyInstance.Create("space", @" "));
            pg.Set(ProjectPropertyInstance.Create("listofthings", @"a;b;c;d;e;f;g;h;i;j;k;l"));
            pg.Set(ProjectPropertyInstance.Create("input", @"EXPORT a"));
            pg.Set(ProjectPropertyInstance.Create("propertycontainingnullasastring", @"null"));

            Expander<ProjectPropertyInstance, ProjectItemInstance> expander = new Expander<ProjectPropertyInstance, ProjectItemInstance>(pg, FileSystems.Default);

            var validTests = new List<string[]> {
                new string[] {"$(input.ToString()[1])", "X"},
                new string[] {"$(input[1])", "X"},
                new string[] {"$(listofthings.Split(';')[$(position)])","e"},
                new string[] {@"$([System.Text.RegularExpressions.Regex]::Match($(Input), `EXPORT\s+(.+)`).Groups[1].Value)","a"},
                new string[] {"$([MSBuild]::Add(1,2).CompareTo(3))", "0"},
                new string[] {"$([MSBuild]::Add(1,2).CompareTo(3))", "0"},
                new string[] {"$([MSBuild]::Add(1,2).CompareTo(3.0))", "0"},
                new string[] {"$([MSBuild]::Add(1,2.0).CompareTo(3.0))", "0"},
                new string[] {"$([System.Convert]::ToDouble($([MSBuild]::Add(1,2))).CompareTo(3.0))", "0"},
                new string[] {"$([MSBuild]::Add(1,2).CompareTo('3'))", "0"},
                new string[] {"$([MSBuild]::Add(1,2).CompareTo(3.1))", "-1"},
                new string[] {"$([MSBuild]::Add(1,2.0).CompareTo(3.1))", "-1"},
                new string[] {"$([System.Convert]::ToDouble($([MSBuild]::Add(1,2))).CompareTo(3.1))", "-1"},
                new string[] {"$([MSBuild]::Add(1,2).CompareTo(2))", "1"},
                new string[] {"$([MSBuild]::Add(1,2).Equals(3))", "True"},
                new string[] {"$([MSBuild]::Add(1,2).Equals(3.0))", "True"},
                new string[] {"$([MSBuild]::Add(1,2.0).Equals(3.0))", "True"},
                new string[] {"$([System.Convert]::ToDouble($([MSBuild]::Add(1,2))).Equals(3.0))", "True"},
                new string[] {"$([MSBuild]::Add(1,2).Equals('3'))", "True"},
                new string[] {"$([MSBuild]::Add(1,2).Equals(3.1))", "False"},
                new string[] {"$([MSBuild]::Add(1,2.0).Equals(3.1))", "False"},
                new string[] {"$([System.Convert]::ToDouble($([MSBuild]::Add(1,2))).Equals(3.1))", "False"},
                new string[] {"$(a.Insert(0,'%28'))", "%28no"},
                new string[] {"$(a.Insert(0,'\"'))", "\"no"},
                new string[] {"$(a.Insert(0,'(('))", "%28%28no"},
                new string[] {"$(a.Insert(0,'))'))", "%29%29no"},
                new string[] {"A$(Reg:A)A", "AA"},
                new string[] {"A$(Reg:AA)", "A"},
                new string[] {"$(Reg:AA)", ""},
                new string[] {"$(Reg:AAAA)", ""},
                new string[] {"$(Reg:AAA)", ""},
                new string[] {"$([MSBuild]::Add(2,$([System.Convert]::ToInt64('28', 16))))", "42"},
                new string[] {"$([MSBuild]::Add(2,$([System.Convert]::ToInt64('28', $([System.Convert]::ToInt32(16))))))", "42"},
                new string[] {"$(e.Length.ToString())", "3"},
                new string[] {"$(e.get_Length().ToString())", "3"},
                new string[] {"$(emptystring.Length)", "0" },
                new string[] {"$(space.Length)", "1" },
                new string[] {"$([System.TimeSpan]::Equals(null, null))", "True"}, // constant, unquoted null is a special value
                new string[] {"$([MSBuild]::Add(40,null))", "40"},
                new string[] {"$([MSBuild]::Add( 40 , null ))", "40"},
                new string[] {"$([MSBuild]::Add(null,40))", "40"},
                new string[] {"$([MSBuild]::Escape(';'))", "%3b"},
                new string[] {"$([MSBuild]::UnEscape('%3b'))", ";"},
                new string[] {"$(e.Substring($(e.Length)))", ""},
                new string[] {"$([System.Int32]::MaxValue)", System.Int32.MaxValue.ToString() },
                new string[] {"x$()", "x"},
                new string[] {"A$(Reg:A)A", "AA"},
                new string[] {"A$(Reg:AA)", "A"},
                new string[] {"$(Reg:AA)", ""},
                new string[] {"$(Reg:AAAA)", ""},
                new string[] {"$(Reg:AAA)", ""}
                                   };

            var errorTests = new List<string> {
            "$(input[)",
            "$(input.ToString()])",
            "$(input.ToString()[)",
            "$(input.ToString()[12])",
            "$(input[])",
            "$(input[-1])",
            "$(listofthings.Split(';')[)",
            "$(listofthings.Split(';')['goo'])",
            "$(listofthings.Split(';')[])",
            "$(listofthings.Split(';')[-1])",
            "$([]::())",
                                                      @"

$(

$(

[System.IO]::Path.GetDirectory('c:\foo\bar\baz.txt')

).Substring(

'$([System.IO]::Path.GetPathRoot(

'$([System.IO]::Path.GetDirectory('c:\foo\bar\baz.txt'))'

).Length)'



)

",
                "$([Microsoft.VisualBasic.FileIO.FileSystem]::CurrentDirectory)", // not allowed
                "$(e.Length..ToString())",
                "$(SomeStuff.get_Length(null))",
                "$(SomeStuff.Substring((1)))",
                "$(b.Substring(-10, $(c)))",
                "$(b.Substring(-10, $(emptystring)))",
                "$(b.Substring(-10, $(space)))",
                "$([MSBuild]::Add.Sub(null,40))",
                "$([MSBuild]::Add( ,40))", // empty parameter is empty string
                "$([MSBuild]::Add('',40))", // empty quoted parameter is empty string
                "$([MSBuild]::Add(40,,,))",
                "$([MSBuild]::Add(40, ,,))",
                "$([MSBuild]::Add(40,)",
                "$([MSBuild]::Add(40,X)",
                "$([MSBuild]::Add(40,",
                "$([MSBuild]::Add(40",
                "$([MSBuild]::Add(,))", // gives "Late bound operations cannot be performed on types or methods for which ContainsGenericParameters is true."
                "$([System.TimeSpan]::Equals(,))", // empty parameter is interpreted as empty string
                "$([System.TimeSpan]::Equals($(space),$(emptystring)))", // empty parameter is interpreted as empty string
                "$([System.TimeSpan]::Equals($(emptystring),$(emptystring)))", // empty parameter is interpreted as empty string
                "$([MSBuild]::Add($(PropertyContainingNullAsAString),40))", // a property containing the word null is a string "null"
                "$([MSBuild]::Add('null',40))", // the word null is a string "null"
                "$(SomeStuff.Substring(-10))",
                "$(.Length)",
                "$(.Substring(1))",
                "$(.get_Length())",
                "$(e.)",
                "$(e..)",
                "$(e..Length)",
                "$(e$(d).Length)",
                "$($(d).Length)",
                "$(e`.Length)",
                "$([System.IO.Path]Combine::Combine(`a`,`b`))",
                "$([System.IO.Path]::Combine((`a`,`b`))",
                "$([System.IO.Path]Combine(::Combine(`a`,`b`))",
                "$([System.IO.Path]Combine(`::Combine(`a`,`b`)`, `b`)`)",
                "$([System.IO.Path]::`Combine(`a`, `b`)`)",
                "$([System.IO.Path]::(`Combine(`a`, `b`)`))",
                "$([System.DateTime]foofoo::Now)",
                "$([System.DateTime].Now)",
                "$([].Now)",
                "$([ ].Now)",
                "$([ .Now)",
                "$([])",
                "$([ )",
                "$([ ])",
                "$([System.Diagnostics.Process]::Start(`NOTEPAD.EXE`))",
                "$([[]]::Start(`NOTEPAD.EXE`))",
                "$([(::Start(`NOTEPAD.EXE`))",
                "$([Goop]::Start(`NOTEPAD.EXE`))",
                "$([System.Threading.Thread]::CurrentThread)",
                "$",
                "$(",
                "$((",
                "@",
                "@(",
                "@()",
                "%",
                "%(",
                "%()",
                "exists",
                "exists(",
                "exists()",
                "exists( )",
                "exists(,)",
                "@(x->'",
                "@(x->''",
                "@(x-",
                "@(x->'x','",
                "@(x->'x',''",
                "@(x->'x','')",
                "-1>x",
                "\n",
                "\t",
                "+-1",
                "$(SomeStuff.)",
                "$(SomeStuff.!)",
                "$(SomeStuff.`)",
                "$(SomeStuff.GetType)",
                "$(goop.baz`)",
                "$(SomeStuff.Substring(HELLO!))",
                "$(SomeStuff.ToLowerInvariant()_goop)",
                "$(SomeStuff($(System.DateTime.Now)))",
                "$(System.Foo.Bar.Lgg)",
                "$(SomeStuff.Lgg)",
                "$(SomeStuff($(Value)))",
                "$(e.$(e.Length))",
                "$(e.Substring($(e.Substring(,)))",
                "$(e.Substring($(e.Substring(a)))",
                "$(e.Substring($([System.IO.Path]::Combine(`a`, `b`))))",
                "$([]::())",
                "$((((",
                "$($())",
                "$",
                "()"
            };

#if !RUNTIME_TYPE_NETCORE
            if (NativeMethodsShared.IsWindows)
            {
                // '|' is only an invalid character in Windows filesystems
                errorTests.Add("$([System.IO.Path]::Combine(`|`,`b`))");
            }
#endif

            if (NativeMethodsShared.IsWindows)
            {
                errorTests.Add("$(Registry:X)");
            }

            if (!NativeMethodsShared.IsWindows)
            {
                // If no registry or not running on windows, this gets expanded to the empty string
                // example: xplat build running on OSX
                validTests.Add(new string[] { "$(Registry:X)", "" });
            }

            string result;
            for (int i = 0; i < validTests.Count; i++)
            {
                result = expander.ExpandIntoStringLeaveEscaped(validTests[i][0], ExpanderOptions.ExpandProperties, MockElementLocation.Instance);

                if (!String.Equals(result, validTests[i][1]))
                {
                    string message = "FAILURE: " + validTests[i][0] + " expanded to '" + result + "' instead of '" + validTests[i][1] + "'";
                    Console.WriteLine(message);
                    Assert.True(false, message);
                }
                else
                {
                    Console.WriteLine(validTests[i][0] + " expanded to '" + result + "'");
                }
            }

            for (int i = 0; i < errorTests.Count; i++)
            {
                // If an expression is invalid,
                //      - Expansion may throw InvalidProjectFileException, or
                //      - return the original unexpanded expression
                bool success = true;
                bool caughtException = false;
                result = String.Empty;
                try
                {
                    result = expander.ExpandIntoStringLeaveEscaped(errorTests[i], ExpanderOptions.ExpandProperties, MockElementLocation.Instance);
                    if (String.Compare(result, errorTests[i]) == 0)
                    {
                        Console.WriteLine(errorTests[i] + " did not expand.");
                        success = false;
                    }
                }
                catch (InvalidProjectFileException ex)
                {
                    Console.WriteLine(errorTests[i] + " caused '" + ex.Message + "'");
                    caughtException = true;
                }
                Assert.True(
                        !success || caughtException,
                        "FAILURE: Expected '" + errorTests[i] + "' to not parse or not be evaluated but it evaluated to '" + result + "'");
            }
        }

        [Fact]
        public void PropertyFunctionEnsureTrailingSlash()
        {
            string path = Path.Combine("foo", "bar");

            PropertyDictionary<ProjectPropertyInstance> pg = new PropertyDictionary<ProjectPropertyInstance>();

            pg.Set(ProjectPropertyInstance.Create("SomeProperty", path));

            Expander<ProjectPropertyInstance, ProjectItemInstance> expander = new Expander<ProjectPropertyInstance, ProjectItemInstance>(pg, FileSystems.Default);

            // Verify a constant expands properly
            string result = expander.ExpandIntoStringLeaveEscaped($"$([MSBuild]::EnsureTrailingSlash('{path}'))", ExpanderOptions.ExpandProperties, MockElementLocation.Instance);

            Assert.Equal(path + Path.DirectorySeparatorChar, result);

            // Verify that a property expands properly
            result = expander.ExpandIntoStringLeaveEscaped("$([MSBuild]::EnsureTrailingSlash($(SomeProperty)))", ExpanderOptions.ExpandProperties, MockElementLocation.Instance);

            Assert.Equal(path + Path.DirectorySeparatorChar, result);
        }

        [Fact]
        public void PropertyFunctionWithNewLines()
        {
            const string propertyFunction = @"$(SomeProperty
 .Substring(0, 10)
  .ToString()
   .Substring(0, 5)
     .ToString())";

            PropertyDictionary<ProjectPropertyInstance> pg = new PropertyDictionary<ProjectPropertyInstance>();

            pg.Set(ProjectPropertyInstance.Create("SomeProperty", "6C8546D5297C424F962201B0E0E9F142"));

            Expander<ProjectPropertyInstance, ProjectItemInstance> expander = new Expander<ProjectPropertyInstance, ProjectItemInstance>(pg, FileSystems.Default);

            string result = expander.ExpandIntoStringLeaveEscaped(propertyFunction, ExpanderOptions.ExpandProperties, MockElementLocation.Instance);

            result.ShouldBe("6C854");
        }

        [Fact]
        public void PropertyFunctionStringIndexOfAny()
        {
            TestPropertyFunction("$(prop.IndexOfAny('y'))", "prop", "x-y-z", "2");
        }

        [Fact]
        public void PropertyFunctionStringLastIndexOf()
        {
            TestPropertyFunction("$(prop.LastIndexOf('y'))", "prop", "x-x-y-y-y-z", "8");

            TestPropertyFunction("$(prop.LastIndexOf('y', 7))", "prop", "x-x-y-y-y-z", "6");
        }

        [Fact]
        public void PropertyFunctionStringLastIndexOfAny()
        {
            TestPropertyFunction("$(prop.LastIndexOfAny('xy'))", "prop", "x-x-y-y-y-z", "8");
        }

        [Fact]
        public void PropertyFunctionStringCopy()
        {
            string propertyFunction = @"$([System.String]::Copy($(X)).LastIndexOf(
                                                '.designer.cs',
                                                System.StringComparison.OrdinalIgnoreCase))";
            TestPropertyFunction(propertyFunction,
                                "X", "test.designer.cs", "4");
        }

        [Fact]
        public void PropertyFunctionVersionParse()
        {
            TestPropertyFunction(@"$([System.Version]::Parse('$(X)').ToString(1))", "X", "4.0", "4");
        }

        [Fact]
        public void PropertyFunctionGuidNewGuid()
        {
            var expander = new Expander<ProjectPropertyInstance, ProjectItemInstance>(new PropertyDictionary<ProjectPropertyInstance>(), FileSystems.Default);

            string result = expander.ExpandIntoStringLeaveEscaped("$([System.Guid]::NewGuid())", ExpanderOptions.ExpandProperties, MockElementLocation.Instance);

            Assert.True(Guid.TryParse(result, out Guid guid));
        }

        [Fact]
        public void PropertyFunctionIntrinsicFunctionGetCurrentToolsDirectory()
        {
            TestPropertyFunction("$([Microsoft.Build.Evaluation.IntrinsicFunctions]::GetCurrentToolsDirectory())", "X", "_", EscapingUtilities.Escape(IntrinsicFunctions.GetCurrentToolsDirectory()));
        }

        [Fact]
        public void PropertyFunctionIntrinsicFunctionGetToolsDirectory32()
        {
            TestPropertyFunction("$([Microsoft.Build.Evaluation.IntrinsicFunctions]::GetToolsDirectory32())", "X", "_", EscapingUtilities.Escape(IntrinsicFunctions.GetToolsDirectory32()));
        }

        [Fact]
        public void PropertyFunctionIntrinsicFunctionGetToolsDirectory64()
        {
            TestPropertyFunction("$([Microsoft.Build.Evaluation.IntrinsicFunctions]::GetToolsDirectory64())", "X", "_", EscapingUtilities.Escape(IntrinsicFunctions.GetToolsDirectory64()));
        }

        [Fact]
        public void PropertyFunctionIntrinsicFunctionGetMSBuildSDKsPath()
        {
            TestPropertyFunction("$([Microsoft.Build.Evaluation.IntrinsicFunctions]::GetMSBuildSDKsPath())", "X", "_", EscapingUtilities.Escape(IntrinsicFunctions.GetMSBuildSDKsPath()));
        }

        [Fact]
        public void PropertyFunctionIntrinsicFunctionGetVsInstallRoot()
        {
            string vsInstallRoot = EscapingUtilities.Escape(IntrinsicFunctions.GetVsInstallRoot());

            vsInstallRoot ??= "";

            TestPropertyFunction("$([Microsoft.Build.Evaluation.IntrinsicFunctions]::GetVsInstallRoot())", "X", "_", vsInstallRoot);
        }

        [Fact]
        public void PropertyFunctionIntrinsicFunctionGetMSBuildExtensionsPath()
        {
            TestPropertyFunction("$([Microsoft.Build.Evaluation.IntrinsicFunctions]::GetMSBuildExtensionsPath())", "X", "_", EscapingUtilities.Escape(IntrinsicFunctions.GetMSBuildExtensionsPath()));
        }

        [Fact]
        public void PropertyFunctionIntrinsicFunctionGetProgramFiles32()
        {
            TestPropertyFunction("$([Microsoft.Build.Evaluation.IntrinsicFunctions]::GetProgramFiles32())", "X", "_", EscapingUtilities.Escape(IntrinsicFunctions.GetProgramFiles32()));
        }

        [Fact]
        public void PropertyFunctionStringArrayIndexerGetter()
        {
            TestPropertyFunction("$(prop.Split('-')[0])", "prop", "x-y-z", "x");
        }

        [Fact]
        public void PropertyFunctionSubstring1()
        {
            TestPropertyFunction("$(prop.Substring(2))", "prop", "abcdef", "cdef");
        }

        [Fact]
        public void PropertyFunctionSubstring2()
        {
            TestPropertyFunction("$(prop.Substring(2, 3))", "prop", "abcdef", "cde");
        }

        [Fact]
        public void PropertyFunctionStringGetChars()
        {
            TestPropertyFunction("$(prop[0])", "prop", "461", "4");
        }

        [Fact]
        public void PropertyFunctionStringGetCharsError()
        {
            Assert.Throws<InvalidProjectFileException>(() =>
            {
                TestPropertyFunction("$(prop[5])", "prop", "461", "4");
            });
        }

        [Fact]
        public void PropertyFunctionStringPadLeft1()
        {
            TestPropertyFunction("$(prop.PadLeft(2))", "prop", "x", " x");
        }

        [Fact]
        public void PropertyFunctionStringPadLeft2()
        {
            TestPropertyFunction("$(prop.PadLeft(2, '0'))", "prop", "x", "0x");
        }

        [Fact]
        public void PropertyFunctionStringPadLeftComplex()
        {
            TestPropertyFunction("$(prop.PadLeft($([MSBuild]::Multiply(1, 2)), '0'))", "prop", "x", "0x");
        }

        [Fact]
        public void PropertyFunctionStringPadLeftChar()
        {
            TestPropertyFunction("$(VersionSuffixBuildOfTheDay.PadLeft(3, $([System.Convert]::ToChar(`0`))))", "VersionSuffixBuildOfTheDay", "4", "004");
        }

        [Fact]
        public void PropertyFunctionStringPadRight1()
        {
            TestPropertyFunction("$(prop.PadRight(2))", "prop", "x", "x ");
        }

        [Fact]
        public void PropertyFunctionStringPadRight2()
        {
            TestPropertyFunction("$(prop.PadRight(2, '0'))", "prop", "x", "x0");
        }

        [Fact]
        public void PropertyFunctionStringTrimEndCharArray()
        {
            TestPropertyFunction("$(prop.TrimEnd('.0123456789'))", "prop", "net461", "net");
        }

        [Fact]
        public void PropertyFunctionStringTrimStart()
        {
            TestPropertyFunction("$(X.TrimStart('vV'))", "X", "v40", "40");
        }

        [Fact]
        public void PropertyFunctionStringTrimStartNoQuotes()
        {
            TestPropertyFunction("$(X.TrimStart(vV))", "X", "v40", "40");
        }

        [Fact]
        public void PropertyFunctionStringTrimEnd1()
        {
            TestPropertyFunction("$(prop.TrimEnd('a'))", "prop", "netaa", "net");
        }

        // https://github.com/dotnet/msbuild/issues/2882
        [Fact]
        public void PropertyFunctionMathMaxOverflow()
        {
            TestPropertyFunction("$([System.Math]::Max($(X), 0))", "X", "-2010", "0");
        }

        [Fact]
        public void PropertyFunctionStringTrimEnd2()
        {
            Assert.Throws<InvalidProjectFileException>(() =>
            {
                TestPropertyFunction("$(prop.TrimEnd('a', 'b'))", "prop", "stringab", "string");
            });
        }

        [Fact]
        public void PropertyFunctionMathMin()
        {
            TestPropertyFunction("$([System.Math]::Min($(X), 20))", "X", "30", "20");
        }

        [Fact]
        public void PropertyFunctionMSBuildAddIntegerLiteral()
        {
            TestPropertyFunction("$([MSBuild]::Add($(X), 5))", "X", "7", "12");
        }

        [Fact]
        public void PropertyFunctionMSBuildAddRealLiteral()
        {
            TestPropertyFunction("$([MSBuild]::Add($(X), 0.5))", "X", "7", "7.5");
        }

        [Fact]
        public void PropertyFunctionMSBuildAddIntegerOverflow()
        {
            // Overflow wrapping - result exceeds size of long
            string expected = IsIntrinsicFunctionOverloadsEnabled ? "-9223372036854775808" : (long.MaxValue + 1.0).ToString();
            TestPropertyFunction("$([MSBuild]::Add($(X), 1))", "X", long.MaxValue.ToString(), expected);
        }

        [Fact]
        public void PropertyFunctionMSBuildAddRealArgument()
        {
            // string argument is an integer that exceeds the size of long.
            double value = long.MaxValue + 1.0;
            double expected = value + 1.0;
            TestPropertyFunction("$([MSBuild]::Add($(X), 1))", "X", value.ToString(), expected.ToString());
        }

        [Fact]
        public void PropertyFunctionMSBuildAddComplex()
        {
            TestPropertyFunction("$([MSBuild]::Add($(X), $([MSBuild]::Add(2, 3))))", "X", "7", "12");
        }

        [Fact]
        public void PropertyFunctionMSBuildSubtractIntegerLiteral()
        {
            TestPropertyFunction("$([MSBuild]::Subtract($(X), 20100000))", "X", "20100042", "42");
        }

        [Fact]
        public void PropertyFunctionMSBuildSubtractRealLiteral()
        {
            TestPropertyFunction("$([MSBuild]::Subtract($(X), 20100000.0))", "X", "20100042", "42");
        }

        [Fact]
        public void PropertyFunctionMSBuildSubtractIntegerMaxValue()
        {
            // If the double overload is used, there will be a rounding error.
            string expected = IsIntrinsicFunctionOverloadsEnabled ? "1" : "0";
            TestPropertyFunction("$([MSBuild]::Subtract($(X), 9223372036854775806))", "X", long.MaxValue.ToString(), expected);
        }

        [Fact]
        public void PropertyFunctionMSBuildMultiplyIntegerLiteral()
        {
            TestPropertyFunction("$([MSBuild]::Multiply($(X), 8800))", "X", "2", "17600");
        }

        [Fact]
        public void PropertyFunctionMSBuildMultiplyRealLiteral()
        {
            TestPropertyFunction("$([MSBuild]::Multiply($(X), 1.5))", "X", "2", "3");
        }

        [Fact]
        public void PropertyFunctionMSBuildMultiplyIntegerOverflow()
        {
            // Overflow - result exceeds size of long
            string expected = IsIntrinsicFunctionOverloadsEnabled ? "-2" : (long.MaxValue * 2.0).ToString();
            TestPropertyFunction("$([MSBuild]::Multiply($(X), 2))", "X", long.MaxValue.ToString(), expected);
        }

        [Fact]
        public void PropertyFunctionMSBuildMultiplyComplex()
        {
            TestPropertyFunction("$([MSBuild]::Multiply($(X), $([MSBuild]::Multiply(1, 8800))))", "X", "2", "17600");
        }

        [Fact]
        public void PropertyFunctionMSBuildDivideIntegerLiteral()
        {
            string expected = IsIntrinsicFunctionOverloadsEnabled ? "6" : "6.5536";
            TestPropertyFunction("$([MSBuild]::Divide($(X), 10000))", "X", "65536", expected);
        }

        [Fact]
        public void PropertyFunctionMSBuildDivideRealLiteral()
        {
            TestPropertyFunction("$([MSBuild]::Divide($(X), 10000.0))", "X", "65536", "6.5536");
        }

        [Fact]
        public void PropertyFunctionMSBuildModuloIntegerLiteral()
        {
            TestPropertyFunction("$([MSBuild]::Modulo($(X), 3))", "X", "10", "1");
        }

        [Fact]
        public void PropertyFunctionMSBuildModuloRealLiteral()
        {
            TestPropertyFunction("$([MSBuild]::Modulo($(X), 3.0))", "X", "10", "1");
        }

        [Fact]
        public void PropertyFunctionConvertToString()
        {
            TestPropertyFunction("$([System.Convert]::ToString(`.`))", "_", "_", ".");
        }

        [Fact]
        public void PropertyFunctionConvertToInt32()
        {
            TestPropertyFunction("$([System.Convert]::ToInt32(42))", "_", "_", "42");
        }

        [Fact]
        public void PropertyFunctionToCharArray()
        {
            TestPropertyFunction("$([System.Convert]::ToString(`.`).ToCharArray())", "_", "_", ".");
        }

        [Fact]
        public void PropertyFunctionStringArrayGetValue()
        {
            TestPropertyFunction("$(X.Split($([System.Convert]::ToString(`.`).ToCharArray())).GetValue($([System.Convert]::ToInt32(0))))", "X", "ab.cd", "ab");
        }

        private void TestPropertyFunction(string expression, string propertyName, string propertyValue, string expected)
        {
            var properties = new PropertyDictionary<ProjectPropertyInstance>();
            properties.Set(ProjectPropertyInstance.Create(propertyName, propertyValue));
            var expander = new Expander<ProjectPropertyInstance, ProjectItemInstance>(properties, FileSystems.Default);
            string result = expander.ExpandIntoStringLeaveEscaped(expression, ExpanderOptions.ExpandProperties, MockElementLocation.Instance);
            result.ShouldBe(expected);
        }

        [Theory]
        [InlineData("net6.0", "netstandard2.0", "")]
        [InlineData("net6.0-windows", "netstandard2.0", "")]
        [InlineData("net6.0-windows", "net6.0", "net6.0-windows")]
        [InlineData("netstandard2.0;net6.0", "net6.0", "net6.0")]
        [InlineData("netstandard2.0;net6.0-windows", "net6.0", "net6.0-windows")]
        [InlineData("netstandard2.0;net6.0-windows", "net6.0;netstandard2.0;net472", "netstandard2.0%3bnet6.0-windows")]
        [InlineData("netstandard2.0;net472", "net6.0;netstandard2.0;net472", "netstandard2.0%3bnet472")]
        public void PropertyFunctionFilterTargetFrameworks(string incoming, string filter, string expected)
        {
            TestPropertyFunction($"$([MSBuild]::FilterTargetFrameworks('{incoming}', '{filter}'))", "_", "_", expected);
        }

        [Fact]
        public void ExpandItemVectorFunctions_GetPathsOfAllDirectoriesAbove()
        {
            // Directory structure:
            // <temp>\
            //    alpha\
            //        .proj
            //        One.cs
            //        beta\
            //            Two.cs
            //            Three.cs
            //        gamma\
            using (var env = TestEnvironment.Create())
            {
                var root = env.CreateFolder();

                var alpha = root.CreateDirectory("alpha");
                var projectFile = env.CreateFile(alpha, ".proj",
                    @"<Project>
  <ItemGroup>
    <Compile Include=""One.cs"" />
    <Compile Include=""beta\Two.cs"" />
    <Compile Include=""beta\Three.cs"" />
  </ItemGroup>
  <ItemGroup>
    <MyDirectories Include=""@(Compile->GetPathsOfAllDirectoriesAbove())"" />
  </ItemGroup>
</Project>");

                var beta = alpha.CreateDirectory("beta");
                var gamma = alpha.CreateDirectory("gamma");

                ProjectInstance projectInstance = new ProjectInstance(projectFile.Path);
                ICollection<ProjectItemInstance> myDirectories = projectInstance.GetItems("MyDirectories");

                var includes = myDirectories.Select(i => i.EvaluatedInclude);
                includes.ShouldBeUnique();
                includes.ShouldContain(root.Path);
                includes.ShouldContain(alpha.Path);
                includes.ShouldContain(beta.Path);
                includes.ShouldNotContain(gamma.Path);
            }
        }

        [Fact]
        public void ExpandItemVectorFunctions_GetPathsOfAllDirectoriesAbove_ReturnCanonicalPaths()
        {
            // Directory structure:
            // <temp>\
            //    alpha\
            //        .proj
            //        One.cs
            //        beta\
            //            Two.cs
            //    gamma\
            //        Three.cs
            using (var env = TestEnvironment.Create())
            {
                var root = env.CreateFolder();

                var alpha = root.CreateDirectory("alpha");
                var projectFile = env.CreateFile(alpha, ".proj",
                    @"<Project>
  <ItemGroup>
    <Compile Include=""One.cs"" />
    <Compile Include=""beta\Two.cs"" />
    <Compile Include=""..\gamma\Three.cs"" />
  </ItemGroup>
  <ItemGroup>
    <MyDirectories Include=""@(Compile->GetPathsOfAllDirectoriesAbove())"" />
  </ItemGroup>
</Project>");

                var beta = alpha.CreateDirectory("beta");
                var gamma = root.CreateDirectory("gamma");

                ProjectInstance projectInstance = new ProjectInstance(projectFile.Path);
                ICollection<ProjectItemInstance> myDirectories = projectInstance.GetItems("MyDirectories");

                var includes = myDirectories.Select(i => i.EvaluatedInclude);
                includes.ShouldBeUnique();
                includes.ShouldContain(root.Path);
                includes.ShouldContain(alpha.Path);
                includes.ShouldContain(beta.Path);
                includes.ShouldContain(gamma.Path);
            }
        }

        [Fact]
        public void ExpandItemVectorFunctions_Combine()
        {
            using (var env = TestEnvironment.Create())
            {
                var root = env.CreateFolder();

                var projectFile = env.CreateFile(root, ".proj",
                    @"<Project>
  <ItemGroup>
    <MyDirectory Include=""Alpha;Beta;Alpha\Gamma"" />
  </ItemGroup>
  <ItemGroup>
    <Squiggle Include=""@(MyDirectory->Combine('.squiggle'))"" />
  </ItemGroup>
</Project>");

                ProjectInstance projectInstance = new ProjectInstance(projectFile.Path);
                ICollection<ProjectItemInstance> squiggles = projectInstance.GetItems("Squiggle");

                var expectedAlphaSquigglePath = Path.Combine("Alpha", ".squiggle");
                var expectedBetaSquigglePath = Path.Combine("Beta", ".squiggle");
                var expectedAlphaGammaSquigglePath = Path.Combine("Alpha", "Gamma", ".squiggle");
                squiggles.Select(i => i.EvaluatedInclude).ShouldBe(new[]
                {
                    expectedAlphaSquigglePath,
                    expectedBetaSquigglePath,
                    expectedAlphaGammaSquigglePath
                }, Case.Insensitive);
            }
        }

        [Fact]
        public void ExpandItemVectorFunctions_Exists_Files()
        {
            // Directory structure:
            // <temp>\
            //    .proj
            //    alpha\
            //        One.cs   // exists
            //        Two.cs   // does not exist
            //        Three.cs // exists
            //        Four.cs  // does not exist
            using (var env = TestEnvironment.Create())
            {
                var root = env.CreateFolder();

                var projectFile = env.CreateFile(root, ".proj",
                    @"<Project>
  <ItemGroup>
    <PotentialCompile Include=""alpha\One.cs"" />
    <PotentialCompile Include=""alpha\Two.cs"" />
    <PotentialCompile Include=""alpha\Three.cs"" />
    <PotentialCompile Include=""alpha\Four.cs"" />
  </ItemGroup>
  <ItemGroup>
    <Compile Include=""@(PotentialCompile->Exists())"" />
  </ItemGroup>
</Project>");

                var alpha = root.CreateDirectory("alpha");
                var one = alpha.CreateFile("One.cs");
                var three = alpha.CreateFile("Three.cs");

                ProjectInstance projectInstance = new ProjectInstance(projectFile.Path);
                ICollection<ProjectItemInstance> squiggleItems = projectInstance.GetItems("Compile");

                var alphaOnePath = Path.Combine("alpha", "One.cs");
                var alphaThreePath = Path.Combine("alpha", "Three.cs");
                squiggleItems.Select(i => i.EvaluatedInclude).ShouldBe(new[] { alphaOnePath, alphaThreePath }, Case.Insensitive);
            }
        }

        [Fact]
        public void ExpandItemVectorFunctions_Exists_Directories()
        {
            // Directory structure:
            // <temp>\
            //    .proj
            //    alpha\
            //        beta\    // exists
            //        gamma\   // does not exist
            //        delta\   // exists
            //        epsilon\ // does not exist
            using (var env = TestEnvironment.Create())
            {
                var root = env.CreateFolder();

                var projectFile = env.CreateFile(root, ".proj",
                    @"<Project>
  <ItemGroup>
    <PotentialDirectory Include=""alpha\beta"" />
    <PotentialDirectory Include=""alpha\gamma"" />
    <PotentialDirectory Include=""alpha\delta"" />
    <PotentialDirectory Include=""alpha\epsilon"" />
  </ItemGroup>
  <ItemGroup>
    <MyDirectory Include=""@(PotentialDirectory->Exists())"" />
  </ItemGroup>
</Project>");

                var alpha = root.CreateDirectory("alpha");
                var beta = alpha.CreateDirectory("beta");
                var delta = alpha.CreateDirectory("delta");

                ProjectInstance projectInstance = new ProjectInstance(projectFile.Path);
                ICollection<ProjectItemInstance> squiggleItems = projectInstance.GetItems("MyDirectory");

                var alphaBetaPath = Path.Combine("alpha", "beta");
                var alphaDeltaPath = Path.Combine("alpha", "delta");
                squiggleItems.Select(i => i.EvaluatedInclude).ShouldBe(new[] { alphaBetaPath, alphaDeltaPath }, Case.Insensitive);
            }
        }
    }
}<|MERGE_RESOLUTION|>--- conflicted
+++ resolved
@@ -1886,12 +1886,7 @@
             log.AssertLogDoesntContain("%29");
         }
 
-<<<<<<< HEAD
-        [Fact(Skip = "skipped for failing tests when reviving pipeline")]
-        [Trait("Category", "mono-osx-failing")]
-=======
-        [Fact]
->>>>>>> 897f086a
+        [Fact]
         public void TestGetPathToReferenceAssembliesAsFunction()
         {
             if (ToolLocationHelper.GetPathToDotNetFrameworkReferenceAssemblies(TargetDotNetFrameworkVersion.Version48) == null)
