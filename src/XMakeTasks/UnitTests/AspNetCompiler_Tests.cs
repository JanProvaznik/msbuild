--- conflicted
+++ resolved
@@ -1,4 +1,4 @@
-﻿// Copyright (c) Microsoft. All rights reserved.
+// Copyright (c) Microsoft. All rights reserved.
 // Licensed under the MIT license. See LICENSE file in the project root for full license information.
 
 using System;
@@ -11,12 +11,7 @@
 using Microsoft.Build.Evaluation;
 using System.Text.RegularExpressions;
 using System.Globalization;
-<<<<<<< HEAD
-
-using NUnit.Framework;
-=======
 using Xunit;
->>>>>>> 3f8a403e
 
 namespace Microsoft.Build.UnitTests
 {
@@ -26,16 +21,9 @@
      * Test the AspNetCompiler task in various ways.
      *
      */
-<<<<<<< HEAD
-    [TestFixture]
     sealed public class AspNetCompilerTests
     {
-        [Test]
-=======
-    sealed public class AspNetCompilerTests
-    {
-        [Fact]
->>>>>>> 3f8a403e
+        [Fact]
         public void NoParameters()
         {
             AspNetCompiler t = new AspNetCompiler();
@@ -45,11 +33,7 @@
             Assert.False(CommandLine.CallValidateParameters(t));
         }
 
-<<<<<<< HEAD
-        [Test]
-=======
-        [Fact]
->>>>>>> 3f8a403e
+        [Fact]
         public void OnlyMetabasePath()
         {
             AspNetCompiler t = new AspNetCompiler();
@@ -63,11 +47,7 @@
             CommandLine.ValidateEquals(t, @"-m /LM/W3SVC/1/Root/MyApp", false);
         }
 
-<<<<<<< HEAD
-        [Test]
-=======
-        [Fact]
->>>>>>> 3f8a403e
+        [Fact]
         public void OnlyVirtualPath()
         {
             AspNetCompiler t = new AspNetCompiler();
@@ -82,11 +62,7 @@
         }
 
 
-<<<<<<< HEAD
-        [Test]
-=======
-        [Fact]
->>>>>>> 3f8a403e
+        [Fact]
         public void OnlyPhysicalPath()
         {
             AspNetCompiler t = new AspNetCompiler();
@@ -98,11 +74,7 @@
             Assert.False(CommandLine.CallValidateParameters(t));
         }
 
-<<<<<<< HEAD
-        [Test]
-=======
-        [Fact]
->>>>>>> 3f8a403e
+        [Fact]
         public void OnlyTargetPath()
         {
             AspNetCompiler t = new AspNetCompiler();
@@ -114,11 +86,7 @@
             Assert.False(CommandLine.CallValidateParameters(t));
         }
 
-<<<<<<< HEAD
-        [Test]
-=======
-        [Fact]
->>>>>>> 3f8a403e
+        [Fact]
         public void MetabasePathAndVirtualPath()
         {
             AspNetCompiler t = new AspNetCompiler();
@@ -131,11 +99,7 @@
             Assert.False(CommandLine.CallValidateParameters(t));
         }
 
-<<<<<<< HEAD
-        [Test]
-=======
-        [Fact]
->>>>>>> 3f8a403e
+        [Fact]
         public void MetabasePathAndPhysicalPath()
         {
             AspNetCompiler t = new AspNetCompiler();
@@ -148,11 +112,7 @@
             Assert.False(CommandLine.CallValidateParameters(t));
         }
 
-<<<<<<< HEAD
-        [Test]
-=======
-        [Fact]
->>>>>>> 3f8a403e
+        [Fact]
         public void MetabasePathAndTargetPath()
         {
             AspNetCompiler t = new AspNetCompiler();
@@ -167,11 +127,7 @@
             CommandLine.ValidateEquals(t, @"-m /LM/W3SVC/1/Root/MyApp c:\MyTarget", false);
         }
 
-<<<<<<< HEAD
-        [Test]
-=======
-        [Fact]
->>>>>>> 3f8a403e
+        [Fact]
         public void VirtualPathAndPhysicalPath()
         {
             AspNetCompiler t = new AspNetCompiler();
@@ -186,11 +142,7 @@
             CommandLine.ValidateEquals(t, @"-v /MyApp -p c:\MyApp", false);
         }
 
-<<<<<<< HEAD
-        [Test]
-=======
-        [Fact]
->>>>>>> 3f8a403e
+        [Fact]
         public void VirtualPathAndTargetPath()
         {
             AspNetCompiler t = new AspNetCompiler();
@@ -205,11 +157,7 @@
             CommandLine.ValidateEquals(t, @"-v /MyApp c:\MyTarget", false);
         }
 
-<<<<<<< HEAD
-        [Test]
-=======
-        [Fact]
->>>>>>> 3f8a403e
+        [Fact]
         public void PhysicalPathAndTargetPath()
         {
             AspNetCompiler t = new AspNetCompiler();
@@ -222,11 +170,7 @@
             Assert.False(CommandLine.CallValidateParameters(t));
         }
 
-<<<<<<< HEAD
-        [Test]
-=======
-        [Fact]
->>>>>>> 3f8a403e
+        [Fact]
         public void AllExceptMetabasePath()
         {
             AspNetCompiler t = new AspNetCompiler();
@@ -242,11 +186,7 @@
             CommandLine.ValidateEquals(t, @"-v /MyApp -p c:\MyApp c:\MyTarget", false);
         }
 
-<<<<<<< HEAD
-        [Test]
-=======
-        [Fact]
->>>>>>> 3f8a403e
+        [Fact]
         public void AllExceptVirtualPath()
         {
             AspNetCompiler t = new AspNetCompiler();
@@ -260,11 +200,7 @@
             Assert.False(CommandLine.CallValidateParameters(t));
         }
 
-<<<<<<< HEAD
-        [Test]
-=======
-        [Fact]
->>>>>>> 3f8a403e
+        [Fact]
         public void AllExceptPhysicalPath()
         {
             AspNetCompiler t = new AspNetCompiler();
@@ -278,11 +214,7 @@
             Assert.False(CommandLine.CallValidateParameters(t));
         }
 
-<<<<<<< HEAD
-        [Test]
-=======
-        [Fact]
->>>>>>> 3f8a403e
+        [Fact]
         public void AllExceptTargetPath()
         {
             AspNetCompiler t = new AspNetCompiler();
@@ -296,11 +228,7 @@
             Assert.False(CommandLine.CallValidateParameters(t));
         }
 
-<<<<<<< HEAD
-        [Test]
-=======
-        [Fact]
->>>>>>> 3f8a403e
+        [Fact]
         public void AllParameters()
         {
             AspNetCompiler t = new AspNetCompiler();
@@ -319,11 +247,7 @@
         /// Make sure AspNetCompiler sends ExternalProjectStarted/Finished events properly. The tasks will fail since 
         /// the project files don't exist, but we only care about the events anyway.
         /// </summary>
-<<<<<<< HEAD
-        [Test]
-=======
-        [Fact]
->>>>>>> 3f8a403e
+        [Fact]
         public void TestExternalProjectEvents()
         {
             string projectFileContents = @"
