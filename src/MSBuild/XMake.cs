﻿// Licensed to the .NET Foundation under one or more agreements.
// The .NET Foundation licenses this file to you under the MIT license.

using System;
using System.Collections.Generic;
using System.ComponentModel;
#if FEATURE_SYSTEM_CONFIGURATION
using System.Configuration;
#endif
using System.Diagnostics;
using System.Diagnostics.CodeAnalysis;
using System.Globalization;
using System.IO;
using System.Linq;
using System.Reflection;
using System.Security;
using System.Text;
using System.Text.RegularExpressions;
using System.Threading;

using Microsoft.Build.Evaluation;
using Microsoft.Build.Eventing;
using Microsoft.Build.Exceptions;
using Microsoft.Build.Execution;
using Microsoft.Build.Experimental.ProjectCache;
using Microsoft.Build.Framework;
using Microsoft.Build.Graph;
using Microsoft.Build.Logging;
using Microsoft.Build.Shared;
using Microsoft.Build.Shared.FileSystem;

using FileLogger = Microsoft.Build.Logging.FileLogger;
using ConsoleLogger = Microsoft.Build.Logging.ConsoleLogger;
using LoggerDescription = Microsoft.Build.Logging.LoggerDescription;
using ForwardingLoggerRecord = Microsoft.Build.Logging.ForwardingLoggerRecord;
using BinaryLogger = Microsoft.Build.Logging.BinaryLogger;
#if FEATURE_LIVELOGGER
using LiveLogger = Microsoft.Build.Logging.LiveLogger.LiveLogger;
#endif
using Microsoft.Build.Shared.Debugging;
using Microsoft.Build.Experimental;
using Microsoft.Build.Framework.Telemetry;
using Microsoft.Build.Internal;

#nullable disable

namespace Microsoft.Build.CommandLine
{
    /// <summary>
    /// This class implements the MSBuild.exe command-line application. It processes
    /// command-line arguments and invokes the build engine.
    /// </summary>
    public static class MSBuildApp
    {
        /// <summary>
        /// Enumeration of the various ways in which the MSBuild.exe application can exit.
        /// </summary>
        [SuppressMessage("Microsoft.Design", "CA1034:NestedTypesShouldNotBeVisible", Justification = "shipped already")]
        public enum ExitType
        {
            /// <summary>
            /// The application executed successfully.
            /// </summary>
            Success,
            /// <summary>
            /// There was a syntax error in a command line argument.
            /// </summary>
            SwitchError,
            /// <summary>
            /// A command line argument was not valid.
            /// </summary>
            InitializationError,
            /// <summary>
            /// The build failed.
            /// </summary>
            BuildError,
            /// <summary>
            /// A logger aborted the build.
            /// </summary>
            LoggerAbort,
            /// <summary>
            /// A logger failed unexpectedly.
            /// </summary>
            LoggerFailure,
            /// <summary>
            /// The build stopped unexpectedly, for example,
            /// because a child died or hung.
            /// </summary>
            Unexpected,
            /// <summary>
            /// A project cache failed unexpectedly.
            /// </summary>
            ProjectCacheFailure,
            /// <summary>
            /// The client for MSBuild server failed unexpectedly, for example,
            /// because the server process died or hung.
            /// </summary>
            MSBuildClientFailure
        }

        /// <summary>
        /// Whether the static constructor ran successfully.
        /// </summary>
        private static bool s_initialized;

        /// <summary>
        /// The object used to synchronize access to shared build state
        /// </summary>
        private static readonly object s_buildLock = new object();

        /// <summary>
        /// Whether a build has started.
        /// </summary>
        private static bool s_hasBuildStarted;

        /// <summary>
        /// Event signaled when the build is complete.
        /// </summary>
        private static readonly ManualResetEvent s_buildComplete = new ManualResetEvent(false);

        /// <summary>
        /// Event signaled when the cancel method is complete.
        /// </summary>
        private static readonly ManualResetEvent s_cancelComplete = new ManualResetEvent(true);

        /// <summary>
        /// Cancel when handling Ctrl-C
        /// </summary>
        private static readonly CancellationTokenSource s_buildCancellationSource = new CancellationTokenSource();

        private static readonly char[] s_commaSemicolon = { ',', ';' };

        /// <summary>
        /// Static constructor
        /// </summary>
#pragma warning disable CA1810 // Initialize reference type static fields inline
        static MSBuildApp()
#pragma warning restore CA1810 // Initialize reference type static fields inline
        {
            try
            {
                ////////////////////////////////////////////////////////////////////////////////
                //  Only initialize static fields here, not inline!                           //
                //  This forces the type to initialize in this static constructor and thus    //
                //  any configuration file exceptions can be caught here.                     //
                ////////////////////////////////////////////////////////////////////////////////
                s_exePath = Path.GetDirectoryName(FileUtilities.ExecutingAssemblyPath);

                s_initialized = true;
            }
            catch (TypeInitializationException ex) when (ex.InnerException is not null
#if FEATURE_SYSTEM_CONFIGURATION
            && ex.InnerException is ConfigurationErrorsException
#endif
            )
            {
                HandleConfigurationException(ex);
            }
#if FEATURE_SYSTEM_CONFIGURATION
            catch (ConfigurationException ex)
            {
                HandleConfigurationException(ex);
            }
#endif
        }

        /// <summary>
        /// Static no-op method to force static constructor to run and initialize resources.
        /// This is useful for unit tests.
        /// </summary>
        internal static void Initialize()
        {
        }

        /// <summary>
        /// Dump any exceptions reading the configuration file, nicely
        /// </summary>
        private static void HandleConfigurationException(Exception ex)
        {
            // Error reading the configuration file - eg., unexpected element
            // Since we expect users to edit it to add toolsets, this is not unreasonable to expect
            StringBuilder builder = new StringBuilder();

            Exception exception = ex;
            do
            {
                string message = exception.Message.TrimEnd();

                builder.Append(message);

                // One of the exceptions is missing a period!
                if (message[message.Length - 1] != '.')
                {
                    builder.Append('.');
                }
                builder.Append(' ');

                exception = exception.InnerException;
            }
            while (exception != null);

            Console.WriteLine(ResourceUtilities.FormatResourceStringStripCodeAndKeyword("InvalidConfigurationFile", builder.ToString()));

            s_initialized = false;
        }

        /// <summary>
        /// This is the entry point for the application.
        /// </summary>
        /// <remarks>
        /// MSBuild no longer runs any arbitrary code (tasks or loggers) on the main thread, so it never needs the
        /// main thread to be in an STA. Accordingly, to avoid ambiguity, we explicitly use the [MTAThread] attribute.
        /// This doesn't actually do any work unless COM interop occurs for some reason.
        /// </remarks>
        /// <returns>0 on success, 1 on failure</returns>
        [MTAThread]
#pragma warning disable SA1111, SA1009 // Closing parenthesis should be on line of last parameter
        public static int Main(
#if !FEATURE_GET_COMMANDLINE
            string[] args
#endif
            )
#pragma warning restore SA1111, SA1009 // Closing parenthesis should be on line of last parameter
        {
            DebuggerLaunchCheck();

            // Initialize new build telemetry and record start of this build.
            KnownTelemetry.PartialBuildTelemetry = new BuildTelemetry { StartAt = DateTime.UtcNow };

            using PerformanceLogEventListener eventListener = PerformanceLogEventListener.Create();

            if (Environment.GetEnvironmentVariable("MSBUILDDUMPPROCESSCOUNTERS") == "1")
            {
                DumpCounters(true /* initialize only */);
            }

            int exitCode;
            if (
                ChangeWaves.AreFeaturesEnabled(ChangeWaves.Wave17_4) &&
                Environment.GetEnvironmentVariable(Traits.UseMSBuildServerEnvVarName) == "1" &&
                !Traits.Instance.EscapeHatches.EnsureStdOutForChildNodesIsPrimaryStdout &&
                CanRunServerBasedOnCommandLineSwitches(
#if FEATURE_GET_COMMANDLINE
                    Environment.CommandLine))
#else
                    ConstructArrayArg(args)))
#endif
            {
                Console.CancelKeyPress += Console_CancelKeyPress;


                // Use the client app to execute build in msbuild server. Opt-in feature.
                exitCode = ((s_initialized && MSBuildClientApp.Execute(
#if FEATURE_GET_COMMANDLINE
                Environment.CommandLine,
#else
                ConstructArrayArg(args),
#endif
                s_buildCancellationSource.Token) == ExitType.Success) ? 0 : 1);
            }
            else
            {
                // return 0 on success, non-zero on failure
                exitCode = ((s_initialized && Execute(
#if FEATURE_GET_COMMANDLINE
                Environment.CommandLine)
#else
                ConstructArrayArg(args))
#endif
                == ExitType.Success) ? 0 : 1);
            }

            if (Environment.GetEnvironmentVariable("MSBUILDDUMPPROCESSCOUNTERS") == "1")
            {
                DumpCounters(false /* log to console */);
            }

            return exitCode;
        }


        /// <summary>
        /// Returns true if arguments allows or make sense to leverage msbuild server.
        /// </summary>
        /// <remarks>
        /// Will not throw. If arguments processing fails, we will not run it on server - no reason as it will not run any build anyway.
        /// </remarks>
        private static bool CanRunServerBasedOnCommandLineSwitches(
#if FEATURE_GET_COMMANDLINE
            string commandLine)
#else
            string[] commandLine)
#endif
        {
            bool canRunServer = true;
            try
            {
                GatherAllSwitches(commandLine, out var switchesFromAutoResponseFile, out var switchesNotFromAutoResponseFile, out string fullCommandLine);
                CommandLineSwitches commandLineSwitches = CombineSwitchesRespectingPriority(switchesFromAutoResponseFile, switchesNotFromAutoResponseFile, fullCommandLine);
                if (CheckAndGatherProjectAutoResponseFile(switchesFromAutoResponseFile, commandLineSwitches, false, fullCommandLine, out string projectFile))
                {
                    commandLineSwitches = CombineSwitchesRespectingPriority(switchesFromAutoResponseFile, switchesNotFromAutoResponseFile, fullCommandLine);
                }

                if (commandLineSwitches[CommandLineSwitches.ParameterlessSwitch.Help] ||
                    commandLineSwitches.IsParameterizedSwitchSet(CommandLineSwitches.ParameterizedSwitch.NodeMode) ||
                    commandLineSwitches[CommandLineSwitches.ParameterlessSwitch.Version] ||
                    FileUtilities.IsBinaryLogFilename(projectFile) ||
                    ProcessNodeReuseSwitch(commandLineSwitches[CommandLineSwitches.ParameterizedSwitch.NodeReuse]) == false ||
                    IsInteractiveBuild(commandLineSwitches))
                {
                    canRunServer = false;
                    if (KnownTelemetry.PartialBuildTelemetry != null)
                    {
                        KnownTelemetry.PartialBuildTelemetry.ServerFallbackReason = "Arguments";
                    }
                }
            }
            catch (Exception ex)
            {
                CommunicationsUtilities.Trace("Unexpected exception during command line parsing. Can not determine if it is allowed to use Server. Fall back to old behavior. Exception: {0}", ex);
                if (KnownTelemetry.PartialBuildTelemetry != null)
                {
                    KnownTelemetry.PartialBuildTelemetry.ServerFallbackReason = "ErrorParsingCommandLine";
                }
                canRunServer = false;
            }

            return canRunServer;
        }

        private static bool IsInteractiveBuild(CommandLineSwitches commandLineSwitches)
        {
            // In 16.0 we added the /interactive command-line argument so the line below keeps back-compat
            if (commandLineSwitches.IsParameterizedSwitchSet(CommandLineSwitches.ParameterizedSwitch.Interactive) &&
                ProcessBooleanSwitch(commandLineSwitches[CommandLineSwitches.ParameterizedSwitch.Interactive], true, "InvalidInteractiveValue"))
            {
                return true;
            }

            // In 15.9 we added support for the global property "NuGetInteractive" to allow SDK resolvers to be interactive.
            foreach (string parameter in commandLineSwitches[CommandLineSwitches.ParameterizedSwitch.Property])
            {
                // split each <prop>=<value> string into 2 pieces, breaking on the first = that is found
                string[] parameterSections = parameter.Split(s_propertyValueSeparator, 2);

                if (parameterSections.Length == 2 &&
                    parameterSections[0].Length > 0 &&
                    string.Equals("NuGetInteractive", parameterSections[0], StringComparison.OrdinalIgnoreCase))
                {
                    string nuGetInteractiveValue = parameterSections[1].Trim('"', ' ');
                    if (!string.Equals("false", nuGetInteractiveValue, StringComparison.OrdinalIgnoreCase))
                    {
                        return true;
                    }
                }
            }

            return false;
        }

#if !FEATURE_GET_COMMANDLINE
        /// <summary>
        /// Insert the command executable path as the first element of the args array.
        /// </summary>
        /// <param name="args"></param>
        /// <returns></returns>
        private static string[] ConstructArrayArg(string[] args)
        {
            string[] newArgArray = new string[args.Length + 1];

            newArgArray[0] = BuildEnvironmentHelper.Instance.CurrentMSBuildExePath;
            Array.Copy(args, 0, newArgArray, 1, args.Length);

            return newArgArray;
        }
#endif // !FEATURE_GET_COMMANDLINE

        /// <summary>
        /// Append output file with elapsedTime
        /// </summary>
        /// <comments>
        /// This is a non-supported feature to facilitate timing multiple runs
        /// </comments>
        private static void AppendOutputFile(string path, long elapsedTime)
        {
            if (!FileSystems.Default.FileExists(path))
            {
                using StreamWriter sw = File.CreateText(path);
                sw.WriteLine(elapsedTime);
            }
            else
            {
                using StreamWriter sw = File.AppendText(path);
                sw.WriteLine(elapsedTime);
            }
        }

        /// <summary>
        /// Dump process counters in parseable format.
        /// These can't be gotten after the process ends, so log them here.
        /// These are for the current process only: remote nodes are not counted.
        /// </summary>
        /// <comments>
        /// Because some of these counters give bogus results or are poorly defined,
        /// we only dump counters if an undocumented environment variable is set.
        /// Also, the strings are not localized.
        /// Before execution, this is called with initialize only, causing counters to get called with NextValue() to
        /// initialize them.
        /// </comments>
        private static void DumpCounters(bool initializeOnly)
        {
            Process currentProcess = Process.GetCurrentProcess();

            if (!initializeOnly)
            {
                Console.WriteLine("\n{0}{1}{0}", new string('=', 41 - ("Process".Length / 2)), "Process");
                Console.WriteLine("||{0,50}|{1,20:N0}|{2,8}|", "Peak Working Set", currentProcess.PeakWorkingSet64, "bytes");
                Console.WriteLine("||{0,50}|{1,20:N0}|{2,8}|", "Peak Paged Memory", currentProcess.PeakPagedMemorySize64, "bytes"); // Not very useful one
                Console.WriteLine("||{0,50}|{1,20:N0}|{2,8}|", "Peak Virtual Memory", currentProcess.PeakVirtualMemorySize64, "bytes"); // Not very useful one
                Console.WriteLine("||{0,50}|{1,20:N0}|{2,8}|", "Peak Privileged Processor Time", currentProcess.PrivilegedProcessorTime.TotalMilliseconds, "ms");
                Console.WriteLine("||{0,50}|{1,20:N0}|{2,8}|", "Peak User Processor Time", currentProcess.UserProcessorTime.TotalMilliseconds, "ms");
                Console.WriteLine("||{0,50}|{1,20:N0}|{2,8}|", "Peak Total Processor Time", currentProcess.TotalProcessorTime.TotalMilliseconds, "ms");

                Console.WriteLine("{0}{0}", new string('=', 41));
            }

#if FEATURE_PERFORMANCE_COUNTERS
            // Now some Windows performance counters

            // First get the instance name of this process, in order to look them up.
            // Generally, the instance names, such as "msbuild" and "msbuild#2" are non deterministic; we want this process.
            // Don't use the "ID Process" counter out of the "Process" category, as it doesn't use the same naming scheme
            // as the .NET counters. However, the "Process ID" counter out of the ".NET CLR Memory" category apparently uses
            // the same scheme as the other .NET categories.
            string currentInstance = null;
            PerformanceCounterCategory processCategory = new PerformanceCounterCategory("Process");
            foreach (string instance in processCategory.GetInstanceNames())
            {
                using PerformanceCounter counter = new PerformanceCounter(".NET CLR Memory", "Process ID", instance, true);
                try
                {
                    if ((int)counter.RawValue == currentProcess.Id)
                    {
                        currentInstance = instance;
                        break;
                    }
                }
                catch (InvalidOperationException) // Instance 'WmiApSrv' does not exist in the specified Category. (??)
                {
                }
            }

            foreach (PerformanceCounterCategory category in PerformanceCounterCategory.GetCategories())
            {
                DumpAllInCategory(currentInstance, category, initializeOnly);
            }
#endif
        }

#if FEATURE_PERFORMANCE_COUNTERS
        /// <summary>
        /// Dumps all counters in the category
        /// </summary>
        private static void DumpAllInCategory(string currentInstance, PerformanceCounterCategory category, bool initializeOnly)
        {
            if (category.CategoryName.IndexOf("remoting", StringComparison.OrdinalIgnoreCase) != -1) // not interesting
            {
                return;
            }

            PerformanceCounter[] counters;
            try
            {
                counters = category.GetCounters(currentInstance);
            }
            catch (InvalidOperationException)
            {
                // This is a system-wide category, ignore those
                return;
            }

            if (!initializeOnly)
            {
                Console.WriteLine("\n{0}{1}{0}", new string('=', 41 - (category.CategoryName.Length / 2)), category.CategoryName);
            }

            foreach (PerformanceCounter counter in counters)
            {
                DumpCounter(counter, initializeOnly);
            }

            if (!initializeOnly)
            {
                Console.WriteLine("{0}{0}", new string('=', 41));
            }
        }

        /// <summary>
        /// Dumps one counter
        /// </summary>
        private static void DumpCounter(PerformanceCounter counter, bool initializeOnly)
        {
            try
            {
                if (counter.CounterName.IndexOf("not displayed", StringComparison.OrdinalIgnoreCase) != -1)
                {
                    return;
                }

                float value = counter.NextValue();

                if (!initializeOnly)
                {
                    string friendlyCounterType = GetFriendlyCounterType(counter.CounterType, counter.CounterName);

                    // At least some (such as % in GC; maybe all) "%" counters are already multiplied by 100. So we don't do that here.

                    // Show decimal places if meaningful
                    string valueFormat = value < 10 ? "{0,20:N2}" : "{0,20:N0}";

                    string valueString = string.Format(CultureInfo.CurrentCulture, valueFormat, value);

                    Console.WriteLine("||{0,50}|{1}|{2,8}|", counter.CounterName, valueString, friendlyCounterType);
                }
            }
            catch (InvalidOperationException) // Instance 'WmiApSrv' does not exist in the specified Category. (??)
            {
            }
        }

        /// <summary>
        /// Gets a friendly representation of the counter units
        /// </summary>
        private static string GetFriendlyCounterType(PerformanceCounterType type, string name)
        {
            if (name.IndexOf("bytes", StringComparison.OrdinalIgnoreCase) != -1)
            {
                return "bytes";
            }

            if (name.IndexOf("threads", StringComparison.OrdinalIgnoreCase) != -1)
            {
                return "threads";
            }

            switch (type)
            {
                case PerformanceCounterType.ElapsedTime:
                case PerformanceCounterType.AverageTimer32:
                    return "s";

                case PerformanceCounterType.Timer100Ns:
                case PerformanceCounterType.Timer100NsInverse:
                    return "100ns";

                case PerformanceCounterType.SampleCounter:
                case PerformanceCounterType.AverageCount64:
                case PerformanceCounterType.NumberOfItems32:
                case PerformanceCounterType.NumberOfItems64:
                case PerformanceCounterType.NumberOfItemsHEX32:
                case PerformanceCounterType.NumberOfItemsHEX64:
                case PerformanceCounterType.RateOfCountsPerSecond32:
                case PerformanceCounterType.RateOfCountsPerSecond64:
                case PerformanceCounterType.CountPerTimeInterval32:
                case PerformanceCounterType.CountPerTimeInterval64:
                case PerformanceCounterType.CounterTimer:
                case PerformanceCounterType.CounterTimerInverse:
                case PerformanceCounterType.CounterMultiTimer:
                case PerformanceCounterType.CounterMultiTimerInverse:
                case PerformanceCounterType.CounterDelta32:
                case PerformanceCounterType.CounterDelta64:
                    return "#";

                case PerformanceCounterType.CounterMultiTimer100Ns:
                case PerformanceCounterType.CounterMultiTimer100NsInverse:
                case PerformanceCounterType.RawFraction:
                case PerformanceCounterType.SampleFraction:
                    return "%";

                case PerformanceCounterType.AverageBase:
                case PerformanceCounterType.RawBase:
                case PerformanceCounterType.SampleBase:
                case PerformanceCounterType.CounterMultiBase:
                default:
                    return "?";
            }
        }
#endif
        /// <summary>
        /// Launch debugger if it's requested by environment variable "MSBUILDDEBUGONSTART".
        /// </summary>
        private static void DebuggerLaunchCheck()
        {
            if (Debugger.IsAttached)
            {
                return;
            }

            switch (Environment.GetEnvironmentVariable("MSBUILDDEBUGONSTART"))
            {
#if FEATURE_DEBUG_LAUNCH
                case "1":
                    Debugger.Launch();
                    break;
#endif
                case "2":
                    // Sometimes easier to attach rather than deal with JIT prompt
                    Process currentProcess = Process.GetCurrentProcess();
                    Console.WriteLine($"Waiting for debugger to attach ({currentProcess.MainModule.FileName} PID {currentProcess.Id}).  Press enter to continue...");
                    Console.ReadLine();
                    break;
            }
        }

        /// <summary>
        /// Orchestrates the execution of the application, and is also responsible
        /// for top-level error handling.
        /// </summary>
        /// <param name="commandLine">The command line to process. The first argument
        /// on the command line is assumed to be the name/path of the executable, and
        /// is ignored.</param>
        /// <returns>A value of type ExitType that indicates whether the build succeeded,
        /// or the manner in which it failed.</returns>
        public static ExitType Execute(
#if FEATURE_GET_COMMANDLINE
            string commandLine)
#else
            string[] commandLine)
#endif
        {
            DebuggerLaunchCheck();

            // Initialize new build telemetry and record start of this build, if not initialized already
            KnownTelemetry.PartialBuildTelemetry ??= new BuildTelemetry { StartAt = DateTime.UtcNow };

            // Indicate to the engine that it can toss extraneous file content
            // when it loads microsoft.*.targets. We can't do this in the general case,
            // because tasks in the build can (and occasionally do) load MSBuild format files
            // with our OM and modify and save them. They'll never do this for Microsoft.*.targets, though,
            // and those form the great majority of our unnecessary memory use.
            Environment.SetEnvironmentVariable("MSBuildLoadMicrosoftTargetsReadOnly", "true");

#if FEATURE_GET_COMMANDLINE
            ErrorUtilities.VerifyThrowArgumentLength(commandLine, nameof(commandLine));
#endif

            AppDomain.CurrentDomain.UnhandledException += ExceptionHandling.UnhandledExceptionHandler;

            ExitType exitType = ExitType.Success;

            ConsoleCancelEventHandler cancelHandler = Console_CancelKeyPress;
            try
            {
#if FEATURE_GET_COMMANDLINE
                MSBuildEventSource.Log.MSBuildExeStart(commandLine);
#else
                if (MSBuildEventSource.Log.IsEnabled())
                {
                    MSBuildEventSource.Log.MSBuildExeStart(string.Join(" ", commandLine));
                }
#endif
                Console.CancelKeyPress += cancelHandler;

                // check the operating system the code is running on
                VerifyThrowSupportedOS();

                // Setup the console UI.
                SetConsoleUI();

                // reset the application state for this new build
                ResetBuildState();

                // process the detected command line switches -- gather build information, take action on non-build switches, and
                // check for non-trivial errors
                string projectFile = null;
                string[] targets = Array.Empty<string>();
                string toolsVersion = null;
                Dictionary<string, string> globalProperties = null;
                Dictionary<string, string> restoreProperties = null;
                ILogger[] loggers = Array.Empty<ILogger>();
                LoggerVerbosity verbosity = LoggerVerbosity.Normal;
                LoggerVerbosity originalVerbosity = LoggerVerbosity.Normal;
                List<DistributedLoggerRecord> distributedLoggerRecords = null;
#if FEATURE_XML_SCHEMA_VALIDATION
                bool needToValidateProject = false;
                string schemaFile = null;
#endif
                int cpuCount = 1;
#if FEATURE_NODE_REUSE
                bool enableNodeReuse = true;
#else
                bool enableNodeReuse = false;
#endif
                TextWriter preprocessWriter = null;
                TextWriter targetsWriter = null;
                bool detailedSummary = false;
                ISet<string> warningsAsErrors = null;
                ISet<string> warningsNotAsErrors = null;
                ISet<string> warningsAsMessages = null;
                bool enableRestore = Traits.Instance.EnableRestoreFirst;
                ProfilerLogger profilerLogger = null;
                bool enableProfiler = false;
                bool interactive = false;
                ProjectIsolationMode isolateProjects = ProjectIsolationMode.False;
                GraphBuildOptions graphBuildOptions = null;
                bool lowPriority = false;
                string[] inputResultsCaches = null;
                string outputResultsCache = null;
                bool question = false;

                GatherAllSwitches(commandLine, out var switchesFromAutoResponseFile, out var switchesNotFromAutoResponseFile, out _);
                bool buildCanBeInvoked = ProcessCommandLineSwitches(
                                            switchesFromAutoResponseFile,
                                            switchesNotFromAutoResponseFile,
                                            ref projectFile,
                                            ref targets,
                                            ref toolsVersion,
                                            ref globalProperties,
                                            ref loggers,
                                            ref verbosity,
                                            ref originalVerbosity,
                                            ref distributedLoggerRecords,
#if FEATURE_XML_SCHEMA_VALIDATION
                                            ref needToValidateProject,
                                            ref schemaFile,
#endif
                                            ref cpuCount,
                                            ref enableNodeReuse,
                                            ref preprocessWriter,
                                            ref targetsWriter,
                                            ref detailedSummary,
                                            ref warningsAsErrors,
                                            ref warningsNotAsErrors,
                                            ref warningsAsMessages,
                                            ref enableRestore,
                                            ref interactive,
                                            ref profilerLogger,
                                            ref enableProfiler,
                                            ref restoreProperties,
                                            ref isolateProjects,
                                            ref graphBuildOptions,
                                            ref inputResultsCaches,
                                            ref outputResultsCache,
                                            ref lowPriority,
                                            ref question,
                                            recursing: false,
#if FEATURE_GET_COMMANDLINE
                                            commandLine);
#else
                                            string.Join(' ', commandLine));
#endif

                CommandLineSwitches.SwitchesFromResponseFiles = null;

                if (buildCanBeInvoked)
                {
                    // Unfortunately /m isn't the default, and we are not yet brave enough to make it the default.
                    // However we want to give a hint to anyone who is building single proc without realizing it that there
                    // is a better way.
                    // Only display the message if /m isn't provided
                    if (cpuCount == 1 && FileUtilities.IsSolutionFilename(projectFile) && verbosity > LoggerVerbosity.Minimal
                        && switchesNotFromAutoResponseFile[CommandLineSwitches.ParameterizedSwitch.MaxCPUCount].Length == 0
                        && switchesFromAutoResponseFile[CommandLineSwitches.ParameterizedSwitch.MaxCPUCount].Length == 0
                        && preprocessWriter != null
                        && targetsWriter != null)
                    {
                        Console.WriteLine(ResourceUtilities.GetResourceString("PossiblyOmittedMaxCPUSwitch"));
                    }

                    if (preprocessWriter != null && !BuildEnvironmentHelper.Instance.RunningTests)
                    {
                        // Indicate to the engine that it can NOT toss extraneous file content: we want to
                        // see that in preprocessing/debugging
                        Environment.SetEnvironmentVariable("MSBUILDLOADALLFILESASWRITEABLE", "1");
                    }

                    DateTime t1 = DateTime.Now;

                    // If the primary file passed to MSBuild is a .binlog file, play it back into passed loggers
                    // as if a build is happening
                    if (FileUtilities.IsBinaryLogFilename(projectFile))
                    {
                        ReplayBinaryLog(projectFile, loggers, distributedLoggerRecords, cpuCount);
                    }
                    else // regular build
                    {
                        // if everything checks out, and sufficient information is available to start building
                        if (
                            !BuildProject(
                                projectFile,
                                targets,
                                toolsVersion,
                                globalProperties,
                                restoreProperties,
                                loggers,
                                verbosity,
                                distributedLoggerRecords.ToArray(),
#if FEATURE_XML_SCHEMA_VALIDATION
                                needToValidateProject, schemaFile,
#endif
                                    cpuCount,
                                    enableNodeReuse,
                                    preprocessWriter,
                                    targetsWriter,
                                    detailedSummary,
                                    warningsAsErrors,
                                    warningsNotAsErrors,
                                    warningsAsMessages,
                                    enableRestore,
                                    profilerLogger,
                                    enableProfiler,
                                    interactive,
                                    isolateProjects,
                                    graphBuildOptions,
                                    lowPriority,
                                    question,
                                    inputResultsCaches,
                                    outputResultsCache,
                                    commandLine))
                        {
                            exitType = ExitType.BuildError;
                        }
                    } // end of build

                    DateTime t2 = DateTime.Now;

                    TimeSpan elapsedTime = t2.Subtract(t1);

                    string timerOutputFilename = Environment.GetEnvironmentVariable("MSBUILDTIMEROUTPUTS");

                    if (!string.IsNullOrEmpty(timerOutputFilename))
                    {
                        AppendOutputFile(timerOutputFilename, (long)elapsedTime.TotalMilliseconds);
                    }
                }
                else
                {
                    // if there was no need to start the build e.g. because /help was triggered
                    // do nothing
                }
            }
            /**********************************************************************************************************************
             * WARNING: Do NOT add any more catch blocks below! Exceptions should be caught as close to their point of origin as
             * possible, and converted into one of the known exceptions. The code that causes an exception best understands the
             * reason for the exception, and only that code can provide the proper error message. We do NOT want to display
             * messages from unknown exceptions, because those messages are most likely neither localized, nor composed in the
             * canonical form with the correct prefix.
             *********************************************************************************************************************/
            // handle switch errors
            catch (CommandLineSwitchException e)
            {
                Console.WriteLine(e.Message);
                Console.WriteLine();
                // prompt user to display help for proper switch usage
                ShowHelpPrompt();

                exitType = ExitType.SwitchError;
            }
            // handle configuration exceptions: problems reading toolset information from msbuild.exe.config or the registry
            catch (InvalidToolsetDefinitionException e)
            {
                // Brief prefix to indicate that it's a configuration failure, and provide the "error" indication
                Console.WriteLine(ResourceUtilities.FormatResourceStringStripCodeAndKeyword("ConfigurationFailurePrefixNoErrorCode", e.ErrorCode, e.Message));

                exitType = ExitType.InitializationError;
            }
            // handle initialization failures
            catch (InitializationException e)
            {
                Console.WriteLine(e.Message);

                exitType = ExitType.InitializationError;
            }
            // handle polite logger failures: don't dump the stack or trigger watson for these
            catch (LoggerException e)
            {
                // display the localized message from the outer exception in canonical format
                if (e.ErrorCode != null)
                {
                    // Brief prefix to indicate that it's a logger failure, and provide the "error" indication
                    Console.WriteLine(ResourceUtilities.FormatResourceStringStripCodeAndKeyword("LoggerFailurePrefixNoErrorCode", e.ErrorCode, e.Message));
                }
                else
                {
                    // Brief prefix to indicate that it's a logger failure, adding a generic error code to make sure
                    // there's something for the user to look up in the documentation
                    Console.WriteLine(ResourceUtilities.FormatResourceStringStripCodeAndKeyword("LoggerFailurePrefixWithErrorCode", e.Message));
                }

                if (e.InnerException != null)
                {
                    // write out exception details -- don't bother triggering Watson, because most of these exceptions will be coming
                    // from buggy loggers written by users
                    Console.WriteLine(e.InnerException.ToString());
                }

                exitType = ExitType.LoggerAbort;
            }
            // handle logger failures (logger bugs)
            catch (InternalLoggerException e)
            {
                if (!e.InitializationException)
                {
                    // display the localized message from the outer exception in canonical format
                    Console.WriteLine($"MSBUILD : error {e.ErrorCode}: {e.Message}");
#if DEBUG
                    Console.WriteLine("This is an unhandled exception from a logger -- PLEASE OPEN A BUG AGAINST THE LOGGER OWNER.");
#endif
                    // write out exception details -- don't bother triggering Watson, because most of these exceptions will be coming
                    // from buggy loggers written by users
                    Console.WriteLine(e.InnerException.ToString());

                    exitType = ExitType.LoggerFailure;
                }
                else
                {
                    Console.WriteLine(
                        $"MSBUILD : error {e.ErrorCode}: {e.Message}{(e.InnerException != null ? $" {e.InnerException.Message}" : "")}");
                    exitType = ExitType.InitializationError;
                }
            }
            catch (ProjectCacheException e)
            {
                Console.WriteLine($"MSBUILD : error {e.ErrorCode}: {e.Message}");

#if DEBUG
                if (!e.HasBeenLoggedByProjectCache && e.InnerException != null)
                {
                    Console.WriteLine("This is an unhandled exception from a project cache -- PLEASE OPEN A BUG AGAINST THE PROJECT CACHE OWNER.");
                }
#endif

                if (e.InnerException is not null)
                {
                    Console.WriteLine(e.InnerException.ToString());
                }

                exitType = ExitType.ProjectCacheFailure;
            }
            catch (BuildAbortedException e)
            {
                Console.WriteLine(
                    $"MSBUILD : error {e.ErrorCode}: {e.Message}{(e.InnerException != null ? $" {e.InnerException.Message}" : string.Empty)}");

                exitType = ExitType.Unexpected;
            }
            // handle fatal errors
            catch (Exception e)
            {
                // display a generic localized message for the user
                Console.WriteLine("{0}\r\n{1}", AssemblyResources.GetString("FatalError"), e.ToString());
#if DEBUG
                Console.WriteLine("This is an unhandled exception in MSBuild Engine -- PLEASE OPEN A BUG AGAINST THE MSBUILD TEAM.\r\n{0}", e.ToString());
#endif
                // rethrow, in case Watson is enabled on the machine -- if not, the CLR will write out exception details
                // allow the build lab to set an env var to avoid jamming the build
                if (Environment.GetEnvironmentVariable("MSBUILDDONOTLAUNCHDEBUGGER") != "1")
                {
                    throw;
                }
            }
            finally
            {
                s_buildComplete.Set();
                Console.CancelKeyPress -= cancelHandler;

                // Wait for any pending cancel, so that we get any remaining messages
                s_cancelComplete.WaitOne();

                NativeMethodsShared.RestoreConsoleMode(s_originalConsoleMode);

#if FEATURE_GET_COMMANDLINE
                MSBuildEventSource.Log.MSBuildExeStop(commandLine);
#else
                if (MSBuildEventSource.Log.IsEnabled())
                {
                    MSBuildEventSource.Log.MSBuildExeStop(string.Join(" ", commandLine));
                }
#endif
            }
            /**********************************************************************************************************************
             * WARNING: Do NOT add any more catch blocks above!
             *********************************************************************************************************************/

            return exitType;
        }

        /// <summary>
        /// Handler for when CTRL-C or CTRL-BREAK is called.
        /// CTRL-BREAK means "die immediately"
        /// CTRL-C means "try to stop work and exit cleanly"
        /// </summary>
        private static void Console_CancelKeyPress(object sender, ConsoleCancelEventArgs e)
        {
            if (e.SpecialKey == ConsoleSpecialKey.ControlBreak)
            {
                Environment.Exit(1); // the process will now be terminated rudely
            }

            e.Cancel = true; // do not terminate rudely

            if (s_buildCancellationSource.IsCancellationRequested)
            {
                return;
            }

            Console.WriteLine(ResourceUtilities.GetResourceString("AbortingBuild"));
            s_buildCancellationSource.Cancel();

            // The OS takes a lock in
            // kernel32.dll!_SetConsoleCtrlHandler, so if a task
            // waits for that lock somehow before quitting, it would hang
            // because we're in it here. One way a task can end up here is
            // by calling Microsoft.Win32.SystemEvents.Initialize.
            // So do our work asynchronously so we can return immediately.
            // We're already on a threadpool thread anyway.
            WaitCallback callback = delegate
            {
                try
                {
                    s_cancelComplete.Reset();

                    // If the build is already complete, just exit.
                    if (s_buildComplete.WaitOne(0))
                    {
                        s_cancelComplete.Set();
                        return;
                    }

                    // If the build has already started (or already finished), we will cancel it
                    // If the build has not yet started, it will cancel itself, because
                    // we set alreadyCalled=1
                    bool hasBuildStarted;
                    lock (s_buildLock)
                    {
                        hasBuildStarted = s_hasBuildStarted;
                    }

                    if (hasBuildStarted)
                    {
                        BuildManager.DefaultBuildManager.CancelAllSubmissions();
                        s_buildComplete.WaitOne();
                    }

                    s_cancelComplete.Set(); // This will release our main Execute method so we can finally exit.
                }
                finally
                {
                    // Server node shall terminate after it received CancelKey press.
                    if (s_isServerNode)
                    {
                        Environment.Exit(0); // the process can now be terminated as everything has already been gracefully cancelled.
                    }
                }
            };

            ThreadPoolExtensions.QueueThreadPoolWorkItemWithCulture(callback, CultureInfo.CurrentCulture, CultureInfo.CurrentUICulture);
        }

        /// <summary>
        /// Clears out any state accumulated from previous builds, and resets
        /// member data in preparation for a new build.
        /// </summary>
        private static void ResetBuildState()
        {
            ResetGatheringSwitchesState();
        }

        private static void ResetGatheringSwitchesState()
        {
            s_includedResponseFiles = new List<string>();
            usingSwitchesFromAutoResponseFile = false;
            CommandLineSwitches.SwitchesFromResponseFiles = new();
        }

        /// <summary>
        /// The location of the application executable.
        /// </summary>
        /// <remarks>
        /// Initialized in the static constructor. See comment there.
        /// </remarks>
        private static readonly string s_exePath; // Do not initialize

        /// <summary>
        /// Name of the exe (presumably msbuild.exe)
        /// </summary>
        private static string s_exeName;

        /// <summary>
        /// Default name for the msbuild log file
        /// </summary>
        private const string msbuildLogFileName = "msbuild.log";

        /// <summary>
        /// List of messages to be sent to the logger when it is attached
        /// </summary>
        private static readonly List<BuildManager.DeferredBuildMessage> s_globalMessagesToLogInBuildLoggers = new();

        /// <summary>
        /// The original console output mode if we changed it as part of initialization.
        /// </summary>
        private static uint? s_originalConsoleMode = null;

        /// <summary>
        /// Initializes the build engine, and starts the project building.
        /// </summary>
        /// <returns>true, if build succeeds</returns>
        [SuppressMessage("Microsoft.Maintainability", "CA1506:AvoidExcessiveClassCoupling", Justification = "Not going to refactor it right now")]
        internal static bool BuildProject(
            string projectFile,
            string[] targets,
            string toolsVersion,
            Dictionary<string, string> globalProperties,
            Dictionary<string, string> restoreProperties,
            ILogger[] loggers,
            LoggerVerbosity verbosity,
            DistributedLoggerRecord[] distributedLoggerRecords,
#if FEATURE_XML_SCHEMA_VALIDATION
            bool needToValidateProject,
            string schemaFile,
#endif
            int cpuCount,
            bool enableNodeReuse,
            TextWriter preprocessWriter,
            TextWriter targetsWriter,
            bool detailedSummary,
            ISet<string> warningsAsErrors,
            ISet<string> warningsNotAsErrors,
            ISet<string> warningsAsMessages,
            bool enableRestore,
            ProfilerLogger profilerLogger,
            bool enableProfiler,
            bool interactive,
            ProjectIsolationMode isolateProjects,
            GraphBuildOptions graphBuildOptions,
            bool lowPriority,
            bool question,
            string[] inputResultsCaches,
            string outputResultsCache,
#if FEATURE_GET_COMMANDLINE
            string commandLine)
#else
            string[] commandLine)
#endif
        {
            if (FileUtilities.IsVCProjFilename(projectFile) || FileUtilities.IsDspFilename(projectFile))
            {
                InitializationException.Throw(ResourceUtilities.FormatResourceStringStripCodeAndKeyword("ProjectUpgradeNeededToVcxProj", projectFile), null);
            }

            bool success = false;

            ProjectCollection projectCollection = null;
            bool onlyLogCriticalEvents = false;

            try
            {
                List<ForwardingLoggerRecord> remoteLoggerRecords = new List<ForwardingLoggerRecord>();
                foreach (DistributedLoggerRecord distRecord in distributedLoggerRecords)
                {
                    remoteLoggerRecords.Add(new ForwardingLoggerRecord(distRecord.CentralLogger, distRecord.ForwardingLoggerDescription));
                }

                // Targeted perf optimization for the case where we only have our own parallel console logger, and verbosity is quiet. In such a case
                // we know we won't emit any messages except for errors and warnings, so the engine should not bother even logging them.
                // If we're using the original serial console logger we can't do this, as it shows project started/finished context
                // around errors and warnings.
                // Telling the engine to not bother logging non-critical messages means that typically it can avoid loading any resources in the successful
                // build case.
                if (loggers.Length == 1 &&
                    remoteLoggerRecords.Count == 0 &&
                    verbosity == LoggerVerbosity.Quiet &&
                    loggers[0].Parameters != null &&
                    loggers[0].Parameters.IndexOf("ENABLEMPLOGGING", StringComparison.OrdinalIgnoreCase) != -1 &&
                    loggers[0].Parameters.IndexOf("DISABLEMPLOGGING", StringComparison.OrdinalIgnoreCase) == -1 &&
                    loggers[0].Parameters.IndexOf("V=", StringComparison.OrdinalIgnoreCase) == -1 &&                // Console logger could have had a verbosity
                    loggers[0].Parameters.IndexOf("VERBOSITY=", StringComparison.OrdinalIgnoreCase) == -1)          // override with the /clp switch
                {
                    // Must be exactly the console logger, not a derived type like the file logger.
                    Type t1 = loggers[0].GetType();
                    Type t2 = typeof(ConsoleLogger);
                    if (t1 == t2)
                    {
                        onlyLogCriticalEvents = true;
                    }
                }

                // HACK HACK: this enables task parameter logging.
                // This is a hack for now to make sure the perf hit only happens
                // on diagnostic. This should be changed to pipe it through properly,
                // perhaps as part of a fuller tracing feature.
                bool logTaskInputs = verbosity == LoggerVerbosity.Diagnostic;

                if (!logTaskInputs)
                {
                    foreach (var logger in loggers)
                    {
                        if (logger.Parameters != null &&
                            (logger.Parameters.IndexOf("V=DIAG", StringComparison.OrdinalIgnoreCase) != -1 ||
                             logger.Parameters.IndexOf("VERBOSITY=DIAG", StringComparison.OrdinalIgnoreCase) != -1))
                        {
                            logTaskInputs = true;
                            break;
                        }
                    }
                }

                if (!logTaskInputs)
                {
                    foreach (var logger in distributedLoggerRecords)
                    {
                        if (logger.CentralLogger?.Parameters != null &&
                            (logger.CentralLogger.Parameters.IndexOf("V=DIAG", StringComparison.OrdinalIgnoreCase) != -1 ||
                             logger.CentralLogger.Parameters.IndexOf("VERBOSITY=DIAG", StringComparison.OrdinalIgnoreCase) != -1))
                        {
                            logTaskInputs = true;
                            break;
                        }
                    }
                }

                ToolsetDefinitionLocations toolsetDefinitionLocations = ToolsetDefinitionLocations.Default;

                bool isPreprocess = preprocessWriter != null;
                bool isTargets = targetsWriter != null;

                projectCollection = new ProjectCollection(
                    globalProperties,
                    loggers,
                    null,
                    toolsetDefinitionLocations,
                    cpuCount,
                    onlyLogCriticalEvents,
                    loadProjectsReadOnly: !isPreprocess,
                    useAsynchronousLogging: true,
                    reuseProjectRootElementCache: s_isServerNode);

                if (toolsVersion != null && !projectCollection.ContainsToolset(toolsVersion))
                {
                    ThrowInvalidToolsVersionInitializationException(projectCollection.Toolsets, toolsVersion);
                }

                bool isSolution = FileUtilities.IsSolutionFilename(projectFile);

#if FEATURE_XML_SCHEMA_VALIDATION
                // If the user has requested that the schema be validated, do that here.
                if (needToValidateProject && !isSolution)
                {
                    Microsoft.Build.Evaluation.Project project = projectCollection.LoadProject(projectFile, globalProperties, toolsVersion);
                    Microsoft.Build.Evaluation.Toolset toolset = projectCollection.GetToolset(toolsVersion ?? project.ToolsVersion);

                    if (toolset == null)
                    {
                        ThrowInvalidToolsVersionInitializationException(projectCollection.Toolsets, project.ToolsVersion);
                    }

                    ProjectSchemaValidationHandler.VerifyProjectSchema(projectFile, schemaFile, toolset.ToolsPath);

                    // If there are schema validation errors, an InitializationException is thrown, so if we get here,
                    // we can safely assume that the project successfully validated.
                    projectCollection.UnloadProject(project);
                }
#endif

                if (isPreprocess)
                {
                    // TODO: Support /preprocess for solution files. https://github.com/dotnet/msbuild/issues/7697
                    if (isSolution)
                    {
                        Console.WriteLine(ResourceUtilities.GetResourceString("UnsupportedSwitchForSolutionFiles"), CommandLineSwitches.ParameterizedSwitch.Preprocess);
                        success = false;
                    }
                    else
                    {
                        Project project = projectCollection.LoadProject(projectFile, globalProperties, toolsVersion);

                        project.SaveLogicalProject(preprocessWriter);

                        projectCollection.UnloadProject(project);

                        success = true;
                    }
                }

                if (isTargets)
                {
                    // TODO: Support /targets for solution files. https://github.com/dotnet/msbuild/issues/7697
                    if (isSolution)
                    {
                        Console.WriteLine(ResourceUtilities.GetResourceString("UnsupportedSwitchForSolutionFiles"), CommandLineSwitches.ParameterizedSwitch.Targets);
                        success = false;
                    }
                    else
                    {
                        success = PrintTargets(projectFile, toolsVersion, globalProperties, targetsWriter, projectCollection);
                    }
                }

                if (!isPreprocess && !isTargets)
                {
                    BuildParameters parameters = new BuildParameters(projectCollection);

                    // By default we log synchronously to the console for compatibility with previous versions,
                    // but it is slightly slower
                    if (!string.Equals(Environment.GetEnvironmentVariable("MSBUILDLOGASYNC"), "1", StringComparison.Ordinal))
                    {
                        parameters.UseSynchronousLogging = true;
                    }

                    parameters.EnableNodeReuse = enableNodeReuse;
                    parameters.LowPriority = lowPriority;
#if FEATURE_ASSEMBLY_LOCATION
                    parameters.NodeExeLocation = Assembly.GetExecutingAssembly().Location;
#else
                    parameters.NodeExeLocation = BuildEnvironmentHelper.Instance.CurrentMSBuildExePath;
#endif
                    parameters.MaxNodeCount = cpuCount;
                    parameters.Loggers = projectCollection.Loggers;
                    parameters.ForwardingLoggers = remoteLoggerRecords;
                    parameters.ToolsetDefinitionLocations = Microsoft.Build.Evaluation.ToolsetDefinitionLocations.ConfigurationFile | Microsoft.Build.Evaluation.ToolsetDefinitionLocations.Registry;
                    parameters.DetailedSummary = detailedSummary;
                    parameters.LogTaskInputs = logTaskInputs;
                    parameters.WarningsAsErrors = warningsAsErrors;
                    parameters.WarningsNotAsErrors = warningsNotAsErrors;
                    parameters.WarningsAsMessages = warningsAsMessages;
                    parameters.Interactive = interactive;
                    parameters.ProjectIsolationMode = isolateProjects;
                    parameters.InputResultsCacheFiles = inputResultsCaches;
                    parameters.OutputResultsCacheFile = outputResultsCache;
                    parameters.Question = question;

                    // Propagate the profiler flag into the project load settings so the evaluator
                    // can pick it up
                    if (profilerLogger != null || enableProfiler)
                    {
                        parameters.ProjectLoadSettings |= ProjectLoadSettings.ProfileEvaluation;
                    }

                    if (!string.IsNullOrEmpty(toolsVersion))
                    {
                        parameters.DefaultToolsVersion = toolsVersion;
                    }

                    string memoryUseLimit = Environment.GetEnvironmentVariable("MSBUILDMEMORYUSELIMIT");
                    if (!string.IsNullOrEmpty(memoryUseLimit))
                    {
                        parameters.MemoryUseLimit = Convert.ToInt32(memoryUseLimit, CultureInfo.InvariantCulture);

                        // The following ensures that when we divide the use by node count to get the per-limit amount, we always end up with a
                        // positive value - otherwise setting it too low will result in a zero, which will enable only the default cache behavior
                        // which is not what is intended by using this environment variable.
                        if (parameters.MemoryUseLimit < parameters.MaxNodeCount)
                        {
                            parameters.MemoryUseLimit = parameters.MaxNodeCount;
                        }
                    }

                    List<BuildManager.DeferredBuildMessage> messagesToLogInBuildLoggers = new();

                    BuildManager buildManager = BuildManager.DefaultBuildManager;

                    BuildResultCode? result = null;

                    if (!Traits.Instance.EscapeHatches.DoNotSendDeferredMessagesToBuildManager)
                    {
                        var commandLineString =
#if FEATURE_GET_COMMANDLINE
                            commandLine;
#else
                            string.Join(" ", commandLine);
#endif
                        messagesToLogInBuildLoggers.AddRange(GetMessagesToLogInBuildLoggers(commandLineString));

                        // Log a message for every response file and include it in log
                        foreach (var responseFilePath in s_includedResponseFiles)
                        {
                            messagesToLogInBuildLoggers.Add(
                                new BuildManager.DeferredBuildMessage(
                                    ResourceUtilities.FormatResourceStringIgnoreCodeAndKeyword(
                                        "DeferredResponseFile",
                                        responseFilePath),
                                    MessageImportance.Low,
                                    responseFilePath));
                        }
                    }

                    buildManager.BeginBuild(parameters, messagesToLogInBuildLoggers);

                    Exception exception = null;
                    try
                    {
                        try
                        {
                            // Determine if the user specified /Target:Restore which means we should only execute a restore in the fancy way that /restore is executed
                            bool restoreOnly = targets.Length == 1 && string.Equals(targets[0], MSBuildConstants.RestoreTargetName, StringComparison.OrdinalIgnoreCase);

                            // ExecuteRestore below changes the current working directory and does not change back. Therefore, if we try to create the request after
                            // the restore call we end up with incorrectly normalized paths to the project. To avoid that, we are preparing the request before the first
                            // build (restore) request.
                            // PS: We couldn't find a straight forward way to make the restore invocation clean up after itself, so we should this ugly but less risky
                            // approach.
                            GraphBuildRequestData graphBuildRequest = null;
                            BuildRequestData buildRequest = null;
                            if (!restoreOnly)
                            {
                                if (graphBuildOptions != null)
                                {
                                    graphBuildRequest = new GraphBuildRequestData(new[] { new ProjectGraphEntryPoint(projectFile, globalProperties) }, targets, null, BuildRequestDataFlags.None, graphBuildOptions);
                                }
                                else
                                {
                                    buildRequest = new BuildRequestData(projectFile, globalProperties, toolsVersion, targets, null);
                                }
                            }

                            if (enableRestore || restoreOnly)
                            {
                                (result, exception) = ExecuteRestore(projectFile, toolsVersion, buildManager, restoreProperties.Count > 0 ? restoreProperties : globalProperties);

                                if (result != BuildResultCode.Success)
                                {
                                    return false;
                                }
                            }

                            if (!restoreOnly)
                            {
                                if (graphBuildOptions != null)
                                {
                                    (result, exception) = ExecuteGraphBuild(buildManager, graphBuildRequest);
                                }
                                else
                                {
                                    (result, exception) = ExecuteBuild(buildManager, buildRequest);
                                }
                            }

                            if (result != null && exception == null)
                            {
                                success = result == BuildResultCode.Success;
                            }
                        }
                        finally
                        {
                            buildManager.EndBuild();
                        }
                    }
                    catch (Exception ex)
                    {
                        exception = ex;
                        success = false;
                    }

                    if (exception != null)
                    {
                        success = false;

                        // InvalidProjectFileExceptions and its aggregates have already been logged.
                        if (exception is not InvalidProjectFileException
                            && !(exception is AggregateException aggregateException && aggregateException.InnerExceptions.All(innerException => innerException is InvalidProjectFileException))
                            && exception is not CircularDependencyException)
                        {
                            if (exception is LoggerException or InternalLoggerException or ProjectCacheException)
                            {
                                // We will rethrow these so the outer exception handler can catch them, but we don't
                                // want to log the outer exception stack here.
                                throw exception;
                            }

                            if (exception is BuildAbortedException)
                            {
                                // this is not a bug and should not dump stack. It will already have been logged
                                // appropriately, there is no need to take any further action with it.
                            }
                            else
                            {
                                // After throwing again below the stack will be reset. Make certain we log everything we
                                // can now
                                Console.WriteLine(AssemblyResources.GetString("FatalError"));
#if DEBUG
                                Console.WriteLine("This is an unhandled exception in MSBuild -- PLEASE OPEN A BUG AGAINST THE MSBUILD TEAM.");
#endif
                                Console.WriteLine(exception.ToString());
                                Console.WriteLine();

                                throw exception;
                            }
                        }
                    }
                }
            }
            // handle project file errors
            catch (InvalidProjectFileException ex)
            {
                // just eat the exception because it has already been logged
                ErrorUtilities.VerifyThrow(ex.HasBeenLogged, "Should have been logged");
                success = false;
            }
            finally
            {
                FileUtilities.ClearCacheDirectory();
                projectCollection?.Dispose();

                // Build manager shall be reused for all build sessions.
                // If, for one reason or another, this behavior needs to change in future
                // please be aware that current code creates and keep running  InProcNode even
                // when its owning default build manager is disposed resulting in leek of memory and threads.
                if (!s_isServerNode)
                {
                    BuildManager.DefaultBuildManager.Dispose();
                }
            }

            return success;
        }

        private static bool PrintTargets(string projectFile, string toolsVersion, Dictionary<string, string> globalProperties, TextWriter targetsWriter, ProjectCollection projectCollection)
        {
            try
            {
                Project project = projectCollection.LoadProject(projectFile, globalProperties, toolsVersion);

                foreach (string target in project.Targets.Keys)
                {
                    targetsWriter.WriteLine(target);
                }

                projectCollection.UnloadProject(project);
                return true;
            }
            catch (Exception ex)
            {
                var message = ResourceUtilities.FormatResourceStringStripCodeAndKeyword("TargetsCouldNotBePrinted", ex);
                Console.Error.WriteLine(message);
                return false;
            }
        }

        private static List<BuildManager.DeferredBuildMessage> GetMessagesToLogInBuildLoggers(string commandLineString)
        {
            List<BuildManager.DeferredBuildMessage> messages = new(s_globalMessagesToLogInBuildLoggers)
            {
                new BuildManager.DeferredBuildMessage(
                    ResourceUtilities.FormatResourceStringIgnoreCodeAndKeyword(
                        "Process",
                        Process.GetCurrentProcess().MainModule?.FileName ?? string.Empty),
                    MessageImportance.Low),
                new BuildManager.DeferredBuildMessage(
                    ResourceUtilities.FormatResourceStringIgnoreCodeAndKeyword(
                        "MSBExePath",
                        BuildEnvironmentHelper.Instance.CurrentMSBuildExePath),
                    MessageImportance.Low),
                new BuildManager.DeferredBuildMessage(
                    ResourceUtilities.FormatResourceStringIgnoreCodeAndKeyword(
                        "CommandLine",
                        commandLineString),
                    MessageImportance.Low),
                new BuildManager.DeferredBuildMessage(
                    ResourceUtilities.FormatResourceStringIgnoreCodeAndKeyword(
                        "CurrentDirectory",
                        Environment.CurrentDirectory),
                    MessageImportance.Low),
                new BuildManager.DeferredBuildMessage(
                    ResourceUtilities.FormatResourceStringIgnoreCodeAndKeyword(
                        "MSBVersion",
                        ProjectCollection.DisplayVersion),
                    MessageImportance.Low),
            };

            if (Traits.Instance.DebugEngine)
            {
                messages.Add(
                    new BuildManager.DeferredBuildMessage(
                        ResourceUtilities.FormatResourceStringIgnoreCodeAndKeyword(
                        "MSBuildDebugPath",
                        DebugUtils.DebugPath),
                        MessageImportance.High));
            }

            return messages;
        }

        private static (BuildResultCode result, Exception exception) ExecuteBuild(BuildManager buildManager, BuildRequestData request)
        {
            BuildSubmission submission;
            lock (s_buildLock)
            {
                submission = buildManager.PendBuildRequest(request);
                s_hasBuildStarted = true;

                // Even if Ctrl-C was already hit, we still pend the build request and then cancel.
                // That's so the build does not appear to have completed successfully.
                if (s_buildCancellationSource.IsCancellationRequested)
                {
                    buildManager.CancelAllSubmissions();
                }
            }

            var result = submission.Execute();
            return (result.OverallResult, result.Exception);
        }

        private static (BuildResultCode result, Exception exception) ExecuteGraphBuild(BuildManager buildManager, GraphBuildRequestData request)
        {
            GraphBuildSubmission submission;
            lock (s_buildLock)
            {
                submission = buildManager.PendBuildRequest(request);
                s_hasBuildStarted = true;

                // Even if Ctrl-C was already hit, we still pend the build request and then cancel.
                // That's so the build does not appear to have completed successfully.
                if (s_buildCancellationSource.IsCancellationRequested)
                {
                    buildManager.CancelAllSubmissions();
                }
            }

            GraphBuildResult result = submission.Execute();
            return (result.OverallResult, result.Exception);
        }

        private static (BuildResultCode result, Exception exception) ExecuteRestore(string projectFile, string toolsVersion, BuildManager buildManager, Dictionary<string, string> globalProperties)
        {
            // Make a copy of the global properties
            Dictionary<string, string> restoreGlobalProperties = new Dictionary<string, string>(globalProperties);

            // Add/set a property with a random value to ensure that restore happens under a different evaluation context
            // If the evaluation context is not different, then projects won't be re-evaluated after restore
            // The initializer syntax can't be used just in case a user set this property to a value
            restoreGlobalProperties["MSBuildRestoreSessionId"] = Guid.NewGuid().ToString("D");

            // Create a new request with a Restore target only and specify:
            //  - BuildRequestDataFlags.ClearCachesAfterBuild to ensure the projects will be reloaded from disk for subsequent builds
            //  - BuildRequestDataFlags.SkipNonexistentTargets to ignore missing targets since Restore does not require that all targets exist
            //  - BuildRequestDataFlags.IgnoreMissingEmptyAndInvalidImports to ignore imports that don't exist, are empty, or are invalid because restore might
            //     make available an import that doesn't exist yet and the <Import /> might be missing a condition.
            //  - BuildRequestDataFlags.FailOnUnresolvedSdk to still fail in the case when an MSBuild project SDK can't be resolved since this is fatal and should
            //     fail the build.
            BuildRequestData restoreRequest = new BuildRequestData(
                projectFile,
                restoreGlobalProperties,
                toolsVersion,
                targetsToBuild: new[] { MSBuildConstants.RestoreTargetName },
                hostServices: null,
                flags: BuildRequestDataFlags.ClearCachesAfterBuild | BuildRequestDataFlags.SkipNonexistentTargets | BuildRequestDataFlags.IgnoreMissingEmptyAndInvalidImports | BuildRequestDataFlags.FailOnUnresolvedSdk);

            return ExecuteBuild(buildManager, restoreRequest);
        }


        /// <summary>
        /// Verifies that the code is running on a supported operating system.
        /// </summary>
        private static void VerifyThrowSupportedOS()
        {
            if (NativeMethodsShared.IsWindows &&
                (Environment.OSVersion.Platform != PlatformID.Win32NT ||
                 Environment.OSVersion.Version.Major < 6 ||
                 (Environment.OSVersion.Version.Major == 6 && Environment.OSVersion.Version.Minor < 1))) // Windows 7 is minimum
            {
                // If we're running on any of the unsupported OS's, fail immediately.  This way,
                // we don't run into some obscure error down the line, totally confusing the user.
                InitializationException.Throw("UnsupportedOS", null, null, false);
            }
        }

        /// <summary>
        /// MSBuild.exe need to fallback to English if it cannot print Japanese (or other language) characters
        /// </summary>
        internal static void SetConsoleUI()
        {
            Thread thisThread = Thread.CurrentThread;

            // Eliminate the complex script cultures from the language selection.
            thisThread.CurrentUICulture = CultureInfo.CurrentUICulture.GetConsoleFallbackUICulture();

            // Determine if the language can be displayed in the current console codepage, otherwise set to US English
            int codepage;

            try
            {
                codepage = System.Console.OutputEncoding.CodePage;
            }
            catch (NotSupportedException)
            {
                // Failed to get code page: some customers have hit this and we don't know why
                thisThread.CurrentUICulture = new CultureInfo("en-US");
                return;
            }

            if (
                    codepage != 65001 // 65001 is Unicode
                    &&
                    codepage != thisThread.CurrentUICulture.TextInfo.OEMCodePage
                    &&
                    codepage != thisThread.CurrentUICulture.TextInfo.ANSICodePage)
            {
                thisThread.CurrentUICulture = new CultureInfo("en-US");
                return;
            }
#if RUNTIME_TYPE_NETCORE
            // https://github.com/dotnet/roslyn/issues/10785#issuecomment-238940601
            // by default, .NET Core doesn't have all code pages needed for Console apps.
            // see the .NET Core Notes in https://msdn.microsoft.com/en-us/library/system.diagnostics.process(v=vs.110).aspx
            Encoding.RegisterProvider(CodePagesEncodingProvider.Instance);
#endif
        }

        /// <summary>
        /// Gets all specified switches, from the command line, as well as all
        /// response files, including the auto-response file.
        /// </summary>
        /// <param name="commandLine"></param>
        /// <param name="switchesFromAutoResponseFile"></param>
        /// <param name="switchesNotFromAutoResponseFile"></param>
        /// <param name="fullCommandLine"></param>
        /// <returns>Combined bag of switches.</returns>
        private static void GatherAllSwitches(
#if FEATURE_GET_COMMANDLINE
            string commandLine,
#else
            string[] commandLine,
#endif
            out CommandLineSwitches switchesFromAutoResponseFile, out CommandLineSwitches switchesNotFromAutoResponseFile, out string fullCommandLine)
        {
            ResetGatheringSwitchesState();

#if FEATURE_GET_COMMANDLINE
            // split the command line on (unquoted) whitespace
            var commandLineArgs = QuotingUtilities.SplitUnquoted(commandLine);

            s_exeName = FileUtilities.FixFilePath(QuotingUtilities.Unquote(commandLineArgs[0]));
#else
            var commandLineArgs = new List<string>(commandLine);

            s_exeName = BuildEnvironmentHelper.Instance.CurrentMSBuildExePath;
#endif

#if USE_MSBUILD_DLL_EXTN
            var msbuildExtn = ".dll";
#else
            var msbuildExtn = ".exe";
#endif
            if (!s_exeName.EndsWith(msbuildExtn, StringComparison.OrdinalIgnoreCase))
            {
                s_exeName += msbuildExtn;
            }

            // discard the first piece, because that's the path to the executable -- the rest are args
            commandLineArgs.RemoveAt(0);

#if FEATURE_GET_COMMANDLINE
            fullCommandLine = $"'{commandLine}'";
#else
            fullCommandLine = $"'{string.Join(' ', commandLine)}'";
#endif

            // parse the command line, and flag syntax errors and obvious switch errors
            switchesNotFromAutoResponseFile = new CommandLineSwitches();
            GatherCommandLineSwitches(commandLineArgs, switchesNotFromAutoResponseFile, fullCommandLine);

            // parse the auto-response file (if "/noautoresponse" is not specified), and combine those switches with the
            // switches on the command line
            switchesFromAutoResponseFile = new CommandLineSwitches();
            if (!switchesNotFromAutoResponseFile[CommandLineSwitches.ParameterlessSwitch.NoAutoResponse])
            {
                GatherAutoResponseFileSwitches(s_exePath, switchesFromAutoResponseFile, fullCommandLine);
            }
        }

        /// <summary>
        /// Coordinates the parsing of the command line. It detects switches on the command line, gathers their parameters, and
        /// flags syntax errors, and other obvious switch errors.
        /// </summary>
        /// <remarks>
        /// Internal for unit testing only.
        /// </remarks>
        internal static void GatherCommandLineSwitches(List<string> commandLineArgs, CommandLineSwitches commandLineSwitches, string commandLine = "")
        {
            foreach (string commandLineArg in commandLineArgs)
            {
                string unquotedCommandLineArg = QuotingUtilities.Unquote(commandLineArg, out var doubleQuotesRemovedFromArg);

                if (unquotedCommandLineArg.Length > 0)
                {
                    // response file switch starts with @
                    if (unquotedCommandLineArg.StartsWith("@", StringComparison.Ordinal))
                    {
                        GatherResponseFileSwitch(unquotedCommandLineArg, commandLineSwitches, commandLine);
                    }
                    else
                    {
                        string switchName;
                        string switchParameters;

                        // all switches should start with - or / or -- unless a project is being specified
                        if (!ValidateSwitchIndicatorInUnquotedArgument(unquotedCommandLineArg) || FileUtilities.LooksLikeUnixFilePath(unquotedCommandLineArg))
                        {
                            switchName = null;
                            // add a (fake) parameter indicator for later parsing
                            switchParameters = $":{commandLineArg}";
                        }
                        else
                        {
                            // check if switch has parameters (look for the : parameter indicator)
                            int switchParameterIndicator = unquotedCommandLineArg.IndexOf(':');

                            // get the length of the beginning sequence considered as a switch indicator (- or / or --)
                            int switchIndicatorsLength = GetLengthOfSwitchIndicator(unquotedCommandLineArg);

                            // extract the switch name and parameters -- the name is sandwiched between the switch indicator (the
                            // leading - or / or --) and the parameter indicator (if the switch has parameters); the parameters (if any)
                            // follow the parameter indicator
                            if (switchParameterIndicator == -1)
                            {
                                switchName = unquotedCommandLineArg.Substring(switchIndicatorsLength);
                                switchParameters = string.Empty;
                            }
                            else
                            {
                                switchName = unquotedCommandLineArg.Substring(switchIndicatorsLength, switchParameterIndicator - switchIndicatorsLength);
                                switchParameters = ExtractSwitchParameters(commandLineArg, unquotedCommandLineArg, doubleQuotesRemovedFromArg, switchName, switchParameterIndicator, switchIndicatorsLength);
                            }
                        }

                        // Special case: for the switches "/m" (or "/maxCpuCount") and "/bl" (or "/binarylogger") we wish to pretend we saw a default argument
                        // This allows a subsequent /m:n on the command line to override it.
                        // We could create a new kind of switch with optional parameters, but it's a great deal of churn for this single case.
                        // Note that if no "/m" or "/maxCpuCount" switch -- either with or without parameters -- is present, then we still default to 1 cpu
                        // for backwards compatibility.
                        if (string.IsNullOrEmpty(switchParameters))
                        {
                            if (string.Equals(switchName, "m", StringComparison.OrdinalIgnoreCase) ||
                                string.Equals(switchName, "maxcpucount", StringComparison.OrdinalIgnoreCase))
                            {
                                int numberOfCpus = NativeMethodsShared.GetLogicalCoreCount();
                                switchParameters = $":{numberOfCpus}";
                            }
                            else if (string.Equals(switchName, "bl", StringComparison.OrdinalIgnoreCase) ||
                                string.Equals(switchName, "binarylogger", StringComparison.OrdinalIgnoreCase))
                            {
                                // we have to specify at least one parameter otherwise it's impossible to distinguish the situation
                                // where /bl is not specified at all vs. where /bl is specified without the file name.
                                switchParameters = ":msbuild.binlog";
                            }
                            else if (string.Equals(switchName, "prof", StringComparison.OrdinalIgnoreCase) ||
                                     string.Equals(switchName, "profileevaluation", StringComparison.OrdinalIgnoreCase))
                            {
                                switchParameters = ":no-file";
                            }
                        }

                        if (CommandLineSwitches.IsParameterlessSwitch(switchName, out var parameterlessSwitch, out var duplicateSwitchErrorMessage))
                        {
                            GatherParameterlessCommandLineSwitch(commandLineSwitches, parameterlessSwitch, switchParameters, duplicateSwitchErrorMessage, unquotedCommandLineArg, commandLine);
                        }
                        else if (CommandLineSwitches.IsParameterizedSwitch(switchName, out var parameterizedSwitch, out duplicateSwitchErrorMessage, out var multipleParametersAllowed, out var missingParametersErrorMessage, out var unquoteParameters, out var allowEmptyParameters))
                        {
                            GatherParameterizedCommandLineSwitch(commandLineSwitches, parameterizedSwitch, switchParameters, duplicateSwitchErrorMessage, multipleParametersAllowed, missingParametersErrorMessage, unquoteParameters, unquotedCommandLineArg, allowEmptyParameters, commandLine);
                        }
                        else
                        {
                            commandLineSwitches.SetUnknownSwitchError(unquotedCommandLineArg, commandLine);
                        }
                    }
                }
            }
        }

        /// <summary>
        /// Extracts a switch's parameters after processing all quoting around the switch.
        /// </summary>
        /// <remarks>
        /// This method is marked "internal" for unit-testing purposes only -- ideally it should be "private".
        /// </remarks>
        /// <param name="commandLineArg"></param>
        /// <param name="unquotedCommandLineArg"></param>
        /// <param name="doubleQuotesRemovedFromArg"></param>
        /// <param name="switchName"></param>
        /// <param name="switchParameterIndicator"></param>
        /// <param name="switchIndicatorsLength"></param>
        /// <returns>The given switch's parameters (with interesting quoting preserved).</returns>
        internal static string ExtractSwitchParameters(
            string commandLineArg,
            string unquotedCommandLineArg,
            int doubleQuotesRemovedFromArg,
            string switchName,
            int switchParameterIndicator,
            int switchIndicatorsLength)
        {

            // find the parameter indicator again using the quoted arg
            // NOTE: since the parameter indicator cannot be part of a switch name, quoting around it is not relevant, because a
            // parameter indicator cannot be escaped or made into a literal
            int quotedSwitchParameterIndicator = commandLineArg.IndexOf(':');

            // check if there is any quoting in the name portion of the switch
            string unquotedSwitchIndicatorAndName = QuotingUtilities.Unquote(commandLineArg.Substring(0, quotedSwitchParameterIndicator), out var doubleQuotesRemovedFromSwitchIndicatorAndName);

            ErrorUtilities.VerifyThrow(switchName == unquotedSwitchIndicatorAndName.Substring(switchIndicatorsLength),
                "The switch name extracted from either the partially or completely unquoted arg should be the same.");

            ErrorUtilities.VerifyThrow(doubleQuotesRemovedFromArg >= doubleQuotesRemovedFromSwitchIndicatorAndName,
                "The name portion of the switch cannot contain more quoting than the arg itself.");

            string switchParameters;
            // if quoting in the name portion of the switch was terminated
            if ((doubleQuotesRemovedFromSwitchIndicatorAndName % 2) == 0)
            {
                // get the parameters exactly as specified on the command line i.e. including quoting
                switchParameters = commandLineArg.Substring(quotedSwitchParameterIndicator);
            }
            else
            {
                // if quoting was not terminated in the name portion of the switch, and the terminal double-quote (if any)
                // terminates the switch parameters
                int terminalDoubleQuote = commandLineArg.IndexOf('"', quotedSwitchParameterIndicator + 1);
                if (((doubleQuotesRemovedFromArg - doubleQuotesRemovedFromSwitchIndicatorAndName) <= 1) &&
                    ((terminalDoubleQuote == -1) || (terminalDoubleQuote == (commandLineArg.Length - 1))))
                {
                    // then the parameters are not quoted in any interesting way, so use the unquoted parameters
                    switchParameters = unquotedCommandLineArg.Substring(switchParameterIndicator);
                }
                else
                {
                    // otherwise, use the quoted parameters, after compensating for the quoting that was started in the name
                    // portion of the switch
                    switchParameters = $":\"{commandLineArg.Substring(quotedSwitchParameterIndicator + 1)}";
                }
            }

            ErrorUtilities.VerifyThrow(switchParameters != null, "We must be able to extract the switch parameters.");

            return switchParameters;
        }

        /// <summary>
        /// Used to keep track of response files to prevent them from
        /// being included multiple times (or even recursively).
        /// </summary>
        private static List<string> s_includedResponseFiles;

        /// <summary>
        /// Called when a response file switch is detected on the command line. It loads the specified response file, and parses
        /// each line in it like a command line. It also prevents multiple (or recursive) inclusions of the same response file.
        /// </summary>
        /// <param name="unquotedCommandLineArg"></param>
        /// <param name="commandLineSwitches"></param>
        private static void GatherResponseFileSwitch(string unquotedCommandLineArg, CommandLineSwitches commandLineSwitches, string commandLine)
        {
            try
            {
                string responseFile = FileUtilities.FixFilePath(unquotedCommandLineArg.Substring(1));

                if (responseFile.Length == 0)
                {
                    commandLineSwitches.SetSwitchError("MissingResponseFileError", unquotedCommandLineArg, commandLine);
                }
                else if (!FileSystems.Default.FileExists(responseFile))
                {
                    commandLineSwitches.SetParameterError("ResponseFileNotFoundError", unquotedCommandLineArg, commandLine);
                }
                else
                {
                    // normalize the response file path to help catch multiple (or recursive) inclusions
                    responseFile = Path.GetFullPath(responseFile);
                    // NOTE: for network paths or mapped paths, normalization is not guaranteed to work

                    bool isRepeatedResponseFile = false;

                    foreach (string includedResponseFile in s_includedResponseFiles)
                    {
                        if (string.Equals(responseFile, includedResponseFile, StringComparison.OrdinalIgnoreCase))
                        {
                            commandLineSwitches.SetParameterError("RepeatedResponseFileError", unquotedCommandLineArg, commandLine);
                            isRepeatedResponseFile = true;
                            break;
                        }
                    }

                    if (!isRepeatedResponseFile)
                    {
                        var responseFileDirectory = FileUtilities.EnsureTrailingSlash(Path.GetDirectoryName(responseFile));
                        s_includedResponseFiles.Add(responseFile);

                        List<string> argsFromResponseFile;

#if FEATURE_ENCODING_DEFAULT
                        using (StreamReader responseFileContents = new StreamReader(responseFile, Encoding.Default)) // HIGHCHAR: If response files have no byte-order marks, then assume ANSI rather than ASCII.
#else
                        using (StreamReader responseFileContents = FileUtilities.OpenRead(responseFile)) // HIGHCHAR: If response files have no byte-order marks, then assume ANSI rather than ASCII.
#endif
                        {
                            argsFromResponseFile = new List<string>();

                            while (responseFileContents.Peek() != -1)
                            {
                                // ignore leading whitespace on each line
                                string responseFileLine = responseFileContents.ReadLine().TrimStart();

                                // skip comment lines beginning with #
                                if (!responseFileLine.StartsWith("#", StringComparison.Ordinal))
                                {
                                    // Allow special case to support a path relative to the .rsp file being processed.
                                    responseFileLine = Regex.Replace(responseFileLine, responseFilePathReplacement,
                                        responseFileDirectory, RegexOptions.IgnoreCase);

                                    // treat each line of the response file like a command line i.e. args separated by whitespace
                                    argsFromResponseFile.AddRange(QuotingUtilities.SplitUnquoted(Environment.ExpandEnvironmentVariables(responseFileLine)));
                                }
                            }
                        }

                        CommandLineSwitches.SwitchesFromResponseFiles.Add((responseFile, string.Join(" ", argsFromResponseFile)));

                        GatherCommandLineSwitches(argsFromResponseFile, commandLineSwitches, commandLine);
                    }
                }
            }
            catch (NotSupportedException e)
            {
                commandLineSwitches.SetParameterError("ReadResponseFileError", unquotedCommandLineArg, e, commandLine);
            }
            catch (SecurityException e)
            {
                commandLineSwitches.SetParameterError("ReadResponseFileError", unquotedCommandLineArg, e, commandLine);
            }
            catch (UnauthorizedAccessException e)
            {
                commandLineSwitches.SetParameterError("ReadResponseFileError", unquotedCommandLineArg, e, commandLine);
            }
            catch (IOException e)
            {
                commandLineSwitches.SetParameterError("ReadResponseFileError", unquotedCommandLineArg, e, commandLine);
            }
        }

        /// <summary>
        /// Called when a switch that doesn't take parameters is detected on the command line.
        /// </summary>
        /// <param name="commandLineSwitches"></param>
        /// <param name="parameterlessSwitch"></param>
        /// <param name="switchParameters"></param>
        /// <param name="duplicateSwitchErrorMessage"></param>
        /// <param name="unquotedCommandLineArg"></param>
        private static void GatherParameterlessCommandLineSwitch(
            CommandLineSwitches commandLineSwitches,
            CommandLineSwitches.ParameterlessSwitch parameterlessSwitch,
            string switchParameters,
            string duplicateSwitchErrorMessage,
            string unquotedCommandLineArg,
            string commandLine)
        {
            // switch should not have any parameters
            if (switchParameters.Length == 0)
            {
                // check if switch is duplicated, and if that's allowed
                if (!commandLineSwitches.IsParameterlessSwitchSet(parameterlessSwitch) ||
                    (duplicateSwitchErrorMessage == null))
                {
                    commandLineSwitches.SetParameterlessSwitch(parameterlessSwitch, unquotedCommandLineArg);
                }
                else
                {
                    commandLineSwitches.SetSwitchError(duplicateSwitchErrorMessage, unquotedCommandLineArg, commandLine);
                }
            }
            else
            {
                commandLineSwitches.SetUnexpectedParametersError(unquotedCommandLineArg, commandLine);
            }
        }

        /// <summary>
        /// Called when a switch that takes parameters is detected on the command line. This method flags errors and stores the
        /// switch parameters.
        /// </summary>
        /// <param name="commandLineSwitches"></param>
        /// <param name="parameterizedSwitch"></param>
        /// <param name="switchParameters"></param>
        /// <param name="duplicateSwitchErrorMessage"></param>
        /// <param name="multipleParametersAllowed"></param>
        /// <param name="missingParametersErrorMessage"></param>
        /// <param name="unquoteParameters"></param>
        /// <param name="unquotedCommandLineArg"></param>
        private static void GatherParameterizedCommandLineSwitch(
            CommandLineSwitches commandLineSwitches,
            CommandLineSwitches.ParameterizedSwitch parameterizedSwitch,
            string switchParameters,
            string duplicateSwitchErrorMessage,
            bool multipleParametersAllowed,
            string missingParametersErrorMessage,
            bool unquoteParameters,
            string unquotedCommandLineArg,
            bool allowEmptyParameters,
            string commandLine)
        {
            if (// switch must have parameters
                (switchParameters.Length > 1) ||
                // unless the parameters are optional
                (missingParametersErrorMessage == null))
            {
                // skip the parameter indicator (if any)
                if (switchParameters.Length > 0)
                {
                    switchParameters = switchParameters.Substring(1);
                }

                if (parameterizedSwitch == CommandLineSwitches.ParameterizedSwitch.Project && IsEnvironmentVariable(switchParameters))
                {
                    commandLineSwitches.SetSwitchError("EnvironmentVariableAsSwitch", unquotedCommandLineArg, commandLine);
                }

                // check if switch is duplicated, and if that's allowed
                if (!commandLineSwitches.IsParameterizedSwitchSet(parameterizedSwitch) ||
                    (duplicateSwitchErrorMessage == null))
                {
                    // save the parameters after unquoting and splitting them if necessary
                    if (!commandLineSwitches.SetParameterizedSwitch(parameterizedSwitch, unquotedCommandLineArg, switchParameters, multipleParametersAllowed, unquoteParameters, allowEmptyParameters))
                    {
                        // if parsing revealed there were no real parameters, flag an error, unless the parameters are optional
                        if (missingParametersErrorMessage != null)
                        {
                            commandLineSwitches.SetSwitchError(missingParametersErrorMessage, unquotedCommandLineArg, commandLine);
                        }
                    }
                }
                else
                {
                    commandLineSwitches.SetSwitchError(duplicateSwitchErrorMessage, unquotedCommandLineArg, commandLine);
                }
            }
            else
            {
                commandLineSwitches.SetSwitchError(missingParametersErrorMessage, unquotedCommandLineArg, commandLine);
            }
        }

        /// <summary>
        /// Checks whether envVar is an environment variable. MSBuild uses
        /// Environment.ExpandEnvironmentVariables(string), which only
        /// considers %-delimited variables.
        /// </summary>
        /// <param name="envVar">A possible environment variable</param>
        /// <returns>Whether envVar is an environment variable</returns>
        private static bool IsEnvironmentVariable(string envVar)
        {
            return envVar.StartsWith("%") && envVar.EndsWith("%") && envVar.Length > 1;
        }

        /// <summary>
        /// The name of the auto-response file.
        /// </summary>
        private const string autoResponseFileName = "MSBuild.rsp";

        /// <summary>
        /// The name of an auto-response file to search for in the project directory and above.
        /// </summary>
        private const string directoryResponseFileName = "Directory.Build.rsp";

        /// <summary>
        /// String replacement pattern to support paths in response files.
        /// </summary>
        private const string responseFilePathReplacement = "%MSBuildThisFileDirectory%";

        /// <summary>
        /// Whether switches from the auto-response file are being used.
        /// </summary>
        internal static bool usingSwitchesFromAutoResponseFile = false;

        /// <summary>
        /// Indicates that this process is working as a server.
        /// </summary>
        private static bool s_isServerNode;

        /// <summary>
        /// Parses the auto-response file (assumes the "/noautoresponse" switch is not specified on the command line), and combines the
        /// switches from the auto-response file with the switches passed in.
        /// Returns true if the response file was found.
        /// </summary>
        private static bool GatherAutoResponseFileSwitches(string path, CommandLineSwitches switchesFromAutoResponseFile, string commandLine)
        {
            string autoResponseFile = Path.Combine(path, autoResponseFileName);
            return GatherAutoResponseFileSwitchesFromFullPath(autoResponseFile, switchesFromAutoResponseFile, commandLine);
        }

        private static bool GatherAutoResponseFileSwitchesFromFullPath(string autoResponseFile, CommandLineSwitches switchesFromAutoResponseFile, string commandLine)
        {
            bool found = false;

            // if the auto-response file does not exist, only use the switches on the command line
            if (FileSystems.Default.FileExists(autoResponseFile))
            {
                found = true;
                GatherResponseFileSwitch($"@{autoResponseFile}", switchesFromAutoResponseFile, commandLine);

                // if the "/noautoresponse" switch was set in the auto-response file, flag an error
                if (switchesFromAutoResponseFile[CommandLineSwitches.ParameterlessSwitch.NoAutoResponse])
                {
                    switchesFromAutoResponseFile.SetSwitchError("CannotAutoDisableAutoResponseFile",
                        switchesFromAutoResponseFile.GetParameterlessSwitchCommandLineArg(CommandLineSwitches.ParameterlessSwitch.NoAutoResponse), commandLine);
                }

                if (switchesFromAutoResponseFile.HaveAnySwitchesBeenSet())
                {
                    // we picked up some switches from the auto-response file
                    usingSwitchesFromAutoResponseFile = true;
                }

                // Throw errors found in the response file
                switchesFromAutoResponseFile.ThrowErrors();
            }

            return found;
        }

        /// <summary>
        /// Coordinates the processing of all detected switches. It gathers information necessary to invoke the build engine, and
        /// performs deeper error checking on the switches and their parameters.
        /// </summary>
        /// <returns>true, if build can be invoked</returns>
        private static bool ProcessCommandLineSwitches(
            CommandLineSwitches switchesFromAutoResponseFile,
            CommandLineSwitches switchesNotFromAutoResponseFile,
            ref string projectFile,
            ref string[] targets,
            ref string toolsVersion,
            ref Dictionary<string, string> globalProperties,
            ref ILogger[] loggers,
            ref LoggerVerbosity verbosity,
            ref LoggerVerbosity originalVerbosity,
            ref List<DistributedLoggerRecord> distributedLoggerRecords,
#if FEATURE_XML_SCHEMA_VALIDATION
            ref bool needToValidateProject,
            ref string schemaFile,
#endif
            ref int cpuCount,
            ref bool enableNodeReuse,
            ref TextWriter preprocessWriter,
            ref TextWriter targetsWriter,
            ref bool detailedSummary,
            ref ISet<string> warningsAsErrors,
            ref ISet<string> warningsNotAsErrors,
            ref ISet<string> warningsAsMessages,
            ref bool enableRestore,
            ref bool interactive,
            ref ProfilerLogger profilerLogger,
            ref bool enableProfiler,
            ref Dictionary<string, string> restoreProperties,
            ref ProjectIsolationMode isolateProjects,
            ref GraphBuildOptions graphBuild,
            ref string[] inputResultsCaches,
            ref string outputResultsCache,
            ref bool lowPriority,
            ref bool question,
            bool recursing,
            string commandLine)
        {
            bool invokeBuild = false;

            CommandLineSwitches commandLineSwitches = CombineSwitchesRespectingPriority(switchesFromAutoResponseFile, switchesNotFromAutoResponseFile, commandLine);

#if DEBUG
            if (commandLineSwitches[CommandLineSwitches.ParameterlessSwitch.WaitForDebugger])
            {
                BuildManager.WaitForDebugger = true;

                if (!Debugger.IsAttached)
                {
                    Process currentProcess = Process.GetCurrentProcess();
                    Console.WriteLine($"Waiting for debugger to attach... ({currentProcess.MainModule.FileName} PID {currentProcess.Id})");
                    while (!Debugger.IsAttached)
                    {
                        Thread.Sleep(100);
                    }
                }
            }
#endif

            // show copyright message if nologo switch is not set
            // NOTE: we heed the nologo switch even if there are switch errors
            if (!recursing && !commandLineSwitches[CommandLineSwitches.ParameterlessSwitch.NoLogo] && !commandLineSwitches.IsParameterizedSwitchSet(CommandLineSwitches.ParameterizedSwitch.Preprocess))
            {
                DisplayVersionMessage();
            }


            // Idle priority would prevent the build from proceeding as the user does normal actions.
            // This switch is processed early to capture both the command line case (main node should
            // also be low priority) and the Visual Studio case in which the main node starts and stays
            // at normal priority (not through XMake.cs) but worker nodes still need to honor this switch.
            if (commandLineSwitches.IsParameterizedSwitchSet(CommandLineSwitches.ParameterizedSwitch.LowPriority))
            {
                lowPriority = ProcessBooleanSwitch(commandLineSwitches[CommandLineSwitches.ParameterizedSwitch.LowPriority], defaultValue: true, resourceName: "InvalidLowPriorityValue");
            }
            try
            {
                if (lowPriority && Process.GetCurrentProcess().PriorityClass != ProcessPriorityClass.Idle)
                {
                    Process.GetCurrentProcess().PriorityClass = ProcessPriorityClass.BelowNormal;
                }
            }
            // We avoid increasing priority because that causes failures on mac/linux, but there is no good way to
            // verify that a particular priority is lower than "BelowNormal." If the error appears, ignore it and
            // leave priority where it was.
            catch (Win32Exception) { }

            // if help switch is set (regardless of switch errors), show the help message and ignore the other switches
            if (commandLineSwitches[CommandLineSwitches.ParameterlessSwitch.Help])
            {
                ShowHelpMessage();
            }
            else if (commandLineSwitches.IsParameterizedSwitchSet(CommandLineSwitches.ParameterizedSwitch.NodeMode))
            {
                StartLocalNode(commandLineSwitches, lowPriority);
            }
            else
            {
                // if help switch is not set, and errors were found, abort (don't process the remaining switches)
                commandLineSwitches.ThrowErrors();

                // if version switch is set, just show the version and quit (ignore the other switches)
                if (commandLineSwitches[CommandLineSwitches.ParameterlessSwitch.Version])
                {
                    ShowVersion();
                }
                else
                {
                    bool foundProjectAutoResponseFile = CheckAndGatherProjectAutoResponseFile(switchesFromAutoResponseFile, commandLineSwitches, recursing, commandLine, out projectFile);

                    if (foundProjectAutoResponseFile)
                    {
                        // we presumably read in more switches, so start our switch processing all over again,
                        // so that we consume switches in the following sequence of increasing priority:
                        // (1) switches from the msbuild.rsp next to msbuild.exe, including recursively included response files
                        // (2) switches from this msbuild.rsp next to the project or solution <<--------- these we have just now merged with (1)
                        // (3) switches from the command line, including recursively included response file switches inserted at the point they are declared with their "@" symbol
                        return ProcessCommandLineSwitches(
                                                           switchesFromAutoResponseFile,
                                                           switchesNotFromAutoResponseFile,
                                                           ref projectFile,
                                                           ref targets,
                                                           ref toolsVersion,
                                                           ref globalProperties,
                                                           ref loggers,
                                                           ref verbosity,
                                                           ref originalVerbosity,
                                                           ref distributedLoggerRecords,
#if FEATURE_XML_SCHEMA_VALIDATION
                                                           ref needToValidateProject,
                                                           ref schemaFile,
#endif
                                                           ref cpuCount,
                                                           ref enableNodeReuse,
                                                           ref preprocessWriter,
                                                           ref targetsWriter,
                                                           ref detailedSummary,
                                                           ref warningsAsErrors,
                                                           ref warningsNotAsErrors,
                                                           ref warningsAsMessages,
                                                           ref enableRestore,
                                                           ref interactive,
                                                           ref profilerLogger,
                                                           ref enableProfiler,
                                                           ref restoreProperties,
                                                           ref isolateProjects,
                                                           ref graphBuild,
                                                           ref inputResultsCaches,
                                                           ref outputResultsCache,
                                                           ref lowPriority,
                                                           ref question,
                                                           recursing: true,
                                                           commandLine);
                    }

                    // figure out which targets we are building
                    targets = ProcessTargetSwitch(commandLineSwitches[CommandLineSwitches.ParameterizedSwitch.Target]);

                    // figure out which ToolsVersion has been set on the command line
                    toolsVersion = ProcessToolsVersionSwitch(commandLineSwitches[CommandLineSwitches.ParameterizedSwitch.ToolsVersion]);

                    // figure out which properties have been set on the command line
                    globalProperties = ProcessPropertySwitch(commandLineSwitches[CommandLineSwitches.ParameterizedSwitch.Property]);

                    // figure out which restore-only properties have been set on the command line
                    restoreProperties = ProcessPropertySwitch(commandLineSwitches[CommandLineSwitches.ParameterizedSwitch.RestoreProperty]);

                    // figure out if there was a max cpu count provided
                    cpuCount = ProcessMaxCPUCountSwitch(commandLineSwitches[CommandLineSwitches.ParameterizedSwitch.MaxCPUCount]);

                    // figure out if we should reuse nodes
                    // If FEATURE_NODE_REUSE is OFF, just validates that the switch is OK, and always returns False
                    enableNodeReuse = ProcessNodeReuseSwitch(commandLineSwitches[CommandLineSwitches.ParameterizedSwitch.NodeReuse]);

                    // determine what if any writer to preprocess to
                    preprocessWriter = null;
                    if (commandLineSwitches.IsParameterizedSwitchSet(CommandLineSwitches.ParameterizedSwitch.Preprocess))
                    {
                        preprocessWriter = ProcessPreprocessSwitch(commandLineSwitches[CommandLineSwitches.ParameterizedSwitch.Preprocess]);
                    }

                    // determine what if any writer to print targets to
                    targetsWriter = null;
                    if (commandLineSwitches.IsParameterizedSwitchSet(CommandLineSwitches.ParameterizedSwitch.Targets))
                    {
                        targetsWriter = ProcessTargetsSwitch(commandLineSwitches[CommandLineSwitches.ParameterizedSwitch.Targets]);
                    }

                    warningsAsErrors = ProcessWarnAsErrorSwitch(commandLineSwitches);

                    warningsNotAsErrors = ProcessWarnNotAsErrorSwitch(commandLineSwitches);

                    warningsAsMessages = ProcessWarnAsMessageSwitch(commandLineSwitches);

                    if (commandLineSwitches.IsParameterizedSwitchSet(CommandLineSwitches.ParameterizedSwitch.Restore))
                    {
                        enableRestore = ProcessBooleanSwitch(commandLineSwitches[CommandLineSwitches.ParameterizedSwitch.Restore], defaultValue: true, resourceName: "InvalidRestoreValue");
                    }

                    if (commandLineSwitches.IsParameterizedSwitchSet(CommandLineSwitches.ParameterizedSwitch.Interactive))
                    {
                        interactive = ProcessBooleanSwitch(commandLineSwitches[CommandLineSwitches.ParameterizedSwitch.Interactive], defaultValue: true, resourceName: "InvalidInteractiveValue");
                    }

                    if (commandLineSwitches.IsParameterizedSwitchSet(CommandLineSwitches.ParameterizedSwitch.IsolateProjects))
                    {
                        isolateProjects = ProcessIsolateProjectsSwitch(commandLineSwitches[CommandLineSwitches.ParameterizedSwitch.IsolateProjects]);
                    }

                    if (commandLineSwitches.IsParameterizedSwitchSet(CommandLineSwitches.ParameterizedSwitch.GraphBuild))
                    {
                        graphBuild = ProcessGraphBuildSwitch(commandLineSwitches[CommandLineSwitches.ParameterizedSwitch.GraphBuild]);
                    }

                    question = commandLineSwitches.IsParameterizedSwitchSet(CommandLineSwitches.ParameterizedSwitch.Question);

                    inputResultsCaches = ProcessInputResultsCaches(commandLineSwitches);

                    outputResultsCache = ProcessOutputResultsCache(commandLineSwitches);

<<<<<<< HEAD
                    bool liveLogger = ProcessLiveLoggerConfiguration(commandLineSwitches);
=======
>>>>>>> c75672a6

                    // figure out which loggers are going to listen to build events
                    string[][] groupedFileLoggerParameters = commandLineSwitches.GetFileLoggerParameters();

                    loggers = ProcessLoggingSwitches(
                        commandLineSwitches[CommandLineSwitches.ParameterizedSwitch.Logger],
                        commandLineSwitches[CommandLineSwitches.ParameterizedSwitch.DistributedLogger],
                        commandLineSwitches[CommandLineSwitches.ParameterizedSwitch.Verbosity],
                        commandLineSwitches[CommandLineSwitches.ParameterlessSwitch.NoConsoleLogger],
                        commandLineSwitches[CommandLineSwitches.ParameterlessSwitch.DistributedFileLogger],
                        liveLogger,
                        commandLineSwitches[CommandLineSwitches.ParameterizedSwitch.FileLoggerParameters], // used by DistributedFileLogger
                        commandLineSwitches[CommandLineSwitches.ParameterizedSwitch.ConsoleLoggerParameters],
                        commandLineSwitches[CommandLineSwitches.ParameterizedSwitch.BinaryLogger],
                        commandLineSwitches[CommandLineSwitches.ParameterizedSwitch.ProfileEvaluation],
                        groupedFileLoggerParameters,
                        out distributedLoggerRecords,
                        out verbosity,
                        out originalVerbosity,
                        cpuCount,
                        out profilerLogger,
                        out enableProfiler);

                    // We're finished with defining individual loggers' verbosity at this point, so we don't need to worry about messing them up.
                    if (Traits.Instance.DebugEngine)
                    {
                        verbosity = LoggerVerbosity.Diagnostic;
                    }

                    if (commandLineSwitches.IsParameterizedSwitchSet(CommandLineSwitches.ParameterizedSwitch.DetailedSummary))
                    {
                        detailedSummary = ProcessBooleanSwitch(commandLineSwitches[CommandLineSwitches.ParameterizedSwitch.DetailedSummary], defaultValue: true, resourceName: "InvalidDetailedSummaryValue");
                    }
                    else if (verbosity == LoggerVerbosity.Diagnostic)
                    {
                        detailedSummary = true;
                    }

                    // If we picked up switches from the autoresponse file, let the user know. This could be a useful
                    // hint to a user that does not know that we are picking up the file automatically.
                    // Since this is going to happen often in normal use, only log it in high verbosity mode.
                    // Also, only log it to the console; logging to loggers would involve increasing the public API of
                    // the Engine, and we don't want to do that.
                    if (usingSwitchesFromAutoResponseFile && LoggerVerbosity.Diagnostic == verbosity)
                    {
                        Console.WriteLine(ResourceUtilities.FormatResourceStringStripCodeAndKeyword("PickedUpSwitchesFromAutoResponse", autoResponseFileName));
                    }

                    if (originalVerbosity == LoggerVerbosity.Diagnostic)
                    {
                        string equivalentCommandLine = commandLineSwitches.GetEquivalentCommandLineExceptProjectFile();
                        Console.WriteLine($"{Path.Combine(s_exePath, s_exeName)} {equivalentCommandLine} {projectFile}");
                    }

#if FEATURE_XML_SCHEMA_VALIDATION
                    // figure out if the project needs to be validated against a schema
                    needToValidateProject = commandLineSwitches.IsParameterizedSwitchSet(CommandLineSwitches.ParameterizedSwitch.Validate);
                    schemaFile = ProcessValidateSwitch(commandLineSwitches[CommandLineSwitches.ParameterizedSwitch.Validate]);
#endif
                    invokeBuild = true;

                    if (commandLineSwitches.IsParameterizedSwitchSet(CommandLineSwitches.ParameterizedSwitch.WarningsNotAsErrors) &&
                        !WarningsAsErrorsSwitchIsEmpty(commandLineSwitches)!)
                    {
                        commandLineSwitches.SetSwitchError("NotWarnAsErrorWithoutWarnAsError",
                        commandLineSwitches.GetParameterizedSwitchCommandLineArg(CommandLineSwitches.ParameterizedSwitch.WarningsNotAsErrors),
                        commandLine);
                        commandLineSwitches.ThrowErrors();
                    }
                }
            }

            ErrorUtilities.VerifyThrow(!invokeBuild || !string.IsNullOrEmpty(projectFile), "We should have a project file if we're going to build.");

            return invokeBuild;
        }

        private static bool ProcessLiveLoggerConfiguration(CommandLineSwitches commandLineSwitches)
        {
#if FEATURE_LIVELOGGER
            string liveLoggerArg;

            // Command line wins, so check it first
            if (commandLineSwitches.IsParameterizedSwitchSet(CommandLineSwitches.ParameterizedSwitch.LiveLogger))
            {
                // There's a switch set, but there might be more than one
                string[] switches = commandLineSwitches[CommandLineSwitches.ParameterizedSwitch.LiveLogger];

                liveLoggerArg = switches[switches.Length - 1];

                // if the switch was set but not to an explicit value, the value is "auto"
                if (string.IsNullOrEmpty(liveLoggerArg))
                {
                    liveLoggerArg = "auto";
                }
            }
            else
            {
                liveLoggerArg = Environment.GetEnvironmentVariable("MSBUILDLIVELOGGER");

                if (string.IsNullOrWhiteSpace(liveLoggerArg))
                {
                    return false;
                }
                else
                {
                    s_globalMessagesToLogInBuildLoggers.Add(
                        new BuildManager.DeferredBuildMessage($"The environment variable MSBUILDLIVELOGGER was set to {liveLoggerArg}.", MessageImportance.Low));
                }
            }

            // We now have a string. It can be "true" or "false" which means just that:
            if (bool.TryParse(liveLoggerArg, out bool result))
            {
                return result;
            }

            // or it can be "auto", meaning "enable if we can"
            if (!liveLoggerArg.Equals("auto", StringComparison.OrdinalIgnoreCase))
            {
                CommandLineSwitchException.Throw("InvalidLiveLoggerValue", liveLoggerArg);
            }

            return DoesEnvironmentSupportLiveLogger();

            static bool DoesEnvironmentSupportLiveLogger()
            {
                (var acceptAnsiColorCodes, var outputIsScreen, s_originalConsoleMode) = NativeMethodsShared.QueryIsScreenAndTryEnableAnsiColorCodes();

                if (!outputIsScreen)
                {
                    s_globalMessagesToLogInBuildLoggers.Add(
                        new BuildManager.DeferredBuildMessage("LiveLogger was not used because the output is being redirected to a file.", MessageImportance.Low));
                    return false;
                }

                // LiveLogger is not used if the terminal does not support ANSI/VT100 escape sequences.
                if (!acceptAnsiColorCodes)
                {
                    s_globalMessagesToLogInBuildLoggers.Add(
                        new BuildManager.DeferredBuildMessage("LiveLogger was not used because the output is not supported.", MessageImportance.Low));
                    return false;
                }
                return true;
            }
#else
            return false;
#endif
        }

        private static CommandLineSwitches CombineSwitchesRespectingPriority(CommandLineSwitches switchesFromAutoResponseFile, CommandLineSwitches switchesNotFromAutoResponseFile, string commandLine)
        {
            // combine the auto-response file switches with the command line switches in a left-to-right manner, where the
            // auto-response file switches are on the left (default options), and the command line switches are on the
            // right (overriding options) so that we consume switches in the following sequence of increasing priority:
            // (1) switches from the msbuild.rsp file/s, including recursively included response files
            // (2) switches from the command line, including recursively included response file switches inserted at the point they are declared with their "@" symbol
            CommandLineSwitches commandLineSwitches = new CommandLineSwitches();
            commandLineSwitches.Append(switchesFromAutoResponseFile, commandLine); // lowest precedence
            commandLineSwitches.Append(switchesNotFromAutoResponseFile, commandLine);
            return commandLineSwitches;
        }

        private static bool CheckAndGatherProjectAutoResponseFile(CommandLineSwitches switchesFromAutoResponseFile, CommandLineSwitches commandLineSwitches, bool recursing, string commandLine, out string projectFile)
        {
            bool found = false;

            // figure out what project we are building
            projectFile = ProcessProjectSwitch(commandLineSwitches[CommandLineSwitches.ParameterizedSwitch.Project], commandLineSwitches[CommandLineSwitches.ParameterizedSwitch.IgnoreProjectExtensions], Directory.GetFiles);

            if (!recursing && !commandLineSwitches[CommandLineSwitches.ParameterlessSwitch.NoAutoResponse])
            {
                // gather any switches from an msbuild.rsp that is next to the project or solution file itself
                string projectDirectory = Path.GetDirectoryName(Path.GetFullPath(projectFile));

                // gather any switches from the first Directory.Build.rsp found in the project directory or above
                string directoryResponseFile = FileUtilities.GetPathOfFileAbove(directoryResponseFileName, projectDirectory);

                found = !string.IsNullOrWhiteSpace(directoryResponseFile) && GatherAutoResponseFileSwitchesFromFullPath(directoryResponseFile, switchesFromAutoResponseFile, commandLine);

                // Don't look for more response files if it's only in the same place we already looked (next to the exe)
                if (!string.Equals(projectDirectory, s_exePath, StringComparison.OrdinalIgnoreCase))
                {
                    // this combines any found, with higher precedence, with the switches from the original auto response file switches
                    found |= GatherAutoResponseFileSwitches(projectDirectory, switchesFromAutoResponseFile, commandLine);
                }
            }

            return found;
        }

        private static bool WarningsAsErrorsSwitchIsEmpty(CommandLineSwitches commandLineSwitches)
        {
            string val = commandLineSwitches.GetParameterizedSwitchCommandLineArg(CommandLineSwitches.ParameterizedSwitch.WarningsAsErrors);
            if (val is null)
            {
                return false;
            }

            int indexOfColon = val.IndexOf(":");
            return indexOfColon < 0 || indexOfColon == val.Length - 1;
        }

        internal static ProjectIsolationMode ProcessIsolateProjectsSwitch(string[] parameters)
        {

            // Before /isolate had parameters, it was treated as a boolean switch.
            // Preserve that in case anyone is using /isolate:{false|true}
            if (parameters.Length == 1 && bool.TryParse(parameters[0], out bool boolValue))
            {
                return boolValue ? ProjectIsolationMode.True : ProjectIsolationMode.False;
            }

            ProjectIsolationMode isolateProjects = ProjectIsolationMode.True;
            foreach (string parameter in parameters)
            {
                if (string.IsNullOrWhiteSpace(parameter))
                {
                    continue;
                }

                string trimmedParameter = parameter.Trim();
                if (trimmedParameter.Equals(nameof(ProjectIsolationMode.MessageUponIsolationViolation), StringComparison.OrdinalIgnoreCase)
                    || trimmedParameter.Equals("Message", StringComparison.OrdinalIgnoreCase))
                {
                    isolateProjects = ProjectIsolationMode.MessageUponIsolationViolation;
                }
                else
                {
                    CommandLineSwitchException.Throw("InvalidIsolateProjectsValue", parameter);
                }
            }

            return isolateProjects;
        }

        internal static GraphBuildOptions ProcessGraphBuildSwitch(string[] parameters)
        {
            var options = new GraphBuildOptions();

            // Before /graph had parameters, it was treated as a boolean switch.
            // Preserve that in case anyone is using /graph:{false|true}
            if (parameters.Length == 1 && bool.TryParse(parameters[0], out var boolValue))
            {
                return boolValue ? options : null;
            }

            foreach (var parameter in parameters)
            {
                if (string.IsNullOrWhiteSpace(parameter))
                {
                    continue;
                }

                if (parameter.Trim().Equals("NoBuild", StringComparison.OrdinalIgnoreCase))
                {
                    options = options with { Build = false };
                }
                else
                {
                    CommandLineSwitchException.Throw("InvalidGraphBuildValue", parameter);
                }
            }

            return options;
        }

        private static string ProcessOutputResultsCache(CommandLineSwitches commandLineSwitches)
        {
            return commandLineSwitches.IsParameterizedSwitchSet(CommandLineSwitches.ParameterizedSwitch.OutputResultsCache)
                ? commandLineSwitches[CommandLineSwitches.ParameterizedSwitch.OutputResultsCache].FirstOrDefault(p => p != null) ?? string.Empty
                : null;
        }

        private static string[] ProcessInputResultsCaches(CommandLineSwitches commandLineSwitches)
        {
            return commandLineSwitches.IsParameterizedSwitchSet(CommandLineSwitches.ParameterizedSwitch.InputResultsCaches)
                ? commandLineSwitches[CommandLineSwitches.ParameterizedSwitch.InputResultsCaches].Where(p => p != null).ToArray()
                : null;
        }

        /// <summary>
        /// Processes the node reuse switch, the user can set node reuse to true, false or not set the switch. If the switch is
        /// not set the system will check to see if the process is being run as an administrator. This check in localnode provider
        /// will determine the node reuse setting for that case.
        /// </summary>
        internal static bool ProcessNodeReuseSwitch(string[] parameters)
        {
            bool enableNodeReuse;
#if FEATURE_NODE_REUSE
            enableNodeReuse = true;
#else
            enableNodeReuse = false;
#endif

            if (Environment.GetEnvironmentVariable("MSBUILDDISABLENODEREUSE") == "1") // For example to disable node reuse in a gated checkin, without using the flag
            {
                enableNodeReuse = false;
            }

            if (parameters.Length > 0)
            {
                try
                {
                    // There does not seem to be a localizable function for this
                    enableNodeReuse = bool.Parse(parameters[parameters.Length - 1]);
                }
                catch (FormatException ex)
                {
                    CommandLineSwitchException.Throw("InvalidNodeReuseValue", parameters[parameters.Length - 1], ex.Message);
                }
                catch (ArgumentNullException ex)
                {
                    CommandLineSwitchException.Throw("InvalidNodeReuseValue", parameters[parameters.Length - 1], ex.Message);
                }
            }

#if !FEATURE_NODE_REUSE
            if (enableNodeReuse) // Only allowed to pass False on the command line for this switch if the feature is disabled for this installation
                CommandLineSwitchException.Throw("InvalidNodeReuseTrueValue", parameters[parameters.Length - 1]);
#endif

            return enableNodeReuse;
        }

        /// <summary>
        /// Figure out what TextWriter we should preprocess the project file to.
        /// If no parameter is provided to the switch, the default is to output to the console.
        /// </summary>
        internal static TextWriter ProcessPreprocessSwitch(string[] parameters)
        {
            TextWriter writer = Console.Out;

            if (parameters.Length > 0)
            {
                try
                {
                    writer = FileUtilities.OpenWrite(parameters[parameters.Length - 1], append: false);
                }
                catch (Exception ex) when (ExceptionHandling.IsIoRelatedException(ex))
                {
                    CommandLineSwitchException.Throw("InvalidPreprocessPath", parameters[parameters.Length - 1], ex.Message);
                }
            }

            return writer;
        }

        internal static TextWriter ProcessTargetsSwitch(string[] parameters)
        {
            TextWriter writer = Console.Out;

            if (parameters.Length > 0)
            {
                try
                {
                    writer = FileUtilities.OpenWrite(parameters[parameters.Length - 1], append: false);
                }
                catch (Exception ex) when (ExceptionHandling.IsIoRelatedException(ex))
                {
                    CommandLineSwitchException.Throw("TargetsCouldNotBePrinted", parameters[parameters.Length - 1], ex.Message);
                }
            }

            return writer;
        }

        private static ISet<string> ProcessWarningRelatedSwitch(CommandLineSwitches commandLineSwitches, CommandLineSwitches.ParameterizedSwitch warningSwitch)
        {
            if (!commandLineSwitches.IsParameterizedSwitchSet(warningSwitch))
            {
                return null;
            }

            string[] parameters = commandLineSwitches[warningSwitch];

            ISet<string> warningSwitches = new HashSet<string>(StringComparer.OrdinalIgnoreCase);

            foreach (string code in parameters
                .SelectMany(parameter => parameter?.Split(s_commaSemicolon, StringSplitOptions.RemoveEmptyEntries) ?? new string[] { null }))
            {
                if (code == null)
                {
                    // An empty /warnaserror is added as "null".  In this case, the list is cleared
                    // so that all warnings are treated errors
                    warningSwitches.Clear();
                }
                else if (!string.IsNullOrWhiteSpace(code))
                {
                    warningSwitches.Add(code.Trim());
                }
            }

            return warningSwitches;
        }

        internal static ISet<string> ProcessWarnAsErrorSwitch(CommandLineSwitches commandLineSwitches)
        {
            return ProcessWarningRelatedSwitch(commandLineSwitches, CommandLineSwitches.ParameterizedSwitch.WarningsAsErrors);
        }

        internal static ISet<string> ProcessWarnAsMessageSwitch(CommandLineSwitches commandLineSwitches)
        {
            return ProcessWarningRelatedSwitch(commandLineSwitches, CommandLineSwitches.ParameterizedSwitch.WarningsAsMessages);
        }

        internal static ISet<string> ProcessWarnNotAsErrorSwitch(CommandLineSwitches commandLineSwitches)
        {
            return ProcessWarningRelatedSwitch(commandLineSwitches, CommandLineSwitches.ParameterizedSwitch.WarningsNotAsErrors);
        }

        internal static bool ProcessBooleanSwitch(string[] parameters, bool defaultValue, string resourceName)
        {
            bool value = defaultValue;

            if (parameters.Length > 0)
            {
                try
                {
                    value = bool.Parse(parameters[parameters.Length - 1]);
                }
                catch (FormatException ex)
                {
                    CommandLineSwitchException.Throw(resourceName, parameters[parameters.Length - 1], ex.Message);
                }
                catch (ArgumentNullException ex)
                {
                    CommandLineSwitchException.Throw(resourceName, parameters[parameters.Length - 1], ex.Message);
                }
            }

            return value;
        }

        /// <summary>
        /// Processes the profiler evaluation switch
        /// </summary>
        /// <remarks>
        /// If the switch is provided, it adds a <see cref="ProfilerLogger"/> to the collection of loggers
        /// and also returns the created logger. Otherwise, the collection of loggers is not affected and null
        /// is returned
        /// </remarks>
        internal static ProfilerLogger ProcessProfileEvaluationSwitch(string[] parameters, List<ILogger> loggers, out bool enableProfiler)
        {
            if (parameters == null || parameters.Length == 0)
            {
                enableProfiler = false;
                return null;
            }

            enableProfiler = true;
            var profilerFile = parameters[parameters.Length - 1];

            // /prof was specified, but don't attach a logger to write a file
            if (profilerFile == "no-file")
            {
                return null;
            }

            // Check if the file name is valid
            try
            {
                new FileInfo(profilerFile);
            }
            catch (ArgumentException ex)
            {
                CommandLineSwitchException.Throw("InvalidProfilerValue", parameters[parameters.Length - 1],
                    ex.Message);
            }
            catch (PathTooLongException ex)
            {
                CommandLineSwitchException.Throw("InvalidProfilerValue", parameters[parameters.Length - 1],
                    ex.Message);
            }
            catch (NotSupportedException ex)
            {
                CommandLineSwitchException.Throw("InvalidProfilerValue", parameters[parameters.Length - 1],
                    ex.Message);
            }

            var logger = new ProfilerLogger(profilerFile);
            loggers.Add(logger);

            return logger;
        }

        /// <summary>
        /// Uses the input from thinNodeMode switch to start a local node server
        /// </summary>
        /// <param name="commandLineSwitches"></param>
        private static void StartLocalNode(CommandLineSwitches commandLineSwitches, bool lowpriority)
        {
            string[] input = commandLineSwitches[CommandLineSwitches.ParameterizedSwitch.NodeMode];
            int nodeModeNumber = 0;

            if (input.Length > 0)
            {
                try
                {
                    nodeModeNumber = int.Parse(input[0], CultureInfo.InvariantCulture);
                }
                catch (FormatException ex)
                {
                    CommandLineSwitchException.Throw("InvalidNodeNumberValue", input[0], ex.Message);
                }
                catch (OverflowException ex)
                {
                    CommandLineSwitchException.Throw("InvalidNodeNumberValue", input[0], ex.Message);
                }

                CommandLineSwitchException.VerifyThrow(nodeModeNumber >= 0, "InvalidNodeNumberValueIsNegative", input[0]);
            }

            bool restart = true;
            while (restart)
            {
                Exception nodeException = null;
                NodeEngineShutdownReason shutdownReason = NodeEngineShutdownReason.Error;

                // normal OOP node case
                if (nodeModeNumber == 1)
                {
                    // If FEATURE_NODE_REUSE is OFF, just validates that the switch is OK, and always returns False
                    bool nodeReuse = ProcessNodeReuseSwitch(commandLineSwitches[CommandLineSwitches.ParameterizedSwitch.NodeReuse]);
                    OutOfProcNode node = new OutOfProcNode();
                    shutdownReason = node.Run(nodeReuse, lowpriority, out nodeException);

                    FileUtilities.ClearCacheDirectory();
                }
                else if (nodeModeNumber == 2)
                {
                    // TaskHost nodes don't need to worry about node reuse or low priority. Node reuse is always off, and TaskHosts
                    // receive a connection immediately after being launched and shut down as soon as their work is over, so
                    // whatever our priority is is correct.
                    OutOfProcTaskHostNode node = new OutOfProcTaskHostNode();
                    shutdownReason = node.Run(out nodeException);
                }
                else if (nodeModeNumber == 8)
                {
                    // Since build function has to reuse code from *this* class and OutOfProcServerNode is in different assembly
                    // we have to pass down xmake build invocation to avoid circular dependency
                    OutOfProcServerNode.BuildCallback buildFunction = (commandLine) =>
                    {
                        int exitCode;
                        ExitType exitType;

                        if (!s_initialized)
                        {
                            exitType = ExitType.InitializationError;
                        }
                        else
                        {
                            exitType = Execute(commandLine);
                        }

                        exitCode = exitType == ExitType.Success ? 0 : 1;

                        return (exitCode, exitType.ToString());
                    };

                    OutOfProcServerNode node = new(buildFunction);

                    s_isServerNode = true;
                    shutdownReason = node.Run(out nodeException);

                    FileUtilities.ClearCacheDirectory();
                }
                else
                {
                    CommandLineSwitchException.Throw("InvalidNodeNumberValue", nodeModeNumber.ToString());
                }

                if (shutdownReason == NodeEngineShutdownReason.Error)
                {
                    Debug.WriteLine("An error has happened, throwing an exception");
                    throw nodeException;
                }

                if (shutdownReason != NodeEngineShutdownReason.BuildCompleteReuse)
                {
                    restart = false;
                }
            }
        }

        /// <summary>
        /// Process the /m: switch giving the CPU count
        /// </summary>
        /// <remarks>
        /// Internal for unit testing only
        /// </remarks>
        internal static int ProcessMaxCPUCountSwitch(string[] parameters)
        {
            int cpuCount = 1;

            if (parameters.Length > 0)
            {
                try
                {
                    cpuCount = int.Parse(parameters[parameters.Length - 1], CultureInfo.InvariantCulture);
                }
                catch (FormatException ex)
                {
                    CommandLineSwitchException.Throw("InvalidMaxCPUCountValue", parameters[parameters.Length - 1], ex.Message);
                }
                catch (OverflowException ex)
                {
                    CommandLineSwitchException.Throw("InvalidMaxCPUCountValue", parameters[parameters.Length - 1], ex.Message);
                }

                CommandLineSwitchException.VerifyThrow(cpuCount > 0 && cpuCount <= 1024, "InvalidMaxCPUCountValueOutsideRange", parameters[parameters.Length - 1]);
            }

            return cpuCount;
        }

        /// <summary>
        /// Figures out what project to build.
        /// Throws if it cannot figure it out.
        /// </summary>
        /// <param name="parameters"></param>
        /// <returns>The project filename/path.</returns>
        /// Internal for testing purposes
        internal static string ProcessProjectSwitch(
                                 string[] parameters,
                                 string[] projectsExtensionsToIgnore,
                                 DirectoryGetFiles getFiles)
        {
            ErrorUtilities.VerifyThrow(parameters.Length <= 1, "It should not be possible to specify more than 1 project at a time.");
            string projectFile = null;

            string projectDirectory = null;

            if (parameters.Length == 1)
            {
                projectFile = FileUtilities.FixFilePath(parameters[0]);

                if (FileSystems.Default.DirectoryExists(projectFile))
                {
                    // If the project file is actually a directory then change the directory to be searched
                    // and null out the project file
                    projectDirectory = projectFile;
                    projectFile = null;
                }
                else
                {
                    InitializationException.VerifyThrow(FileSystems.Default.FileExists(projectFile), "ProjectNotFoundError", projectFile);
                }
            }

            // We need to look in a directory for a project file...
            if (projectFile == null)
            {
                ValidateExtensions(projectsExtensionsToIgnore);
                HashSet<string> extensionsToIgnore = new HashSet<string>(projectsExtensionsToIgnore ?? Array.Empty<string>(), StringComparer.OrdinalIgnoreCase);
                // Get all files in the current directory that have a proj-like extension
                string[] potentialProjectFiles = getFiles(projectDirectory ?? ".", "*.*proj");
                List<string> actualProjectFiles = new List<string>();
                if (potentialProjectFiles != null)
                {
                    foreach (string s in potentialProjectFiles)
                    {
                        if (!extensionsToIgnore.Contains(Path.GetExtension(s)) && !s.EndsWith("~", StringComparison.CurrentCultureIgnoreCase))
                        {
                            actualProjectFiles.Add(s);
                        }
                    }
                }

                // Get all files in the current directory that have a sln extension
                string[] potentialSolutionFiles = getFiles(projectDirectory ?? ".", "*.sln");
                List<string> actualSolutionFiles = new List<string>();
                List<string> solutionFilterFiles = new List<string>();
                if (potentialSolutionFiles != null)
                {
                    foreach (string s in potentialSolutionFiles)
                    {
                        if (!extensionsToIgnore.Contains(Path.GetExtension(s)))
                        {
                            if (FileUtilities.IsSolutionFilterFilename(s))
                            {
                                solutionFilterFiles.Add(s);
                            }
                            else if (FileUtilities.IsSolutionFilename(s))
                            {
                                actualSolutionFiles.Add(s);
                            }
                        }
                    }
                }

                // If there is exactly 1 project file and exactly 1 solution file
                if (actualProjectFiles.Count == 1 && actualSolutionFiles.Count == 1)
                {
                    // Grab the name of both project and solution without extensions
                    string solutionName = Path.GetFileNameWithoutExtension(actualSolutionFiles[0]);
                    string projectName = Path.GetFileNameWithoutExtension(actualProjectFiles[0]);
                    // Compare the names and error if they are not identical
                    InitializationException.VerifyThrow(string.Equals(solutionName, projectName, StringComparison.OrdinalIgnoreCase), projectDirectory == null ? "AmbiguousProjectError" : "AmbiguousProjectDirectoryError", null, projectDirectory);
                    projectFile = actualSolutionFiles[0];
                }
                // If there is more than one solution file in the current directory we have no idea which one to use
                else if (actualSolutionFiles.Count > 1)
                {
                    InitializationException.VerifyThrow(false, projectDirectory == null ? "AmbiguousProjectError" : "AmbiguousProjectDirectoryError", null, projectDirectory, false);
                }
                // If there is more than one project file in the current directory we may be able to figure it out
                else if (actualProjectFiles.Count > 1)
                {
                    // We have more than one project, it is ambiguous at the moment
                    bool isAmbiguousProject = true;

                    // If there are exactly two projects and one of them is a .proj use that one and ignore the other
                    if (actualProjectFiles.Count == 2)
                    {
                        string firstPotentialProjectExtension = Path.GetExtension(actualProjectFiles[0]);
                        string secondPotentialProjectExtension = Path.GetExtension(actualProjectFiles[1]);

                        // If the two projects have the same extension we can't decide which one to pick
                        if (!string.Equals(firstPotentialProjectExtension, secondPotentialProjectExtension, StringComparison.OrdinalIgnoreCase))
                        {
                            // Check to see if the first project is the proj, if it is use it
                            if (string.Equals(firstPotentialProjectExtension, ".proj", StringComparison.OrdinalIgnoreCase))
                            {
                                projectFile = actualProjectFiles[0];
                                // We have made a decision
                                isAmbiguousProject = false;
                            }
                            // If the first project is not the proj check to see if the second one is the proj, if so use it
                            else if (string.Equals(secondPotentialProjectExtension, ".proj", StringComparison.OrdinalIgnoreCase))
                            {
                                projectFile = actualProjectFiles[1];
                                // We have made a decision
                                isAmbiguousProject = false;
                            }
                        }
                    }
                    InitializationException.VerifyThrow(!isAmbiguousProject, projectDirectory == null ? "AmbiguousProjectError" : "AmbiguousProjectDirectoryError", null, projectDirectory);
                }
                // if there are no project, solution filter, or solution files in the directory, we can't build
                else if (actualProjectFiles.Count == 0 &&
                         actualSolutionFiles.Count == 0 &&
                         solutionFilterFiles.Count == 0)
                {
                    InitializationException.Throw("MissingProjectError", null, null, false);
                }
                else
                {
                    // We are down to only one project, solution, or solution filter.
                    // If only 1 solution build the solution.  If only 1 project build the project. Otherwise, build the solution filter.
                    projectFile = actualSolutionFiles.Count == 1 ? actualSolutionFiles[0] : actualProjectFiles.Count == 1 ? actualProjectFiles[0] : solutionFilterFiles[0];
                    InitializationException.VerifyThrow(actualSolutionFiles.Count == 1 || actualProjectFiles.Count == 1 || solutionFilterFiles.Count == 1, projectDirectory == null ? "AmbiguousProjectError" : "AmbiguousProjectDirectoryError", null, projectDirectory);
                }
            }

            return projectFile;
        }

        private static void ValidateExtensions(string[] projectExtensionsToIgnore)
        {
            if (projectExtensionsToIgnore?.Length > 0)
            {
                foreach (string extension in projectExtensionsToIgnore)
                {
                    // There has to be more than a . passed in as the extension.
                    InitializationException.VerifyThrow(extension?.Length >= 2, "InvalidExtensionToIgnore", extension);

                    // There is an invalid char in the extensionToIgnore.
                    InitializationException.VerifyThrow(extension.IndexOfAny(Path.GetInvalidPathChars()) == -1, "InvalidExtensionToIgnore", extension, null, false);

                    // There were characters before the extension.
                    InitializationException.VerifyThrow(string.Equals(extension, Path.GetExtension(extension), StringComparison.OrdinalIgnoreCase), "InvalidExtensionToIgnore", extension, null, false);

                    // Make sure that no wild cards are in the string because for now we don't allow wild card extensions.
                    InitializationException.VerifyThrow(extension.IndexOfAny(s_wildcards) == -1, "InvalidExtensionToIgnore", extension, null, false);
                }
            }
        }

        /// <summary>
        /// Checks whether an argument given as a parameter starts with valid indicator,
        /// <br/>which means, whether switch begins with one of: "/", "-", "--"
        /// </summary>
        /// <param name="unquotedCommandLineArgument">Command line argument with beginning indicator (e.g. --help).
        /// <br/>This argument has to be unquoted, otherwise the first character will always be a quote character "</param>
        /// <returns>true if argument's beginning matches one of possible indicators
        /// <br/>false if argument's beginning doesn't match any of correct indicator
        /// </returns>
        private static bool ValidateSwitchIndicatorInUnquotedArgument(string unquotedCommandLineArgument)
        {
            return unquotedCommandLineArgument.StartsWith("-", StringComparison.Ordinal) // superset of "--"
                || unquotedCommandLineArgument.StartsWith("/", StringComparison.Ordinal);
        }

        /// <summary>
        /// Gets the length of the switch indicator (- or / or --)
        /// <br/>The length returned from this method is deduced from the beginning sequence of unquoted argument.
        /// <br/>This way it will "assume" that there's no further error (e.g. //  or ---) which would also be considered as a correct indicator.
        /// </summary>
        /// <param name="unquotedSwitch">Unquoted argument with leading indicator and name</param>
        /// <returns>Correct length of used indicator
        /// <br/>0 if no leading sequence recognized as correct indicator</returns>
        /// Internal for testing purposes
        internal static int GetLengthOfSwitchIndicator(string unquotedSwitch)
        {
            if (unquotedSwitch.StartsWith("--", StringComparison.Ordinal))
            {
                return 2;
            }
            else if (unquotedSwitch.StartsWith("-", StringComparison.Ordinal) || unquotedSwitch.StartsWith("/", StringComparison.Ordinal))
            {
                return 1;
            }
            else
            {
                return 0;
            }
        }

        /// <summary>
        /// Figures out which targets are to be built.
        /// </summary>
        /// <param name="parameters"></param>
        /// <returns>List of target names.</returns>
        private static string[] ProcessTargetSwitch(string[] parameters)
        {
            return parameters;
        }

        /// <summary>
        /// The = sign is used to pair properties with their values on the command line.
        /// </summary>
        private static readonly char[] s_propertyValueSeparator = MSBuildConstants.EqualsChar;

        /// <summary>
        /// This is a set of wildcard chars which can cause a file extension to be invalid
        /// </summary>
        private static readonly char[] s_wildcards = MSBuildConstants.WildcardChars;

        /// <summary>
        /// Determines which ToolsVersion was specified on the command line.  If more than
        /// one ToolsVersion was specified, we honor only the final ToolsVersion.
        /// </summary>
        /// <param name="parameters"></param>
        /// <returns></returns>
        private static string ProcessToolsVersionSwitch(string[] parameters)
        {
            if (parameters.Length > 0)
            {
                // We don't do any validation on the value of the ToolsVersion here, since we don't
                // know what a valid value looks like.  The engine will take care of this later.
                return parameters[parameters.Length - 1];
            }

            return null;
        }

        /// <summary>
        /// Figures out which properties were set on the command line.
        /// Internal for unit testing.
        /// </summary>
        /// <param name="parameters"></param>
        /// <returns>BuildProperty bag.</returns>
        internal static Dictionary<string, string> ProcessPropertySwitch(string[] parameters)
        {
            Dictionary<string, string> properties = new Dictionary<string, string>(StringComparer.OrdinalIgnoreCase);

            foreach (string parameter in parameters)
            {
                // split each <prop>=<value> string into 2 pieces, breaking on the first = that is found
                string[] parameterSections = parameter.Split(s_propertyValueSeparator, 2);

                Debug.Assert((parameterSections.Length >= 1) && (parameterSections.Length <= 2),
                    "String.Split() will return at least one string, and no more than two.");

                // check that the property name is not blank, and the property has a value
                CommandLineSwitchException.VerifyThrow((parameterSections[0].Length > 0) && (parameterSections.Length == 2),
                    "InvalidPropertyError", parameter);

                // Validation of whether the property has a reserved name will occur when
                // we start to build: and it will be logged then, too.
                properties[parameterSections[0]] = parameterSections[1];
            }

            return properties;
        }

        /// <summary>
        /// Instantiates the loggers that are going to listen to events from this build.
        /// </summary>
        /// <returns>List of loggers.</returns>
        private static ILogger[] ProcessLoggingSwitches(
            string[] loggerSwitchParameters,
            string[] distributedLoggerSwitchParameters,
            string[] verbositySwitchParameters,
            bool noConsoleLogger,
            bool distributedFileLogger,
            bool liveLoggerOptIn,
            string[] fileLoggerParameters,
            string[] consoleLoggerParameters,
            string[] binaryLoggerParameters,
            string[] profileEvaluationParameters,
            string[][] groupedFileLoggerParameters,
            out List<DistributedLoggerRecord> distributedLoggerRecords,
            out LoggerVerbosity verbosity,
            out LoggerVerbosity originalVerbosity,
            int cpuCount,
            out ProfilerLogger profilerLogger,
            out bool enableProfiler)
        {
            // if verbosity level is not specified, use the default
            originalVerbosity = LoggerVerbosity.Normal;
            verbosity = originalVerbosity;

            if (verbositySwitchParameters.Length > 0)
            {
                // Read the last verbosity switch found
                originalVerbosity = ProcessVerbositySwitch(verbositySwitchParameters[verbositySwitchParameters.Length - 1]);
                verbosity = originalVerbosity;
            }
            var loggers = new List<ILogger>();

            var outVerbosity = verbosity;
            ProcessBinaryLogger(binaryLoggerParameters, loggers, ref outVerbosity);

            ProcessLoggerSwitch(loggerSwitchParameters, loggers, verbosity);

            // Add any loggers which have been specified on the commandline
            distributedLoggerRecords = ProcessDistributedLoggerSwitch(distributedLoggerSwitchParameters, verbosity);

            // Choose default console logger
#if FEATURE_LIVELOGGER
            if (liveLoggerOptIn)
            {
                ProcessLiveLogger(noConsoleLogger, distributedLoggerRecords, cpuCount, loggers);
            }
            else
#endif
            {
                ProcessConsoleLoggerSwitch(noConsoleLogger, consoleLoggerParameters, distributedLoggerRecords, verbosity, cpuCount, loggers);
            }

            ProcessDistributedFileLogger(distributedFileLogger, fileLoggerParameters, distributedLoggerRecords, loggers, cpuCount);

            ProcessFileLoggers(groupedFileLoggerParameters, distributedLoggerRecords, verbosity, cpuCount, loggers);

            verbosity = outVerbosity;

            profilerLogger = ProcessProfileEvaluationSwitch(profileEvaluationParameters, loggers, out enableProfiler);

            return loggers.ToArray();
        }

        /// <summary>
        /// Parameters for a particular logger may be passed in fragments that we have to aggregate: for example,
        ///   /flp:foo=bar;baz=biz /flp:boz=bez becomes "foo=bar;baz=biz;boz=bez"
        /// We are going to aggregate the LoggerParameters into one LoggerParameters string
        /// to do this we must first trim off the ; from the start and the end of the strings as
        /// this would interfere with the use of string.Join by possibly having ;; at the beginning or end of a
        /// logger parameter
        /// </summary>
        internal static string AggregateParameters(string anyPrefixingParameter, string[] parametersToAggregate)
        {
            for (int i = 0; i < parametersToAggregate.Length; i++)
            {
                parametersToAggregate[i] = parametersToAggregate[i].Trim(MSBuildConstants.SemicolonChar);
            }

            // Join the logger parameters into one string separated by semicolons
            string result = anyPrefixingParameter ?? string.Empty;

            // Ensure traling ';' so parametersToAggregate are properly separated
            if (!string.IsNullOrEmpty(result) && result[result.Length - 1] != ';')
            {
                result += ';';
            }

            result += string.Join(";", parametersToAggregate);

            return result;
        }

        /// <summary>
        /// Add a file logger with the appropriate parameters to the loggers list for each
        /// non-empty set of file logger parameters provided.
        /// </summary>
        private static void ProcessFileLoggers(string[][] groupedFileLoggerParameters, List<DistributedLoggerRecord> distributedLoggerRecords, LoggerVerbosity verbosity, int cpuCount, List<ILogger> loggers)
        {
            for (int i = 0; i < groupedFileLoggerParameters.Length; i++)
            {
                // If we had no, say, "/fl5" then continue; we may have a "/fl6" and so on
                if (groupedFileLoggerParameters[i] == null)
                {
                    continue;
                }

                string fileParameters = "SHOWPROJECTFILE=TRUE;";
                // Use a default log file name of "msbuild.log", "msbuild1.log", "msbuild2.log", etc; put this first on the parameter
                // list so that any supplied log file parameter will override it
                if (i == 0)
                {
                    fileParameters += "logfile=msbuild.log;";
                }
                else
                {
                    fileParameters += $"logfile=msbuild{i}.log;";
                }

                if (groupedFileLoggerParameters[i].Length > 0)
                {
                    // Join the file logger parameters into one string separated by semicolons
                    fileParameters = AggregateParameters(fileParameters, groupedFileLoggerParameters[i]);
                }

                FileLogger fileLogger = new FileLogger();
                // Set to detailed by default, can be overidden by fileLoggerParameters
                LoggerVerbosity defaultFileLoggerVerbosity = LoggerVerbosity.Detailed;
                fileLogger.Verbosity = defaultFileLoggerVerbosity;

                // Check to see if there is a possibility we will be logging from an out-of-proc node.
                // If so (we're multi-proc or the in-proc node is disabled), we register a distributed logger.
                if (cpuCount == 1 && !Traits.Instance.InProcNodeDisabled)
                {
                    // We've decided to use the MP logger even in single proc mode.
                    // Switch it on here, rather than in the logger, so that other hosts that use
                    // the existing ConsoleLogger don't see the behavior change in single proc.
                    fileLogger.Parameters = $"ENABLEMPLOGGING;{fileParameters}";
                    loggers.Add(fileLogger);
                }
                else
                {
                    fileLogger.Parameters = fileParameters;

                    // For performance, register this logger using the forwarding logger mechanism, rather than as an old-style
                    // central logger.
                    DistributedLoggerRecord forwardingLoggerRecord = CreateForwardingLoggerRecord(fileLogger, fileParameters, defaultFileLoggerVerbosity);
                    distributedLoggerRecords.Add(forwardingLoggerRecord);
                }
            }
        }

        private static void ProcessBinaryLogger(string[] binaryLoggerParameters, List<ILogger> loggers, ref LoggerVerbosity verbosity)
        {
            if (binaryLoggerParameters == null || binaryLoggerParameters.Length == 0)
            {
                return;
            }

            string arguments = binaryLoggerParameters[binaryLoggerParameters.Length - 1];

            BinaryLogger logger = new BinaryLogger { Parameters = arguments };

            // If we have a binary logger, force verbosity to diagnostic.
            // The only place where verbosity is used downstream is to determine whether to log task inputs.
            // Since we always want task inputs for a binary logger, set it to diagnostic.
            verbosity = LoggerVerbosity.Diagnostic;

            loggers.Add(logger);
        }

        /// <summary>
        /// Process the noconsole switch and attach or not attach the correct console loggers
        /// </summary>
        internal static void ProcessConsoleLoggerSwitch(
            bool noConsoleLogger,
            string[] consoleLoggerParameters,
            List<DistributedLoggerRecord> distributedLoggerRecords,
            LoggerVerbosity verbosity,
            int cpuCount,
            List<ILogger> loggers)
        {
            // the console logger is always active, unless specifically disabled
            if (!noConsoleLogger)
            {
                // A central logger will be created for single proc and multiproc
                ConsoleLogger logger = new ConsoleLogger(verbosity);
                string consoleParameters = "SHOWPROJECTFILE=TRUE;";

                if ((consoleLoggerParameters?.Length > 0))
                {
                    consoleParameters = AggregateParameters(consoleParameters, consoleLoggerParameters);
                }

                // Always use ANSI escape codes when the build is initiated by server
                if (s_isServerNode)
                {
                    consoleParameters = $"PREFERCONSOLECOLOR;{consoleParameters}";
                }

                // Check to see if there is a possibility we will be logging from an out-of-proc node.
                // If so (we're multi-proc or the in-proc node is disabled), we register a distributed logger.
                if (cpuCount == 1 && !Traits.Instance.InProcNodeDisabled)
                {
                    // We've decided to use the MP logger even in single proc mode.
                    // Switch it on here, rather than in the logger, so that other hosts that use
                    // the existing ConsoleLogger don't see the behavior change in single proc.
                    logger.Parameters = $"ENABLEMPLOGGING;{consoleParameters}";
                    loggers.Add(logger);
                }
                else
                {
                    logger.Parameters = consoleParameters;

                    // For performance, register this logger using the forwarding logger mechanism, rather than as an old-style
                    // central logger.
                    DistributedLoggerRecord forwardingLoggerRecord = CreateForwardingLoggerRecord(logger, consoleParameters, verbosity);
                    distributedLoggerRecords.Add(forwardingLoggerRecord);
                }
            }
        }

#if FEATURE_LIVELOGGER
        private static void ProcessLiveLogger(
            bool noConsoleLogger,
            List<DistributedLoggerRecord> distributedLoggerRecords,
            int cpuCount,
            List<ILogger> loggers)
        {
            if (!noConsoleLogger)
            {
                // A central logger will be created for both single proc and multiproc.
                LiveLogger logger = new LiveLogger();

                // Check to see if there is a possibility we will be logging from an out-of-proc node.
                // If so (we're multi-proc or the in-proc node is disabled), we register a distributed logger.
                if (cpuCount == 1 && !Traits.Instance.InProcNodeDisabled)
                {
                    loggers.Add(logger);
                }
                else
                {
                    // For performance, register this logger using the forwarding logger mechanism.
                    DistributedLoggerRecord forwardingLoggerRecord = CreateForwardingLoggerRecord(logger, string.Join(";", LiveLogger.ConfigurableForwardingLoggerParameters), LoggerVerbosity.Quiet);
                    distributedLoggerRecords.Add(forwardingLoggerRecord);
                }
            }
        }
#endif

        /// <summary>
        /// Returns a DistributedLoggerRecord containing this logger and a ConfigurableForwardingLogger.
        /// Looks at the logger's parameters for any verbosity parameter in order to make sure it is setting up the ConfigurableForwardingLogger
        /// with the verbosity level that the logger will actually use.
        /// </summary>
        private static DistributedLoggerRecord CreateForwardingLoggerRecord(ILogger logger, string loggerParameters, LoggerVerbosity defaultVerbosity)
        {
            string verbosityParameter = ExtractAnyLoggerParameter(loggerParameters, "verbosity", "v");

            string verbosityValue = ExtractAnyParameterValue(verbosityParameter);

            LoggerVerbosity effectiveVerbosity = defaultVerbosity;
            if (!string.IsNullOrEmpty(verbosityValue))
            {
                effectiveVerbosity = ProcessVerbositySwitch(verbosityValue);
            }

            // Ensure that the forwarding logger is passed evaluation-finished
            // and project-started events unless the user has specified individual
            // events of interest.
            loggerParameters += ";FORWARDPROJECTCONTEXTEVENTS";

            // Gets the currently loaded assembly in which the specified class is defined
            Assembly engineAssembly = typeof(ProjectCollection).GetTypeInfo().Assembly;
            string loggerClassName = "Microsoft.Build.Logging.ConfigurableForwardingLogger";
            string loggerAssemblyName = engineAssembly.GetName().FullName;
            LoggerDescription forwardingLoggerDescription = new LoggerDescription(loggerClassName, loggerAssemblyName, null, loggerParameters, effectiveVerbosity);
            DistributedLoggerRecord distributedLoggerRecord = new DistributedLoggerRecord(logger, forwardingLoggerDescription);

            return distributedLoggerRecord;
        }

        /// <summary>
        /// Process the file logger switches and attach the correct file loggers. Internal for testing
        /// </summary>
        internal static void ProcessDistributedFileLogger(
            bool distributedFileLogger,
            string[] fileLoggerParameters,
            List<DistributedLoggerRecord> distributedLoggerRecords,
            List<ILogger> loggers,
            int cpuCount)
        {
            if (distributedFileLogger)
            {
                string fileParameters = string.Empty;
                if ((fileLoggerParameters?.Length > 0))
                {
                    // Join the file logger parameters into one string separated by semicolons
                    fileParameters = AggregateParameters(null, fileLoggerParameters);
                }

                // Check to see if the logfile parameter has been set, if not set it to the current directory
                string logFileParameter = ExtractAnyLoggerParameter(fileParameters, "logfile");

                string logFileName = FileUtilities.FixFilePath(ExtractAnyParameterValue(logFileParameter));

                try
                {
                    // If the path is not an absolute path set the path to the current directory of the exe combined with the relative path
                    // If the string is empty then send it through as the distributed file logger WILL deal with EMPTY logfile paths
                    if (!string.IsNullOrEmpty(logFileName) && !Path.IsPathRooted(logFileName))
                    {
                        fileParameters = fileParameters.Replace(logFileParameter,
                            $"logFile={Path.Combine(Directory.GetCurrentDirectory(), logFileName)}");
                    }
                }
                catch (Exception e) when (ExceptionHandling.IsIoRelatedException(e))
                {
                    throw new LoggerException(e.Message, e);
                }

                if (string.IsNullOrEmpty(logFileName))
                {
                    // If the string is not empty and it does not end in a ;, we need to add a ; to separate what is in the parameter from the logfile
                    // if the string is empty, no ; is needed because logfile is the only parameter which will be passed in
                    if (!string.IsNullOrEmpty(fileParameters) && !fileParameters.EndsWith(";", StringComparison.OrdinalIgnoreCase))
                    {
                        fileParameters += ";";
                    }

                    fileParameters += $"logFile={Path.Combine(Directory.GetCurrentDirectory(), msbuildLogFileName)}";
                }

                // Gets the currently loaded assembly in which the specified class is defined
                Assembly engineAssembly = typeof(ProjectCollection).GetTypeInfo().Assembly;
                string loggerClassName = "Microsoft.Build.Logging.DistributedFileLogger";
                string loggerAssemblyName = engineAssembly.GetName().FullName;
                // Node the verbosity parameter is not used by the Distributed file logger so changing it here has no effect. It must be changed in the distributed file logger
                LoggerDescription forwardingLoggerDescription = new LoggerDescription(loggerClassName, loggerAssemblyName, null, fileParameters, LoggerVerbosity.Detailed);
                // Use the null as the central Logger, this will cause the engine to instantiate the NullCentralLogger, this logger will throw an exception if anything except for the buildstarted and buildFinished events are sent
                DistributedLoggerRecord distributedLoggerRecord = new DistributedLoggerRecord(null, forwardingLoggerDescription);
                distributedLoggerRecords.Add(distributedLoggerRecord);
            }
        }

        /// <summary>
        /// Given a string of aggregated parameters, such as "foo=bar;baz;biz=boz" and a list of parameter names,
        /// such as "biz", tries to find and return the LAST matching parameter, such as "biz=boz"
        /// </summary>
        internal static string ExtractAnyLoggerParameter(string parameters, params string[] parameterNames)
        {
            string[] nameValues = parameters.Split(MSBuildConstants.SemicolonChar);
            string result = null;

            foreach (string nameValue in nameValues)
            {
                foreach (string name in parameterNames)
                {
                    bool found = nameValue.StartsWith($"{name}=", StringComparison.OrdinalIgnoreCase) ||   // Parameters with value, such as "logfile=foo.txt"
                                 string.Equals(name, nameValue, StringComparison.OrdinalIgnoreCase);       // Parameters without value, such as "append"

                    if (found)
                    {
                        result = nameValue;
                    }
                }
            }

            return result;
        }

        /// <summary>
        /// Given a parameter, such as "foo=bar", tries to find and return
        /// the value part, ie "bar"; otherwise returns null.
        /// </summary>
        private static string ExtractAnyParameterValue(string parameter)
        {
            string value = null;

            if (!string.IsNullOrEmpty(parameter))
            {
                string[] nameValuePair = parameter.Split(MSBuildConstants.EqualsChar);

                value = (nameValuePair.Length > 1) ? nameValuePair[1] : null;
            }

            return value;
        }

        /// <summary>
        /// Figures out what verbosity level to assign to loggers.
        /// </summary>
        /// <remarks>
        /// Internal for unit testing only
        /// </remarks>
        /// <param name="value"></param>
        /// <returns>The logger verbosity level.</returns>
        internal static LoggerVerbosity ProcessVerbositySwitch(string value)
        {
            LoggerVerbosity verbosity = LoggerVerbosity.Normal;

            if (string.Equals(value, "q", StringComparison.OrdinalIgnoreCase) ||
                string.Equals(value, "quiet", StringComparison.OrdinalIgnoreCase))
            {
                verbosity = LoggerVerbosity.Quiet;
            }
            else if (string.Equals(value, "m", StringComparison.OrdinalIgnoreCase) ||
                     string.Equals(value, "minimal", StringComparison.OrdinalIgnoreCase))
            {
                verbosity = LoggerVerbosity.Minimal;
            }
            else if (string.Equals(value, "n", StringComparison.OrdinalIgnoreCase) ||
                     string.Equals(value, "normal", StringComparison.OrdinalIgnoreCase))
            {
                verbosity = LoggerVerbosity.Normal;
            }
            else if (string.Equals(value, "d", StringComparison.OrdinalIgnoreCase) ||
                     string.Equals(value, "detailed", StringComparison.OrdinalIgnoreCase))
            {
                verbosity = LoggerVerbosity.Detailed;
            }
            else if (string.Equals(value, "diag", StringComparison.OrdinalIgnoreCase) ||
                     string.Equals(value, "diagnostic", StringComparison.OrdinalIgnoreCase))
            {
                verbosity = LoggerVerbosity.Diagnostic;
            }
            else
            {
                CommandLineSwitchException.Throw("InvalidVerbosityError", value);
            }

            return verbosity;
        }

        /// <summary>
        /// Figures out which additional loggers are going to listen to build events.
        /// </summary>
        /// <returns>List of loggers.</returns>
        private static void ProcessLoggerSwitch(string[] parameters, List<ILogger> loggers, LoggerVerbosity verbosity)
        {
            foreach (string parameter in parameters)
            {
                string unquotedParameter = QuotingUtilities.Unquote(parameter);

                LoggerDescription loggerDescription = ParseLoggingParameter(parameter, unquotedParameter, verbosity);

                if (CreateAndConfigureLogger(loggerDescription, verbosity, unquotedParameter, out ILogger logger))
                {
                    loggers.Add(logger);
                }
            }
        }

        /// <summary>
        /// Parses command line arguments describing the distributed loggers
        /// </summary>
        /// <returns>List of distributed logger records</returns>
        private static List<DistributedLoggerRecord> ProcessDistributedLoggerSwitch(string[] parameters, LoggerVerbosity verbosity)
        {
            List<DistributedLoggerRecord> distributedLoggers = new List<DistributedLoggerRecord>();

            foreach (string parameter in parameters)
            {
                // split each <central logger>|<node logger> string into two pieces, breaking on the first | that is found
                var loggerSpec = QuotingUtilities.SplitUnquoted(parameter, 2, true /* keep empty splits */, false /* keep quotes */, out _, '*');

                ErrorUtilities.VerifyThrow((loggerSpec.Count >= 1) && (loggerSpec.Count <= 2),
                    "SplitUnquoted() must return at least one string, and no more than two.");

                string unquotedParameter = QuotingUtilities.Unquote(loggerSpec[0]);
                LoggerDescription centralLoggerDescription =
                    ParseLoggingParameter(loggerSpec[0], unquotedParameter, verbosity);

                if (!CreateAndConfigureLogger(centralLoggerDescription, verbosity, unquotedParameter, out ILogger centralLogger))
                {
                    continue;
                }

                // By default if no forwarding logger description is specified the same logger is used for both functions
                LoggerDescription forwardingLoggerDescription = centralLoggerDescription;

                if (loggerSpec.Count > 1)
                {
                    unquotedParameter = QuotingUtilities.Unquote(loggerSpec[1]);
                    forwardingLoggerDescription = ParseLoggingParameter(loggerSpec[1], unquotedParameter, verbosity);
                }

                DistributedLoggerRecord distributedLoggerRecord =
                    new DistributedLoggerRecord(centralLogger, forwardingLoggerDescription);

                distributedLoggers.Add(distributedLoggerRecord);
            }

            return distributedLoggers;
        }

        /// <summary>
        /// Parse a command line logger argument into a LoggerDescription structure
        /// </summary>
        /// <param name="parameter">the command line string</param>
        /// <param name="unquotedParameter">the command line string</param>
        /// <param name="verbosity">logging verbosity</param>
        /// <returns></returns>
        private static LoggerDescription ParseLoggingParameter(string parameter, string unquotedParameter, LoggerVerbosity verbosity)
        {
            string loggerClassName;
            string loggerParameters = null;
            bool isOptional = false;

            // split each <logger type>;<logger parameters> string into two pieces, breaking on the first ; that is found
            var loggerSpec = QuotingUtilities.SplitUnquoted(parameter, 2, true /* keep empty splits */, false /* keep quotes */, out _, ';');

            ErrorUtilities.VerifyThrow((loggerSpec.Count >= 1) && (loggerSpec.Count <= 2),
                "SplitUnquoted() must return at least one string, and no more than two.");

            // check that the logger is specified
            CommandLineSwitchException.VerifyThrow(loggerSpec[0].Length > 0,
                "InvalidLoggerError", unquotedParameter);

            // extract logger parameters if present
            if (loggerSpec.Count == 2)
            {
                loggerParameters = QuotingUtilities.Unquote(loggerSpec[1]);
            }

            // split each <logger class>,<logger assembly>[,<option1>][,option2] parameters string into pieces
            var loggerTypeSpec = QuotingUtilities.SplitUnquoted(loggerSpec[0], int.MaxValue, true /* keep empty splits */, false /* keep quotes */, out _, ',');

            ErrorUtilities.VerifyThrow(loggerTypeSpec.Count >= 1, "SplitUnquoted() must return at least one string");

            string loggerAssemblySpec;

            // if the logger class and assembly are both specified
            if (loggerTypeSpec.Count >= 2)
            {
                loggerClassName = QuotingUtilities.Unquote(loggerTypeSpec[0]);
                loggerAssemblySpec = QuotingUtilities.Unquote(loggerTypeSpec[1]);
            }
            else
            {
                loggerClassName = string.Empty;
                loggerAssemblySpec = QuotingUtilities.Unquote(loggerTypeSpec[0]);
            }

            // Loop through the remaining items as options
            for (int i = 2; i < loggerTypeSpec.Count; i++)
            {
                if (string.Equals(loggerTypeSpec[i] as string, nameof(isOptional), StringComparison.OrdinalIgnoreCase))
                {
                    isOptional = true;
                }
            }

            CommandLineSwitchException.VerifyThrow(loggerAssemblySpec.Length > 0,
                "InvalidLoggerError", unquotedParameter);

            string loggerAssemblyName = null;
            string loggerAssemblyFile = null;

            // DDB Bug msbuild.exe -Logger:FileLogger,Microsoft.Build.Engine fails due to moved engine file.
            // Only add strong naming if the assembly is a non-strong named 'Microsoft.Build.Engine' (i.e, no additional characteristics)
            // Concat full Strong Assembly to match v4.0
            if (string.Equals(loggerAssemblySpec, "Microsoft.Build.Engine", StringComparison.OrdinalIgnoreCase))
            {
                loggerAssemblySpec = "Microsoft.Build.Engine,Version=4.0.0.0,Culture=neutral,PublicKeyToken=b03f5f7f11d50a3a";
            }

            // figure out whether the assembly's identity (strong/weak name), or its filename/path is provided
            string testFile = FileUtilities.FixFilePath(loggerAssemblySpec);
            if (FileSystems.Default.FileExists(testFile))
            {
                loggerAssemblyFile = testFile;
            }
            else
            {
                loggerAssemblyName = loggerAssemblySpec;
            }

            return new LoggerDescription(loggerClassName, loggerAssemblyName, loggerAssemblyFile, loggerParameters, verbosity, isOptional);
        }

        /// <summary>
        /// Loads a logger from its assembly, instantiates it, and handles errors.
        /// </summary>
        /// <returns>Instantiated logger.</returns>
        private static bool CreateAndConfigureLogger(
            LoggerDescription loggerDescription,
            LoggerVerbosity verbosity,
            string unquotedParameter,
            out ILogger logger)
        {
            logger = null;

            try
            {
                logger = loggerDescription.CreateLogger();

                InitializationException.VerifyThrow(logger != null, "LoggerNotFoundError", unquotedParameter);
            }
            catch (IOException e) when (!loggerDescription.IsOptional)
            {
                InitializationException.Throw("LoggerCreationError", unquotedParameter, e, false);
            }
            catch (BadImageFormatException e) when (!loggerDescription.IsOptional)
            {
                InitializationException.Throw("LoggerCreationError", unquotedParameter, e, false);
            }
            catch (SecurityException e) when (!loggerDescription.IsOptional)
            {
                InitializationException.Throw("LoggerCreationError", unquotedParameter, e, false);
            }
            catch (ReflectionTypeLoadException e) when (!loggerDescription.IsOptional)
            {
                InitializationException.Throw("LoggerCreationError", unquotedParameter, e, false);
            }
            catch (MemberAccessException e) when (!loggerDescription.IsOptional)
            {
                InitializationException.Throw("LoggerCreationError", unquotedParameter, e, false);
            }
            catch (TargetInvocationException e) when (!loggerDescription.IsOptional)
            {
                InitializationException.Throw("LoggerFatalError", unquotedParameter, e.InnerException, true);
            }
            catch (Exception e) when (loggerDescription.IsOptional)
            {
                Console.WriteLine(ResourceUtilities.FormatResourceStringStripCodeAndKeyword("OptionalLoggerCreationMessage", e.Message));
                return false;
            }

            // Configure the logger by setting the verbosity level and parameters
            try
            {
                // set its verbosity level
                logger.Verbosity = verbosity;

                // set the logger parameters (if any)
                if (loggerDescription.LoggerSwitchParameters != null)
                {
                    logger.Parameters = loggerDescription.LoggerSwitchParameters;
                }
            }
            catch (LoggerException)
            {
                // Logger failed politely during parameter/verbosity setting
                throw;
            }
            catch (Exception e)
            {
                InitializationException.Throw("LoggerFatalError", unquotedParameter, e, true);
            }

            return true;
        }

        private static void ReplayBinaryLog(
            string binaryLogFilePath,
            ILogger[] loggers,
            IEnumerable<DistributedLoggerRecord> distributedLoggerRecords,
            int cpuCount)
        {
            var replayEventSource = new BinaryLogReplayEventSource();

            foreach (var distributedLoggerRecord in distributedLoggerRecords)
            {
                ILogger centralLogger = distributedLoggerRecord.CentralLogger;
                if (centralLogger is INodeLogger nodeLogger)
                {
                    nodeLogger.Initialize(replayEventSource, cpuCount);
                }
                else
                {
                    centralLogger?.Initialize(replayEventSource);
                }
            }

            foreach (var logger in loggers)
            {
                if (logger is INodeLogger nodeLogger)
                {
                    nodeLogger.Initialize(replayEventSource, cpuCount);
                }
                else
                {
                    logger.Initialize(replayEventSource);
                }
            }

            try
            {
                replayEventSource.Replay(binaryLogFilePath, s_buildCancellationSource.Token);
            }
            catch (Exception ex)
            {
                var message = ResourceUtilities.FormatResourceStringStripCodeAndKeyword("InvalidLogFileFormat", ex.Message);
                Console.WriteLine(message);
            }

            foreach (var logger in loggers)
            {
                logger.Shutdown();
            }

            foreach (var distributedLoggerRecord in distributedLoggerRecords)
            {
                distributedLoggerRecord.CentralLogger?.Shutdown();
            }
        }

        /// <summary>
        /// Figures out if the project needs to be validated against a schema.
        /// </summary>
        /// <param name="parameters"></param>
        /// <returns>The schema to validate against, or null.</returns>
        private static string ProcessValidateSwitch(string[] parameters)
        {
            string schemaFile = null;

            foreach (string parameter in parameters)
            {
                InitializationException.VerifyThrow(schemaFile == null, "MultipleSchemasError", parameter);
                string fileName = FileUtilities.FixFilePath(parameter);
                InitializationException.VerifyThrow(FileSystems.Default.FileExists(fileName), "SchemaNotFoundError", fileName);

                schemaFile = Path.Combine(Directory.GetCurrentDirectory(), fileName);
            }

            return schemaFile;
        }

        /// <summary>
        /// Given an invalid ToolsVersion string and the collection of valid toolsets,
        /// throws an InitializationException with the appropriate message.
        /// </summary>
        private static void ThrowInvalidToolsVersionInitializationException(IEnumerable<Toolset> toolsets, string toolsVersion)
        {
            string toolsVersionList = string.Empty;
            foreach (Toolset toolset in toolsets)
            {
                toolsVersionList += $"\"{toolset.ToolsVersion}\", ";
            }

            // Remove trailing comma and space
            if (toolsVersionList.Length > 0)
            {
                toolsVersionList = toolsVersionList.Substring(0, toolsVersionList.Length - 2);
            }

            string message = ResourceUtilities.FormatResourceStringStripCodeAndKeyword(
                "UnrecognizedToolsVersion",
                toolsVersion,
                toolsVersionList);
            message = ResourceUtilities.FormatResourceStringStripCodeAndKeyword("InvalidToolsVersionError", message);

            InitializationException.Throw(message, toolsVersion);
        }

        /// <summary>
        /// Displays the application version message/logo.
        /// </summary>
        private static void DisplayVersionMessage()
        {
            Console.WriteLine(ResourceUtilities.FormatResourceStringStripCodeAndKeyword("MSBuildVersionMessage", ProjectCollection.DisplayVersion, NativeMethods.FrameworkName));
        }

        /// <summary>
        /// Displays the help message that explains switch usage and syntax.
        /// </summary>
        private static void ShowHelpMessage()
        {
            // NOTE: the help message is broken into pieces because localization
            // prefers it that way -- see VSW #482758 "Entire command line help
            // message is stored in a single resource"
            Console.WriteLine(AssemblyResources.GetString("HelpMessage_1_Syntax"));
            Console.WriteLine(AssemblyResources.GetString("HelpMessage_2_Description"));
            Console.WriteLine(AssemblyResources.GetString("HelpMessage_3_SwitchesHeader"));
            Console.WriteLine(AssemblyResources.GetString("HelpMessage_9_TargetSwitch"));
            Console.WriteLine(AssemblyResources.GetString("HelpMessage_10_PropertySwitch"));
            Console.WriteLine(AssemblyResources.GetString("HelpMessage_17_MaximumCPUSwitch"));
            Console.WriteLine(AssemblyResources.GetString("HelpMessage_23_ToolsVersionSwitch"));
            Console.WriteLine(AssemblyResources.GetString("HelpMessage_12_VerbositySwitch"));
            Console.WriteLine(AssemblyResources.GetString("HelpMessage_13_ConsoleLoggerParametersSwitch"));
            Console.WriteLine(AssemblyResources.GetString("HelpMessage_14_NoConsoleLoggerSwitch"));
            Console.WriteLine(AssemblyResources.GetString("HelpMessage_20_FileLoggerSwitch"));
            Console.WriteLine(AssemblyResources.GetString("HelpMessage_22_FileLoggerParametersSwitch"));
            Console.WriteLine(AssemblyResources.GetString("HelpMessage_18_DistributedLoggerSwitch"));
            Console.WriteLine(AssemblyResources.GetString("HelpMessage_21_DistributedFileLoggerSwitch"));
            Console.WriteLine(AssemblyResources.GetString("HelpMessage_11_LoggerSwitch"));
            Console.WriteLine(AssemblyResources.GetString("HelpMessage_30_BinaryLoggerSwitch"));
            Console.WriteLine(AssemblyResources.GetString("HelpMessage_28_WarnAsErrorSwitch"));
            Console.WriteLine(AssemblyResources.GetString("HelpMessage_40_WarnNotAsErrorSwitch"));
            Console.WriteLine(AssemblyResources.GetString("HelpMessage_29_WarnAsMessageSwitch"));
#if FEATURE_XML_SCHEMA_VALIDATION
            Console.WriteLine(AssemblyResources.GetString("HelpMessage_15_ValidateSwitch"));
#endif
            Console.WriteLine(AssemblyResources.GetString("HelpMessage_19_IgnoreProjectExtensionsSwitch"));
#if FEATURE_NODE_REUSE // Do not advertise the switch when feature is off, even though we won't fail to parse it for compatibility with existing build scripts
            Console.WriteLine(AssemblyResources.GetString("HelpMessage_24_NodeReuse"));
#endif
            Console.WriteLine(AssemblyResources.GetString("HelpMessage_25_PreprocessSwitch"));
            Console.WriteLine(AssemblyResources.GetString("HelpMessage_38_TargetsSwitch"));

            Console.WriteLine(AssemblyResources.GetString("HelpMessage_26_DetailedSummarySwitch"));
            Console.WriteLine(AssemblyResources.GetString("HelpMessage_31_RestoreSwitch"));
            Console.WriteLine(AssemblyResources.GetString("HelpMessage_33_RestorePropertySwitch"));
            Console.WriteLine(AssemblyResources.GetString("HelpMessage_32_ProfilerSwitch"));
            Console.WriteLine(AssemblyResources.GetString("HelpMessage_34_InteractiveSwitch"));
            Console.WriteLine(AssemblyResources.GetString("HelpMessage_35_IsolateProjectsSwitch"));
            Console.WriteLine(AssemblyResources.GetString("HelpMessage_InputCachesFiles"));
            Console.WriteLine(AssemblyResources.GetString("HelpMessage_OutputCacheFile"));
            Console.WriteLine(AssemblyResources.GetString("HelpMessage_36_GraphBuildSwitch"));
            Console.WriteLine(AssemblyResources.GetString("HelpMessage_39_LowPrioritySwitch"));
            Console.WriteLine(AssemblyResources.GetString("HelpMessage_41_QuestionSwitch"));
            Console.WriteLine(AssemblyResources.GetString("HelpMessage_7_ResponseFile"));
            Console.WriteLine(AssemblyResources.GetString("HelpMessage_8_NoAutoResponseSwitch"));
            Console.WriteLine(AssemblyResources.GetString("HelpMessage_5_NoLogoSwitch"));
            Console.WriteLine(AssemblyResources.GetString("HelpMessage_6_VersionSwitch"));
            Console.WriteLine(AssemblyResources.GetString("HelpMessage_4_HelpSwitch"));
            Console.WriteLine(AssemblyResources.GetString("HelpMessage_16_Examples"));
            Console.WriteLine(AssemblyResources.GetString("HelpMessage_37_DocsLink"));
        }

        /// <summary>
        /// Displays a message prompting the user to look up help.
        /// </summary>
        private static void ShowHelpPrompt()
        {
            Console.WriteLine(AssemblyResources.GetString("HelpPrompt"));
        }

        /// <summary>
        /// Displays the build engine's version number.
        /// </summary>
        private static void ShowVersion()
        {
            Console.Write(ProjectCollection.Version.ToString());
        }
    }
}<|MERGE_RESOLUTION|>--- conflicted
+++ resolved
@@ -2440,10 +2440,7 @@
 
                     outputResultsCache = ProcessOutputResultsCache(commandLineSwitches);
 
-<<<<<<< HEAD
                     bool liveLogger = ProcessLiveLoggerConfiguration(commandLineSwitches);
-=======
->>>>>>> c75672a6
 
                     // figure out which loggers are going to listen to build events
                     string[][] groupedFileLoggerParameters = commandLineSwitches.GetFileLoggerParameters();
