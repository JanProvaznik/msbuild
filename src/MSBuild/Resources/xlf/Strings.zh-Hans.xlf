﻿<?xml version="1.0" encoding="utf-8"?>
<xliff xmlns="urn:oasis:names:tc:xliff:document:1.2" xmlns:xsi="http://www.w3.org/2001/XMLSchema-instance" version="1.2" xsi:schemaLocation="urn:oasis:names:tc:xliff:document:1.2 xliff-core-1.2-transitional.xsd">
  <file datatype="xml" source-language="en" target-language="zh-Hans" original="../Strings.resx">
    <body>
      <trans-unit id="AmbiguousProjectError">
        <source>MSBUILD : error MSB1011: Specify which project or solution file to use because this folder contains more than one project or solution file.</source>
        <target state="translated">MSBUILD : error MSB1011: 此文件夹中包含多个项目或解决方案文件，请指定要使用的项目或解决方案文件。</target>
        <note>{StrBegin="MSBUILD : error MSB1011: "}UE: If no project or solution file is explicitly specified on the MSBuild.exe command-line, then the engine searches for a
      project or solution file in the current directory by looking for *.*PROJ and *.SLN. If more than one file is found that matches this wildcard, we
      fire this error.
      LOCALIZATION: The prefix "MSBUILD : error MSBxxxx:" should not be localized.</note>
      </trans-unit>
      <trans-unit id="BuildFailedWithPropertiesItemsOrTargetResultsRequested">
        <source>Build failed. Properties, Items, and Target results cannot be obtained. See details in stderr above.</source>
        <target state="translated">生成失败。无法获取属性、项目和目标结果。在上面的 stderr 中查看详细信息。</target>
        <note />
      </trans-unit>
<<<<<<< HEAD
      <trans-unit id="BuildFinished">
        <source>Build {0} in {1}s</source>
        <target state="translated">在 {1} 秒内生成 {0}</target>
        <note>
      Overall build summary
      {0}: BuildResult_X (below)
      {1}: duration in seconds with 1 decimal point
      's' should reflect the localized abbreviation for seconds
    </note>
      </trans-unit>
      <trans-unit id="BuildResult_Failed">
        <source>failed</source>
        <target state="translated">失败</target>
        <note>
      Part of Terminal Logger summary message: "Build {BuildResult_X} in {duration}s"
    </note>
      </trans-unit>
      <trans-unit id="BuildResult_FailedWithErrors">
        <source>failed with {0} error(s)</source>
        <target state="translated">失败，出现 {0} 错误</target>
        <note>
      Part of Terminal Logger summary message: "Build {BuildResult_X} in {duration}s"
    </note>
      </trans-unit>
      <trans-unit id="BuildResult_FailedWithErrorsAndWarnings">
        <source>failed with {0} error(s) and {1} warning(s)</source>
        <target state="translated">失败，出现 {0} 错误和 {1} 警告</target>
        <note>
      Part of Terminal Logger summary message: "Build {BuildResult_X} in {duration}s"
    </note>
      </trans-unit>
      <trans-unit id="BuildResult_FailedWithWarnings">
        <source>failed with {0} warning(s)</source>
        <target state="translated">失败，出现 {0} 警告</target>
        <note>
      Part of Terminal Logger summary message: "Build {BuildResult_X} in {duration}s"
    </note>
      </trans-unit>
      <trans-unit id="BuildResult_Succeeded">
        <source>succeeded</source>
        <target state="translated">已成功</target>
        <note>
      Part of Terminal Logger summary message: "Build {BuildResult_X} in {duration}s"
    </note>
      </trans-unit>
      <trans-unit id="BuildResult_SucceededWithWarnings">
        <source>succeeded with {0} warning(s)</source>
        <target state="translated">成功，出现 {0} 警告</target>
        <note>
      Part of Terminal Logger summary message: "Build {BuildResult_X} in {duration}s"
    </note>
      </trans-unit>
      <trans-unit id="BuildSummary">
        <source>Build summary:</source>
        <target state="translated">生成摘要:</target>
        <note>
      A header used by Terminal Logger to introduce the build summary.
    </note>
      </trans-unit>
=======
>>>>>>> b1383be3
      <trans-unit id="CommandLine">
        <source>Command line arguments = "{0}"</source>
        <target state="translated">命令行参数 = "{0}"</target>
        <note />
      </trans-unit>
      <trans-unit id="ConfigurationFailurePrefixNoErrorCode">
        <source>MSBUILD : Configuration error {0}: {1}</source>
        <target state="translated">MSBUILD : 配置 error {0}: {1}</target>
        <note>{SubString="Configuration"}UE: This prefixes any error from reading the toolset definitions in msbuild.exe.config or the registry.
      There's no error code because one was included in the error message.
      LOCALIZATION: The word "Configuration" should be localized, the words "MSBuild" and "error" should NOT be localized.
    </note>
      </trans-unit>
      <trans-unit id="CannotAutoDisableAutoResponseFile">
        <source>MSBUILD : error MSB1027: The -noAutoResponse switch cannot be specified in the MSBuild.rsp auto-response file, nor in any response file that is referenced by the auto-response file.</source>
        <target state="translated">MSBUILD : error MSB1027: 不能在 MSBuild.rsp 自动响应文件中或由该自动响应文件引用的任何响应文件中指定 -noAutoResponse 开关。</target>
        <note>{StrBegin="MSBUILD : error MSB1027: "}LOCALIZATION: The prefix "MSBUILD : error MSBxxxx:", "-noAutoResponse" and "MSBuild.rsp" should not be localized.</note>
      </trans-unit>
<<<<<<< HEAD
      <trans-unit id="DurationDisplay">
        <source>({0:F1}s)</source>
        <target state="translated">({0:F1} 秒)</target>
        <note>
        {0}: duration in seconds with 1 decimal point
        's' should reflect the localized abbreviation for seconds
      </note>
      </trans-unit>
=======
>>>>>>> b1383be3
      <trans-unit id="HelpMessage_41_QuestionSwitch">
        <source>  -question
                     (Experimental) Question whether there is any build work.
                     MSBuild will error out when it detects a target or task
                     that can be incremental (has inputs and outputs),
                     but isn't up to date.
                     (Short form: -q)
    </source>
        <target state="translated">  -question
                     (实验性)问题，是否存在任何生成工作。
                     当MSBuild检测到一个可以增量执行的
                     目标或任务，但不是最新
                     版本时，将会报错。
                     (缩写: -q)
    </target>
        <note>
      LOCALIZATION: "MSBuild" should not be localized.
      LOCALIZATION: "-question" and "-q" should not be localized.
      LOCALIZATION: None of the lines should be longer than a standard width console window, eg 80 chars.
    </note>
      </trans-unit>
      <trans-unit id="HelpMessage_42_ReportFileAccessesSwitch">
        <source>  -reportFileAccesses[:True|False]
                     Causes MSBuild to report file accesses to any configured
                     project cache plugins.

                     This flag is experimental and may not work as intended.
    </source>
        <target state="translated">  -reportFileAccesses[:True|False]
                     导致 MSBuild 报告对任何已配置
                     项目缓存插件的文件访问。

                     此标志是实验性的，可能无法按预期工作。
    </target>
        <note>
      LOCALIZATION: "-reportFileAccesses" should not be localized.
      LOCALIZATION: None of the lines should be longer than a standard width console window, eg 80 chars.
    </note>
      </trans-unit>
      <trans-unit id="HelpMessage_43_GetPropertySwitch">
        <source>  -getProperty:propertyName,...
                     Write out the value of one or more specified properties
                     after evaluation, without executing the build, or if either
                     the -targets option or the -getTargetResult option is
                     used, write out the values after the build.
    </source>
        <target state="translated">  -getProperty:propertyName,...
                    在计算后写出一个或多个指定属性的值，
                    但不执行生成，或者如果使用的是
                    -targets 选项或 -getTargetResult 选项，
                    则在生成后写出这些值。
   </target>
        <note>
      LOCALIZATION: "-getProperty", "-targets" and "-getTargetResult" should not be localized.
      LOCALIZATION: None of the lines should be longer than a standard width console window, eg 80 chars.
    </note>
      </trans-unit>
      <trans-unit id="HelpMessage_44_GetItemSwitch">
        <source>  -getItem:itemName,...
                     Write out the value of one or more specified items and
                     their associated metadata after evaluation without
                     executing the build, or if either the -targets option
                     or the -getTargetResult option is used, write out
                     the values after the build.
    </source>
        <target state="translated">  -getItem:itemName,...
                    在计算后写出一个或多个指定项的值及其
                    关联的元数据，但不
                    执行生成，或者如果使用的是 -targets 选项
                    或 -getTargetResult 选项，则在生成后写出
                    这些值。
   </target>
        <note>
      LOCALIZATION: "-getItem", "targets" and "getTargetResult" should not be localized.
      LOCALIZATION: None of the lines should be longer than a standard width console window, eg 80 chars.
    </note>
      </trans-unit>
      <trans-unit id="HelpMessage_45_GetTargetResultSwitch">
        <source>  -getTargetResult:targetName,...
                     Write out the output value of one or more targets and
                     the specified targets will be executed.
    </source>
        <target state="translated">  -getTargetResult:targetName,...
                    写出一个或多个目标的输出值，
                    并且将执行指定的目标。
   </target>
        <note>
      LOCALIZATION: "-getTargetResult" should not be localized.
      LOCALIZATION: None of the lines should be longer than a standard width console window, eg 80 chars.
    </note>
      </trans-unit>
      <trans-unit id="HelpMessage_46_FeatureAvailabilitySwitch">
        <source>  -featureAvailability:featureName,...
                     Check feature availability. The result is one of the
                     strings "Undefined", "Available", "NotAvailable" and
                     "Preview".
                     - Undefined - the availability of the feature is undefined
                     (the feature name is unknown to the feature availability
                     checker)
                     - NotAvailable - the feature is not available (unlike
                     Undefined, the feature name is known to the feature
                     availability checker and it knows the feature is not
                     supported by current MSBuild engine)
                     - Available - the feature is available
                     - Preview - the feature is in preview (not stable)
                     (Short form: -fa)
    </source>
        <target state="translated">  -featureAvailability:featureName,...
                    检查功能可用性。结果是以下字符串之一:
                    "Undefined"、"Available"、"NotAvailable" 和
                    "Preview"。
                    - Undefined - 未定义功能的可用性
                    (功能可用性检查器不知道
                    该功能名称)
                    - NotAvailable - 功能不可用(不同于
                    Undefined，功能可用性检查器知道
                    该功能名称，并且还知道该功能不
                    受当前 MSBuild 引擎支持)
                    - Available - 功能可用
                    - Preview - 功能处于预览状态(不稳定)
                    (缩写: -fa)
   </target>
        <note>
      LOCALIZATION: "-featureAvailability", "-fa", "Undefined", "Available" "NotAvailable" and "Preview"should not be localized.
      LOCALIZATION: None of the lines should be longer than a standard width console window, eg 80 chars.
    </note>
      </trans-unit>
      <trans-unit id="HelpMessage_47_TerminalLoggerSwitch">
        <source>  -terminalLogger[:auto,on,off]
                     Enable or disable the terminal logger. Terminal logger
                     provides enhanced build output on the console in real time,
                     organized logically by project, and designed to highlight
                     actionable information. Specify auto (or use the option
                     without arguments) to use the terminal logger only if the
                     standard output is not redirected. Don't parse the output
                     or otherwise rely on it remaining unchanged in future
                     versions. This option is available in MSBuild 17.8 and
                     later.
                     (Short form: -tl)
    </source>
        <target state="translated">  -terminalLogger[:auto,on,off]
                    启用或禁用终端记录器。终端记录器
                    在控制台上实时提供增强的生成输出，
                    这些输出在逻辑上按项目进行整理，旨在突出显示
                    可操作信息。指定 auto (或使用
                    不带参数的选项)，仅在标准输出未重定向的情况下
                    使用终端记录器。不要分析输出，
                    也不要依赖于它在将来的版本中保持
                    不变。此选项在 MSBuild 17.8 和
                    更高版本中提供。
                    (缩写: -tl)
   </target>
        <note>
      LOCALIZATION: "-terminalLogger", "-tl", and "auto" should not be localized.
      LOCALIZATION: None of the lines should be longer than a standard width console window, eg 80 chars.
    </note>
      </trans-unit>
      <trans-unit id="HelpMessage_48_TerminalLoggerParametersSwitch">
        <source>  -terminalLoggerParameters: &lt;parameters&gt;
                     Parameters to terminal logger. (Short form: -tlp)
                     The available parameters.
                        default--Specifies the default behavior of the terminal
                        logger. It requires one of the following values:
                           - `on`, `true`  forces TerminalLogger to be used even
                            when it would be disabled.
                           - `off`, `false` forces TerminalLogger to not be used
                            even when it would be enabled.
                           - `auto` enables TerminalLogger when the terminal
                            supports it and the session doesn't have redirected
                            stdout/stderr
                        verbosity--Override the -verbosity setting for this
                        logger
                        showCommandLine--Show TaskCommandLineEvent messages

                      Example:
                        -tlp:default=auto;verbosity=diag;shownCommandLine
    </source>
        <target state="translated">  -terminalLoggerParameters: &lt;parameters&gt;
                    终端记录器的参数。(缩写: -tlp)
                    可用参数。
                       default - 指定终端
                       记录器的默认行为。它需要以下值之一:
                          - `on`、`true` 可强制使用 TerminalLogger，
                           即使它已禁用也是如此。
                          - `off`、`false` 可强制不使用 TerminalLogger，
                           即使它已启用也是如此。
                          - `auto` 可在终端支持 TerminalLogger
                           且会话没有重定向的 stdout/stderr 时
                           启用 TerminalLogger
                       verbosity - 替代此记录器的 -verbosity
                       设置
                       showCommandLine - 显示 TaskCommandLineEvent 消息

                     示例:
                       -tlp:default=auto;verbosity=diag;shownCommandLine
   </target>
        <note>
      LOCALIZATION: "-terminalLoggerParameters", "-tlp", "default", "on", "true", "off", "false", "auto", "verbosity", "showCommandLine" should not be localized.
      LOCALIZATION: None of the lines should be longer than a standard width console window, eg 80 chars.
    </note>
      </trans-unit>
      <trans-unit id="HelpMessage_51_GetResultOutputFileSwitch">
        <source>  -getResultOutputFile:file
                     Redirect output from get* into a file.

                     Example:
                     -getProperty:Bar -getResultOutputFile:Biz.txt
                     This writes the value of property Bar into Biz.txt.
    </source>
        <target state="translated">  -getResultOutputFile:file
                    将 get* 的输出重定向到文件中。

                    示例:
                    -getProperty:Bar -getResultOutputFile:Biz.txt
                    这会将属性 Bar 的值写入 Biz.txt。
   </target>
        <note>
      LOCALIZATION: "-getResultOutputFile", "get*" and "-getProperty" should not be localized.
      LOCALIZATION: None of the lines should be longer than a standard width console window, eg 80 chars.
    </note>
      </trans-unit>
      <trans-unit id="HelpMessage_52_BuildCheckSwitch">
        <source>  -check
                     Enables BuildChecks during the build.
                     BuildCheck enables evaluating rules to ensure properties
                     of the build. For more info see aka.ms/buildcheck
	</source>
        <target state="translated">  -check
                     在生成中启用 BuildChecks。
                     BuildCheck 允许评估规则以确保生成的
                     属性。有关详细信息，请参阅 aka.ms/buildcheck
	</target>
        <note>
    {Locked="-check"}{Locked="BuildChecks"}{Locked="BuildCheck"}
    LOCALIZATION: None of the lines should be longer than a standard width console window, eg 80 chars.
  </note>
      </trans-unit>
      <trans-unit id="InvalidLowPriorityValue">
        <source>MSBUILD : error MSB1064: Low priority value is not valid. {0}</source>
        <target state="translated">MSBUILD : error MSB1064: 低优先级值无效。{0}</target>
        <note>
      {StrBegin="MSBUILD : error MSB1064: "}
      UE: This message does not need in-line parameters because the exception takes care of displaying the invalid arg.
      This error is shown when a user specifies a value for the lowPriority parameter that is not equivalent to Boolean.TrueString or Boolean.FalseString.
      LOCALIZATION: The prefix "MSBUILD : error MSBxxxx:" should not be localized.
    </note>
      </trans-unit>
      <trans-unit id="InvalidTerminalLoggerValue">
        <source>MSBUILD : error MSB1065: Terminal logger value is not valid. It should be one of 'auto', 'true', or 'false'. {0}</source>
        <target state="translated">MSBUILD : error MSB1065: 终端记录器值无效。它应为 "auto"、"true" 或 "false" 之一。{0}</target>
        <note>
      {StrBegin="MSBUILD : error MSB1065: "}
      UE: This message does not need in-line parameters because the exception takes care of displaying the invalid arg.
      This error is shown when a user specifies a value for the lowPriority parameter that is not equivalent to Boolean.TrueString or Boolean.FalseString.
      LOCALIZATION: The prefix "MSBUILD : error MSBxxxx:" should not be localized.
    </note>
      </trans-unit>
      <trans-unit id="InvalidReportFileAccessesValue">
        <source>MSBUILD : error MSB1063: Report file accesses value is not valid. {0}</source>
        <target state="translated">MSBUILD : error MSB1063: 报表文件访问值无效。{0}</target>
        <note>
      {StrBegin="MSBUILD : error MSB1063: "}
      UE: This message does not need in-line parameters because the exception takes care of displaying the invalid arg.
      This error is shown when a user specifies a value that is not equivalent to Boolean.TrueString or Boolean.FalseString.
      LOCALIZATION: The prefix "MSBUILD : error MSBxxxx:" should not be localized.
    </note>
      </trans-unit>
      <trans-unit id="LongPaths">
        <source>Based on the Windows registry key LongPathsEnabled, the LongPaths feature is {0}.</source>
        <target state="translated">基于 Windows 注册表项 LongPathsEnabled，LongPaths 功能为 {0}。</target>
        <note>"Windows" is the OS, "LongPathsEnabled" should not be localized, and {0} will be "enabled"/"disabled"/"not set"</note>
      </trans-unit>
      <trans-unit id="LongPaths_Disabled">
        <source>disabled</source>
        <target state="translated">已禁用</target>
        <note />
      </trans-unit>
      <trans-unit id="LongPaths_Enabled">
        <source>enabled</source>
        <target state="translated">已启用</target>
        <note />
      </trans-unit>
      <trans-unit id="LongPaths_Missing">
        <source>not set</source>
        <target state="translated">未设置</target>
        <note />
      </trans-unit>
      <trans-unit id="MSBuildVersionMessage">
        <source>MSBuild version {0} for {1}</source>
        <target state="translated">适用于 {1} MSBuild 版本 {0}</target>
        <note>LOCALIZATION: {0} contains the DLL version number. {1} contains the name of a runtime, like ".NET Framework" or ".NET Core"</note>
      </trans-unit>
      <trans-unit id="CurrentDirectory">
        <source>Current directory = "{0}"</source>
        <target state="translated">当前目录 = "{0}"</target>
        <note />
      </trans-unit>
      <trans-unit id="DuplicateOutputResultsCache">
        <source>MSBUILD : error MSB1058: Only one output results cache can be specified.</source>
        <target state="translated">MSBUILD : error MSB1058: 只能指定一个输出结果缓存。</target>
        <note>{StrBegin="MSBUILD : error MSB1058: "}</note>
      </trans-unit>
      <trans-unit id="DuplicateProjectSwitchError">
        <source>MSBUILD : error MSB1008: Only one project can be specified.</source>
        <target state="translated">MSBUILD : error MSB1008: 只能指定一个项目。</target>
        <note>{StrBegin="MSBUILD : error MSB1008: "}UE: This happens if the user does something like "msbuild.exe myapp.proj myapp2.proj". This is not allowed.
    MSBuild.exe will only build a single project. The help topic may link to an article about how to author an MSBuild project
    that itself launches MSBuild on a number of other projects.
    LOCALIZATION: The prefix "MSBUILD : error MSBxxxx:" should not be localized.</note>
      </trans-unit>
      <trans-unit id="EnvironmentVariableAsSwitch">
        <source>MSBUILD : error MSB1060: Undefined environment variable passed in as switch.</source>
        <target state="translated">MSBUILD : error MSB1060: 未定义的环境变量作为开关传入。</target>
        <note>
      {StrBegin="MSBUILD : error MSB1060: "}
      UE: This error is shown when a user passes in an environment variable (including from a response file)
      but the environment variable is not defined.
    </note>
      </trans-unit>
      <trans-unit id="FatalError">
        <source>MSBUILD : error MSB1025: An internal failure occurred while running MSBuild.</source>
        <target state="translated">MSBUILD : error MSB1025: 运行 MSBuild 时发生内部错误。</target>
        <note>{StrBegin="MSBUILD : error MSB1025: "}UE: This message is shown when the application has to terminate either because of a bug in the code, or because some
      FX/CLR method threw an unexpected exception.
      LOCALIZATION: The prefix "MSBUILD : error MSBxxxx:" and "MSBuild" should not be localized.</note>
      </trans-unit>
      <trans-unit id="HelpMessage_1_Syntax">
        <source>Syntax:              MSBuild.exe [options] [project file | directory]
</source>
        <target state="translated">语法:              MSBuild.exe [选项] [项目文件 | 目录]
</target>
        <note>
      LOCALIZATION: The following should not be localized:
      1) "MSBuild", "MSBuild.exe" and "MSBuild.rsp"
      2) the string "proj" that describes the extension we look for
      3) all switch names and their short forms e.g. -property, or -p
      4) all verbosity levels and their short forms e.g. quiet, or q
      LOCALIZATION: None of the lines should be longer than a standard width console window, eg 80 chars.
    </note>
      </trans-unit>
      <trans-unit id="HelpMessage_2_Description">
        <source>Description:         Builds the specified targets in the project file. If
                     a project file is not specified, MSBuild searches the
                     current working directory for a file that has a file
                     extension that ends in "proj" and uses that file.  If
                     a directory is specified, MSBuild searches that
                     directory for a project file.
</source>
        <target state="translated">描述:         在项目文件中生成指定的目标。如果
                    未指定项目文件，MSBuild 将搜索
                    当前工作目录来查找文件
                    扩展名以“proj”结尾的文件并使用该文件。如果
                     如果指定了目录，MSBuild 将搜索此
                     目录来查找项目文件。
</target>
        <note>
      LOCALIZATION: The following should not be localized:
      1) "MSBuild", "MSBuild.exe" and "MSBuild.rsp"
      2) the string "proj" that describes the extension we look for
      3) all switch names and their short forms e.g. -property, or -p
      4) all verbosity levels and their short forms e.g. quiet, or q
      LOCALIZATION: None of the lines should be longer than a standard width console window, eg 80 chars.
    </note>
      </trans-unit>
      <trans-unit id="HelpMessage_34_InteractiveSwitch">
        <source>  -interactive[:True|False]
                     Indicates that actions in the build are allowed to
                     interact with the user.  Do not use this argument
                     in an automated scenario where interactivity is
                     not expected.
                     Specifying -interactive is the same as specifying
                     -interactive:true.  Use the parameter to override a
                     value that comes from a response file.
    </source>
        <target state="translated">  -interactive[:True|False]
                     指示允许生成中的操作
                     与用户互动。请勿在不需要
                     互动的自动化场景中使用
                     此参数。
                     指定 -interactive 与指定
                     -interactive:true 相同。使用此参数替代
                     来自响应文件中的值。
    </target>
        <note>
      LOCALIZATION: "-interactive" should not be localized.
      LOCALIZATION: None of the lines should be longer than a standard width console window, eg 80 chars.
    </note>
      </trans-unit>
      <trans-unit id="HelpMessage_35_IsolateProjectsSwitch">
        <source>  -isolateProjects[:True|MessageUponIsolationViolation|False]
                     Causes MSBuild to build each project in isolation.

                     When set to "MessageUponIsolationViolation" (or its short
                     form "Message"), only the results from top-level targets
                     are serialized if the -outputResultsCache switch is
                     supplied. This is to mitigate the chances of an
                     isolation-violating target on a dependency project using
                     incorrect state due to its dependency on a cached target
                     whose side effects would not be taken into account.
                     (For example, the definition of a property.)

                     This is a more restrictive mode of MSBuild as it requires
                     that the project graph be statically discoverable at
                     evaluation time, but can improve scheduling and reduce
                     memory overhead when building a large set of projects.
                     (Short form: -isolate)

                     This flag is experimental and may not work as intended.
    </source>
        <target state="translated">  -isolateProjects[:True|MessageUponIsolationViolation|False]
                     使 MSBuild 以隔离方式生成每个项目。

                     设置为 “MessageUponIsolationViolation” (或其缩写
                     窗体“Message”)时，仅在提供了 -outputResultsCache 开关的情况下才会
                     序列化来自顶级目标的
                     结果。这是为了减少依赖项目上的孤立
                     违规目标使用不正确状态的
                     可能性，因为它依赖于一个缓存目标
                     其副作用不会被考虑在内。
                     (例如，属性的定义。)

                     这是 MSBuild 的更严格的模式，因为它需要
                     在评估时静态地发现项目图
                     但可以改善调度并减少构建
                     大量项目时的内存开销。
                     (缩写: -isolate)

                     此标志是实验性的，可能无法按预期工作。
    </target>
        <note>
      LOCALIZATION: "MSBuild" should not be localized.
      LOCALIZATION: "-isolateProjects" should not be localized.
      LOCALIZATION: None of the lines should be longer than a standard width console window, eg 80 chars.</note>
      </trans-unit>
      <trans-unit id="HelpMessage_36_GraphBuildSwitch">
        <source>  -graphBuild[:True|False]
                     Causes MSBuild to construct and build a project graph.

                     Constructing a graph involves identifying project
                     references to form dependencies. Building that graph
                     involves attempting to build project references prior
                     to the projects that reference them, differing from
                     traditional MSBuild scheduling.
                     (Short form: -graph)

                     This flag is experimental and may not work as intended.
    </source>
        <target state="translated">  -graphBuild[:True|False]
                     使 MSBuild 构造并生成项目关系图。

                     构造关系图涉及到识别对窗体依赖项
                     的项目引用。生成项目关系图
                     涉及到在引用项目引用前
                     尝试生成这些引用，这与
                     传统的 MSBuild 计划不同。
                     (缩写: -graph)

                     此标记处于试验阶段，可能无法按预期工作。
    </target>
        <note>
      LOCALIZATION: "MSBuild" should not be localized.
      LOCALIZATION: "-graphBuild" and "-graph" should not be localized.
      LOCALIZATION: None of the lines should be longer than a standard width console window, eg 80 chars.
    </note>
      </trans-unit>
      <trans-unit id="HelpMessage_37_DocsLink">
        <source>For more detailed information, see https://aka.ms/msbuild/docs</source>
        <target state="translated">有关更详细信息，请参阅 https://aka.ms/msbuild/docs</target>
        <note />
      </trans-unit>
      <trans-unit id="HelpMessage_38_TargetsSwitch">
        <source>  -targets[:file]
                     Prints a list of available targets without executing the
                     actual build process. By default the output is written to
                     the console window. If the path to an output file
                     is provided that will be used instead.
                     (Short form: -ts)
                     Example:
                       -ts:out.txt
    </source>
        <target state="translated">  -targets[:file]
                     打印可用目标的列表，但不执行
                     实际生成过程。默认情况下，输出写入到
                     控制台窗口。如果输出文件的路径
                     已提供，则改用该路径。
                     (简写形式: -ts)
                     示例:
                       -ts:out.txt
    </target>
        <note>
      LOCALIZATION: "MSBuild" should not be localized.
      LOCALIZATION: "-targets" and "-ts" should not be localized.
      LOCALIZATION: None of the lines should be longer than a standard width console window, eg 80 chars.
    </note>
      </trans-unit>
      <trans-unit id="HelpMessage_39_LowPrioritySwitch">
        <source>  -lowPriority[:True|False]
                     Causes MSBuild to run at low process priority.

                     Specifying -lowPriority is the same as specifying
                     -lowPriority:True.
                     (Short form: -low)
    </source>
        <target state="translated">  -lowPriority[:True|False]
                     导致 MSBuild 在低进程优先级的情况下运行。

                     指定 -lowPriority 与指定
                     -lowPriority:True 相同。
                     (缩写: -low)
    </target>
        <note>
      LOCALIZATION: "MSBuild" should not be localized.
      LOCALIZATION: "-lowPriority" and "-low" should not be localized.
      LOCALIZATION: None of the lines should be longer than a standard width console window, eg 80 chars.
    </note>
      </trans-unit>
      <trans-unit id="HelpMessage_3_SwitchesHeader">
        <source>Switches:            Note that you can specify switches using
                     "-switch", "/switch" and "--switch".
</source>
        <target state="translated">开关:            请注意，使用 "-switch" 和 "/switch" 均可
                     指定开关。
</target>
        <note>
      LOCALIZATION: The following should not be localized:
      1) "MSBuild", "MSBuild.exe" and "MSBuild.rsp"
      2) the string "proj" that describes the extension we look for
      3) all switch names and their short forms e.g. -property, or -p
      4) all verbosity levels and their short forms e.g. quiet, or q
      LOCALIZATION: None of the lines should be longer than a standard width console window, eg 80 chars.
    </note>
      </trans-unit>
      <trans-unit id="HelpMessage_40_WarnNotAsErrorSwitch">
        <source>  -warnNotAsError[:code[;code2]]
                     List of warning codes to treats not treat as errors.
                     Use a semicolon or a comma to separate
                     multiple warning codes. Has no effect if the -warnaserror
                     switch is not set.

                     Example:
                       -warnNotAsError:MSB3026
    </source>
        <target state="translated">  -warnNotAsError[:code[;code2]]
                     不视为错误的警告代码列表.
                     使用分号或逗号分隔
                     多个警告代码。如果未设置 -warnaserror
                     开关，则不会产生任何影响。

                     示例:
                       -warnNotAsError:MSB3026
    </target>
        <note>
      LOCALIZATION: "-warnNotAsError" should not be localized.
      LOCALIZATION: None of the lines should be longer than a standard width console window, eg 80 chars.
    </note>
      </trans-unit>
      <trans-unit id="HelpMessage_4_HelpSwitch">
        <source>  -help              Display this usage message. (Short form: -? or -h)
</source>
        <target state="translated">  -help       显示此用法消息。(缩写: -? 或 -h)
</target>
        <note>
      LOCALIZATION: The following should not be localized:
      1) "MSBuild", "MSBuild.exe" and "MSBuild.rsp"
      2) the string "proj" that describes the extension we look for
      3) all switch names and their short forms e.g. -property, or -p
      4) all verbosity levels and their short forms e.g. quiet, or q
      LOCALIZATION: None of the lines should be longer than a standard width console window, eg 80 chars.
    </note>
      </trans-unit>
      <trans-unit id="HelpMessage_5_NoLogoSwitch">
        <source>  -noLogo            Do not display the startup banner and copyright message.
</source>
        <target state="translated">  -noLogo      不显示启动版权标志和版权消息。
</target>
        <note>
      LOCALIZATION: The following should not be localized:
      1) "MSBuild", "MSBuild.exe" and "MSBuild.rsp"
      2) the string "proj" that describes the extension we look for
      3) all switch names and their short forms e.g. -property, or -p
      4) all verbosity levels and their short forms e.g. quiet, or q
      LOCALIZATION: None of the lines should be longer than a standard width console window, eg 80 chars.
    </note>
      </trans-unit>
      <trans-unit id="HelpMessage_6_VersionSwitch">
        <source>  -version           Display version information only. (Short form: -ver)
</source>
        <target state="translated">  -version      仅显示版本信息。(缩写: -ver)
</target>
        <note>
      LOCALIZATION: The following should not be localized:
      1) "MSBuild", "MSBuild.exe" and "MSBuild.rsp"
      2) the string "proj" that describes the extension we look for
      3) all switch names and their short forms e.g. -property, or -p
      4) all verbosity levels and their short forms e.g. quiet, or q
      LOCALIZATION: None of the lines should be longer than a standard width console window, eg 80 chars.
    </note>
      </trans-unit>
      <trans-unit id="HelpMessage_7_ResponseFile">
        <source>  @&lt;file&gt;            Insert command-line settings from a text file. To specify
                     multiple response files, specify each response file
                     separately.

                     Any response files named "msbuild.rsp" are automatically
                     consumed from the following locations:
                     (1) the directory of msbuild.exe
                     (2) the directory of the first project or solution built
</source>
        <target state="translated"> @&lt;file&gt;      从文本文件插入命令行设置。若要指定
           多个响应文件，请分别指定每个响应
           文件。

           自动从以下位置使用任何
           名为 "msbuild.rsp" 的响应文件:
           (1) msbuild.exe 的目录
           (2) 生成的第一个项目或解决方案的目录
</target>
        <note>
      LOCALIZATION: The following should not be localized:
      1) "MSBuild", "MSBuild.exe" and "MSBuild.rsp"
      2) the string "proj" that describes the extension we look for
      3) all switch names and their short forms e.g. -property, or -p
      4) all verbosity levels and their short forms e.g. quiet, or q
      LOCALIZATION: None of the lines should be longer than a standard width console window, eg 80 chars.
    </note>
      </trans-unit>
      <trans-unit id="HelpMessage_8_NoAutoResponseSwitch">
        <source>  -noAutoResponse    Do not auto-include any MSBuild.rsp files. (Short form:
                     -noAutoRsp)
</source>
        <target state="translated">  -noAutoResponse    不自动包括任何 MSBuild.rsp 文件。(缩写:
                     -noAutoRsp)
</target>
        <note>
      LOCALIZATION: The following should not be localized:
      1) "MSBuild", "MSBuild.exe" and "MSBuild.rsp"
      2) the string "proj" that describes the extension we look for
      3) all switch names and their short forms e.g. -property, or -p
      4) all verbosity levels and their short forms e.g. quiet, or q
      LOCALIZATION: None of the lines should be longer than a standard width console window, eg 80 chars.
    </note>
      </trans-unit>
      <trans-unit id="HelpMessage_9_TargetSwitch">
        <source>  -target:&lt;targets&gt;  Build these targets in this project. Use a semicolon or a
                     comma to separate multiple targets, or specify each
                     target separately. (Short form: -t)
                     Example:
                       -target:Resources;Compile
</source>
        <target state="translated">  -target:&lt;targets&gt; 在此项目中生成这些目标。使用
           分号或逗号分隔多个目标，或者分别指定
           每个目标。(缩写: -t)
           示例:
            -target:Resources;Compile
</target>
        <note>
      LOCALIZATION: The following should not be localized:
      1) "MSBuild", "MSBuild.exe" and "MSBuild.rsp"
      2) the string "proj" that describes the extension we look for
      3) all switch names and their short forms e.g. -property, or -p
      4) all verbosity levels and their short forms e.g. quiet, or q
      LOCALIZATION: None of the lines should be longer than a standard width console window, eg 80 chars.
    </note>
      </trans-unit>
      <trans-unit id="HelpMessage_10_PropertySwitch">
        <source>  -property:&lt;n&gt;=&lt;v&gt;  Set or override these project-level properties. &lt;n&gt; is
                     the property name, and &lt;v&gt; is the property value. Use a
                     semicolon or a comma to separate multiple properties, or
                     specify each property separately. (Short form: -p)
                     Example:
                       -property:WarningLevel=2;OutDir=bin\Debug\
</source>
        <target state="translated">  -property:&lt;n&gt;=&lt;v&gt; 设置或重写这些项目级属性。&lt;n&gt; 是
           属性名，&lt;v&gt; 为属性值。请使用
           分号或逗号分隔多个属性，或者
           分别指定每个属性。(缩写: -p)
           示例:
                       -property:WarningLevel=2;OutDir=bin\Debug\
</target>
        <note>
      LOCALIZATION: The following should not be localized:
      1) "MSBuild", "MSBuild.exe" and "MSBuild.rsp"
      2) the string "proj" that describes the extension we look for
      3) all switch names and their short forms e.g. -property, or -p
      4) all verbosity levels and their short forms e.g. quiet, or q
      LOCALIZATION: None of the lines should be longer than a standard width console window, eg 80 chars.
    </note>
      </trans-unit>
      <trans-unit id="HelpMessage_11_LoggerSwitch">
        <source>  -logger:&lt;logger&gt;   Use this logger to log events from MSBuild. To specify
                     multiple loggers, specify each logger separately.
                     The &lt;logger&gt; syntax is:
                       [&lt;class&gt;,]&lt;assembly&gt;[,&lt;options&gt;][;&lt;parameters&gt;]
                     The &lt;logger class&gt; syntax is:
                       [&lt;partial or full namespace&gt;.]&lt;logger class name&gt;
                     The &lt;logger assembly&gt; syntax is:
                       {&lt;assembly name&gt;[,&lt;strong name&gt;] | &lt;assembly file&gt;}
                     Logger options specify how MSBuild creates the logger.
                     The &lt;logger parameters&gt; are optional, and are passed
                     to the logger exactly as you typed them. (Short form: -l)
                     Examples:
                       -logger:XMLLogger,MyLogger,Version=1.0.2,Culture=neutral
                       -logger:XMLLogger,C:\Loggers\MyLogger.dll;OutputAsHTML
</source>
        <target state="translated">  -logger:&lt;logger&gt;   使用此记录器来记录 MSBuild 中的事件。要指定
                     多个记录器，请分别指定每个记录器。
                     &lt;logger&gt; 语法为:
                       [&lt;class&gt;,]&lt;assembly&gt;[,&lt;options&gt;][;&lt;parameters&gt;]
                     &lt;logger class&gt; 语法为:
                       [&lt;partial or full namespace&gt;.]&lt;logger class name&gt;
                     &lt;logger assembly&gt; 语法为:
                       {&lt;assembly name&gt;[,&lt;strong name&gt;] | &lt;assembly file&gt;}
                     记录器选项指定 MSBuild 创建记录器的方式。
                     &lt;logger parameters&gt; 是可选的，并按键入的
                     形式原样传递给记录器。(缩写形式: -l)
                     示例:
                       -logger:XMLLogger,MyLogger,Version=1.0.2,Culture=neutral
                       -logger:XMLLogger,C:\Loggers\MyLogger.dll;OutputAsHTML
</target>
        <note>
      LOCALIZATION: The following should not be localized:
      1) "MSBuild", "MSBuild.exe" and "MSBuild.rsp"
      2) the string "proj" that describes the extension we look for
      3) all switch names and their short forms e.g. -property, or -p
      4) all verbosity levels and their short forms e.g. quiet, or q
      LOCALIZATION: None of the lines should be longer than a standard width console window, eg 80 chars.
    </note>
      </trans-unit>
      <trans-unit id="HelpMessage_12_VerbositySwitch">
        <source>  -verbosity:&lt;level&gt; Display this amount of information in the event log.
                     The available verbosity levels are: q[uiet], m[inimal],
                     n[ormal], d[etailed], and diag[nostic]. (Short form: -v)
                     Example:
                       -verbosity:quiet

                     Note: File loggers' verbosity
                           is set separately by
                           -fileloggerparameters.
</source>
        <target state="translated">  -verbosity:&lt;level&gt; 事件日志中显示此信息量。
                     可用的详细级别为: q[uiet]、m[inimal]、
                     n[ormal]、d[etailed] 和 diag[nostic]。(缩写: -v)
                     示例:
                       -verbosity:quiet

                     注意: 文件记录器的详细程度
                           由 -fileloggerparameters
                           单独设置。
</target>
        <note>
      LOCALIZATION: The following should not be localized:
      1) "MSBuild", "MSBuild.exe" and "MSBuild.rsp"
      2) the string "proj" that describes the extension we look for
      3) all switch names and their short forms e.g. -property, or -p
      4) all verbosity levels and their short forms e.g. quiet, or q
      LOCALIZATION: None of the lines should be longer than a standard width console window, eg 80 chars.
    </note>
      </trans-unit>
      <trans-unit id="HelpMessage_13_ConsoleLoggerParametersSwitch">
        <source>  -consoleLoggerParameters:&lt;parameters&gt;
                     Parameters to console logger. (Short form: -clp)
                     The available parameters are:
                        PerformanceSummary--Show time spent in tasks, targets
                            and projects.
                        Summary--Show error and warning summary at the end.
                        NoSummary--Don't show error and warning summary at the
                            end.
                        ErrorsOnly--Show only errors.
                        WarningsOnly--Show only warnings.
                        NoItemAndPropertyList--Don't show list of items and
                            properties at the start of each project build.
                        ShowCommandLine--Show TaskCommandLineEvent messages
                        ShowTimestamp--Display the Timestamp as a prefix to any
                            message.
                        ShowEventId--Show eventId for started events, finished
                            events, and messages
                        ForceNoAlign--Does not align the text to the size of
                            the console buffer
                        DisableConsoleColor--Use the default console colors
                            for all logging messages.
                        DisableMPLogging-- Disable the multiprocessor
                            logging style of output when running in
                            non-multiprocessor mode.
                        EnableMPLogging--Enable the multiprocessor logging
                            style even when running in non-multiprocessor
                            mode. This logging style is on by default.
                        ForceConsoleColor--Use ANSI console colors even if
                            console does not support it
                        PreferConsoleColor--Use ANSI console colors only if
                            target console does support it
                     Verbosity--overrides the -verbosity setting for this
                            logger.
                     Example:
                        -consoleLoggerParameters:PerformanceSummary;NoSummary;
                                                 Verbosity=minimal
</source>
        <target state="translated">  -consoleloggerparameters:&lt;parameters&gt;
           控制台记录器的参数。(缩写: -clp)
           可用参数包括:
            PerformanceSummary -- 显示在任务、目标和项目上
              花费的时间。
            Summary -- 结束时显示错误和警告的摘要。
            NoSummary -- 结束时不显示错误和警告
              的摘要。
            ErrorsOnly -- 仅显示错误。
            WarningsOnly -- 仅显示警告。
            NoItemAndPropertyList -- 在开始生成每个项目时不显示
              项和属性的列表。
            ShowCommandLine -- 显示 TaskCommandLineEvent 消息 
            ShowTimestamp -- 将时间戳作为所有消息的前缀
              显示。                      
            ShowEventId -- 显示已开始事件、已完成事件和消息
              的事件 ID。
            ForceNoAlign -- 不将文本与控制台缓冲区的大小
              匹配。
            DisableConsoleColor -- 将默认控制台颜色
              用于所有记录消息。
            DisableMPLogging -- 在非多处理器
              模式下运行时，禁用输出的多处理器
              日志记录样式。
            EnableMPLogging -- 即使在非多处理器
              模式下运行，也启用多处理器
              日志记录样式。默认情况下启用此日志记录样式。
                        ForceConsoleColor--使用 ANSI 控制台颜色，即使
                            控制台不支持它
                        PreferConsoleColor--仅在目标控制台支持时
                            使用 ANSI 控制台颜色
                     Verbosity -- 重写此记录器的 -verbosity
              设置。
           示例:
                        -consoleloggerparameters:PerformanceSummary;NoSummary;
                         Verbosity=minimal
</target>
        <note>
      LOCALIZATION: The following should not be localized:
      1) "MSBuild", "MSBuild.exe" and "MSBuild.rsp"
      2) the string "proj" that describes the extension we look for
      3) all switch names and their short forms e.g. -property, or -p
      4) all verbosity levels and their short forms e.g. quiet, or q
      LOCALIZATION: None of the lines should be longer than a standard width console window, eg 80 chars.
    </note>
      </trans-unit>
      <trans-unit id="HelpMessage_14_NoConsoleLoggerSwitch">
        <source>  -noConsoleLogger   Disable the default console logger and do not log events
                     to the console. (Short form: -noConLog)
</source>
        <target state="translated">  -noConsoleLogger  禁用默认控制台记录器，并且不将事件
                    记录到控制台。(缩写: -noConLog)
</target>
        <note>
      LOCALIZATION: The following should not be localized:
      1) "MSBuild", "MSBuild.exe" and "MSBuild.rsp"
      2) the string "proj" that describes the extension we look for
      3) all switch names and their short forms e.g. -property, or -p
      4) all verbosity levels and their short forms e.g. quiet, or q
      LOCALIZATION: None of the lines should be longer than a standard width console window, eg 80 chars.
    </note>
      </trans-unit>
      <trans-unit id="HelpMessage_15_ValidateSwitch">
        <source>  -validate          Validate the project against the default schema. (Short
                     form: -val)

  -validate:&lt;schema&gt; Validate the project against the specified schema. (Short
                     form: -val)
                     Example:
                       -validate:MyExtendedBuildSchema.xsd
</source>
        <target state="translated">  -validate     依据默认架构验证项目。(缩写: 
           -val)

 -validate:&lt;schema&gt; 依据指定的架构验证项目。(缩写: 
           -val)
           示例:
            -validate:MyExtendedBuildSchema.xsd
</target>
        <note>
      LOCALIZATION: The following should not be localized:
      1) "MSBuild", "MSBuild.exe" and "MSBuild.rsp"
      2) the string "proj" that describes the extension we look for
      3) all switch names and their short forms e.g. -property, or -p
      4) all verbosity levels and their short forms e.g. quiet, or q
      LOCALIZATION: None of the lines should be longer than a standard width console window, eg 80 chars.
    </note>
      </trans-unit>
      <trans-unit id="HelpMessage_17_MaximumCPUSwitch">
        <source>  -maxCpuCount[:n]   Specifies the maximum number of concurrent processes to
                     build with. If the switch is not used, the default
                     value used is 1. If the switch is used without a value
                     MSBuild will use up to the number of processors on the
                     computer. (Short form: -m[:n])
      </source>
        <target state="translated">  -maxCpuCount[:n]   指定用于生成的最大
                    并发进程数。如果未使用开关，则使用的默认值
                    为 1。如果使用开关时不带值，
                    MSBuild 将最多使用计算机上的
                    处理器数。(缩写: -m[:n])
      </target>
        <note>
          LOCALIZATION: "maxCpuCount" should not be localized.
          LOCALIZATION: None of the lines should be longer than a standard width console window, eg 80 chars.
      </note>
      </trans-unit>
      <trans-unit id="HelpMessage_16_Examples">
        <source>Examples:

        MSBuild MyApp.sln -t:Rebuild -p:Configuration=Release
        MSBuild MyApp.csproj -t:Clean
                             -p:Configuration=Debug;TargetFrameworkVersion=v3.5
    </source>
        <target state="translated">示例:

        MSBuild MyApp.sln -t:Rebuild -p:Configuration=Release
        MSBuild MyApp.csproj -t:Clean
                             -p:Configuration=Debug;TargetFrameworkVersion=v3.5
    </target>
        <note>
      LOCALIZATION: The following should not be localized:
      1) "MSBuild", "MSBuild.exe" and "MSBuild.rsp"
      2) the string "proj" that describes the extension we look for
      3) all switch names and their short forms e.g. -property, or -p
      4) all verbosity levels and their short forms e.g. quiet, or q
      LOCALIZATION: None of the lines should be longer than a standard width console window, eg 80 chars.
    </note>
      </trans-unit>
      <trans-unit id="HelpMessage_InputCachesFiles">
        <source>  -inputResultsCaches:&lt;cacheFile&gt;...
                     Semicolon separated list of input cache files that MSBuild
                     will read build results from. If -isolateProjects is set
                     to False, this sets it to True. (short form: -irc)
   </source>
        <target state="translated">  -inputResultsCaches:&lt;cacheFile&gt;...
                     分号分隔的输入缓存文件列表，MSBuild
                     将从中读取构建结果。如果 -isolateProjects 设置
                     为 False，则将其设置为 True。(缩写: -irc)
   </target>
        <note>
      LOCALIZATION: The following should not be localized: MSBuild, -isolate
      LOCALIZATION: None of the lines should be longer than a standard width console window, eg 80 chars.
    </note>
      </trans-unit>
      <trans-unit id="HelpMessage_OutputCacheFile">
        <source>  -outputResultsCache:[cacheFile]
                     Output cache file where MSBuild will write the contents of
                     its build result caches at the end of the build.
                     If -isolateProjects is set to False, this sets it to True.
                     (short form: -orc)
   </source>
        <target state="translated">  -outputResultsCache:[cacheFile]
                     将构建结果缓存内容写入 MSBuild 将在
                     构建结束时生成的输出缓存文件。
                     如果 -isolateProjects 设置为 False，则将其设置为 True。
                     (缩写: -orc)
   </target>
        <note>
      LOCALIZATION: The following should not be localized: MSBuild, -isolate
      LOCALIZATION: None of the lines should be longer than a standard width console window, eg 80 chars.
    </note>
      </trans-unit>
      <trans-unit id="HelpPrompt">
        <source>For switch syntax, type "MSBuild -help"</source>
        <target state="translated">若要显示开关的语法，请键入“MSBuild -help”</target>
        <note>UE: this message is shown when the user makes a syntax error on the command-line for a switch.
    LOCALIZATION: "MSBuild -help" should not be localized.</note>
      </trans-unit>
      <trans-unit id="HelpMessage_18_DistributedLoggerSwitch">
        <source>  -distributedLogger:&lt;central logger&gt;*&lt;forwarding logger&gt;
                     Use this logger to log events from MSBuild, attaching a
                     different logger instance to each node. To specify
                     multiple loggers, specify each logger separately.
                     (Short form -dl)
                     The &lt;logger&gt; syntax is:
                       [&lt;class&gt;,]&lt;assembly&gt;[,&lt;options&gt;][;&lt;parameters&gt;]
                     The &lt;logger class&gt; syntax is:
                       [&lt;partial or full namespace&gt;.]&lt;logger class name&gt;
                     The &lt;logger assembly&gt; syntax is:
                       {&lt;assembly name&gt;[,&lt;strong name&gt;] | &lt;assembly file&gt;}
                     Logger options specify how MSBuild creates the logger.
                     The &lt;logger parameters&gt; are optional, and are passed
                     to the logger exactly as you typed them. (Short form: -l)
                     Examples:
                       -dl:XMLLogger,MyLogger,Version=1.0.2,Culture=neutral
                       -dl:MyLogger,C:\My.dll*ForwardingLogger,C:\Logger.dll
</source>
        <target state="translated">  -distributedLogger:&lt;central logger&gt;*&lt;forwarding logger&gt;
                     使用此记录器来记录 MSBuild 中的事件，向每个节点
                     附加不同的记录器实例。要指定
                     多个记录器，请分别指定每个记录器。
                     (缩写形式 -dl)
                     &lt;logger&gt; 语法为:
                       [&lt;class&gt;,]&lt;assembly&gt;[,&lt;options&gt;][;&lt;parameters&gt;]
                     &lt;logger class&gt; 语法为:
                       [&lt;partial or full namespace&gt;.]&lt;logger class name&gt;
                     &lt;logger assembly&gt; 语法为:
                       {&lt;assembly name&gt;[,&lt;strong name&gt;] | &lt;assembly file&gt;}
                     记录器选项指定 MSBuild 创建记录器的方式。
                     &lt;logger parameters&gt; 是可选的，并且按键入的
                     形式原样传递给记录器。(缩写形式: -l)
                     示例:
                       -dl:XMLLogger,MyLogger,Version=1.0.2,Culture=neutral
                       -dl:MyLogger,C:\My.dll*ForwardingLogger,C:\Logger.dll
</target>
        <note>
      LOCALIZATION: The following should not be localized:
      1) "MSBuild", "MSBuild.exe" and "MSBuild.rsp"
      2) the string "proj" that describes the extension we look for
      3) all switch names and their short forms e.g. -property, or -p
      4) all verbosity levels and their short forms e.g. quiet, or q
      LOCALIZATION: None of the lines should be longer than a standard width console window, eg chars.
    </note>
      </trans-unit>
      <trans-unit id="HelpMessage_19_IgnoreProjectExtensionsSwitch">
        <source>  -ignoreProjectExtensions:&lt;extensions&gt;
                     List of extensions to ignore when determining which
                     project file to build. Use a semicolon or a comma
                     to separate multiple extensions.
                     (Short form: -ignore)
                     Example:
                       -ignoreProjectExtensions:.sln
    </source>
        <target state="translated">  -ignoreprojectextensions:&lt;extensions&gt;
           确定要生成的项目文件时要忽略的
           扩展名的列表。使用分号或逗号来分隔
           多个扩展名。
           (缩写: -ignore)
           示例:
            -ignoreprojectextensions:.sln
  </target>
        <note>
      LOCALIZATION: The following should not be localized:
      1) "MSBuild", "MSBuild.exe" and "MSBuild.rsp"
      2) the string "proj" that describes the extension we look for
      3) all switch names and their short forms e.g. -property, or -p
      4) all verbosity levels and their short forms e.g. quiet, or q
      LOCALIZATION: None of the lines should be longer than a standard width console window, eg 80 chars.
    </note>
      </trans-unit>
      <trans-unit id="HelpMessage_23_ToolsVersionSwitch">
        <source>  -toolsVersion:&lt;version&gt;
                     The version of the MSBuild Toolset (tasks, targets, etc.)
                     to use during build. This version will override the
                     versions specified by individual projects. (Short form:
                     -tv)
                     Example:
                       -toolsVersion:3.5
   </source>
        <target state="translated">  -toolsversion:&lt;version&gt;
           要在生成过程中使用的 MSBuild 工具集
           (任务、目标等)的版本。此版本将重写
           各个项目指定的版本。(缩写: 
           -tv)
           示例:
            -toolsversion:3.5
  </target>
        <note>
      LOCALIZATION: The following should not be localized:
      1) "MSBuild", "MSBuild.exe" and "MSBuild.rsp"
      2) the string "proj" that describes the extension we look for
      3) all switch names and their short forms e.g. -property, or -p
      4) all verbosity levels and their short forms e.g. quiet, or q
      LOCALIZATION: None of the lines should be longer than a standard width console window, eg 80 chars.
    </note>
      </trans-unit>
      <trans-unit id="HelpMessage_20_FileLoggerSwitch">
        <source>  -fileLogger[n]     Logs the build output to a file. By default
                     the file is in the current directory and named
                     "msbuild[n].log". Events from all nodes are combined into
                     a single log. The location of the file and other
                     parameters for the fileLogger can be specified through
                     the addition of the "-fileLoggerParameters[n]" switch.
                     "n" if present can be a digit from 1-9, allowing up to
                     10 file loggers to be attached. (Short form: -fl[n])
    </source>
        <target state="translated">  -fileLogger[n]     将生成输出记录到文件中。默认情况下，
                    该文件在当前目录中，名称为
                    "msbuild[n].log"。所有节点中的事件合并到
                    单个日志中。fileLogger 的文件和
                    其他参数的位置可以通过添加
                    "-fileLoggerParameters[n]" 开关来指定。
                    "n" (如果存在)可以为 1-9 的数字，允许最多附加
                    10 个文件记录器。(缩写: -fl[n])
    </target>
        <note>
      LOCALIZATION: The following should not be localized:
      1) "MSBuild", "MSBuild.exe" and "MSBuild.rsp"
      2) the string "proj" that describes the extension we look for
      3) all switch names and their short forms e.g. -property, or -p
      4) all verbosity levels and their short forms e.g. quiet, or q
      LOCALIZATION: None of the lines should be longer than a standard width console window, eg 80 chars.
    </note>
      </trans-unit>
      <trans-unit id="HelpMessage_21_DistributedFileLoggerSwitch">
        <source>  -distributedFileLogger
                     Logs the build output to multiple log files, one log file
                     per MSBuild node. The initial location for these files is
                     the current directory. By default the files are called
                     "MSBuild&lt;nodeid&gt;.log". The location of the files and
                     other parameters for the fileLogger can be specified
                     with the addition of the "-fileLoggerParameters" switch.

                     If a log file name is set through the fileLoggerParameters
                     switch the distributed logger will use the fileName as a
                     template and append the node id to this fileName to
                     create a log file for each node.
    </source>
        <target state="translated">  -distributedFileLogger                            
           将生成输出记录到多个日志文件，每个 MSBuild 节点
           一个日志文件。这些文件的初始位置为
           当前目录。默认情况下，这些文件名为
           “MSBuild&lt;nodeid&gt;.log”。可通过添加
           “-fileLoggerParameters”开关来指定 
           这些文件的位置和 fileLogger 的其他参数。

           如果日志文件名是通过 fileLoggerParameters
           开关设置的，分布式记录器将使用 fileName 作为
           模板并将节点 ID 附加到此 fileName 
           以便为每个节点创建一个日志文件。
    </target>
        <note>
      LOCALIZATION: The following should not be localized:
      1) "MSBuild", "MSBuild.exe" and "MSBuild.rsp"
      2) the string "proj" that describes the extension we look for
      3) all switch names and their short forms e.g. -property, or -p
      4) all verbosity levels and their short forms e.g. quiet, or q
      LOCALIZATION: None of the lines should be longer than a standard width console window, eg 80 chars.
    </note>
      </trans-unit>
      <trans-unit id="HelpMessage_22_FileLoggerParametersSwitch">
        <source>  -fileLoggerParameters[n]:&lt;parameters&gt;
                     Provides any extra parameters for file loggers.
                     The presence of this switch implies the
                     corresponding -fileLogger[n] switch.
                     "n" if present can be a digit from 1-9.
                     -fileLoggerParameters is also used by any distributed
                     file logger, see description of -distributedFileLogger.
                     (Short form: -flp[n])
                     The same parameters listed for the console logger are
                     available. Some additional available parameters are:
                        LogFile--path to the log file into which the
                            build log will be written.
                        Append--determines if the build log will be appended
                            to or overwrite the log file. Setting the
                            switch appends the build log to the log file;
                            Not setting the switch overwrites the
                            contents of an existing log file.
                            The default is not to append to the log file.
                        Encoding--specifies the encoding for the file,
                            for example, UTF-8, Unicode, or ASCII
                     Default verbosity is Detailed.
                     Examples:
                       -fileLoggerParameters:LogFile=MyLog.log;Append;
                                           Verbosity=diagnostic;Encoding=UTF-8

                       -flp:Summary;Verbosity=minimal;LogFile=msbuild.sum
                       -flp1:warningsonly;logfile=msbuild.wrn
                       -flp2:errorsonly;logfile=msbuild.err
    </source>
        <target state="translated">  -fileloggerparameters[n]:&lt;parameters&gt;                
           为文件记录器提供任何额外的参数。
           存在此开关意味着
           存在对应的 -filelogger[n] 开关。
          “n”(如果存在)可以为 1-9 的数字。
           任何分布式文件记录器也可以使用 
           -fileloggerparameters，具体可参阅 -distributedFileLogger 的说明。
           (缩写: -flp[n])
           为控制台记录器列出的相同参数
           可用。某些其他可用参数有:
            LogFile -- 生成日志将写入其中的
              日志文件的路径。
            Append -- 确定是将生成日志附加到日志文件，
              还是覆盖日志文件。如果设置此
              开关，则会将生成日志附加到日志文件；
              如果不设置此开关，则会覆盖
              现有日志文件的内容。
              默认值为不附加到日志文件。
            Encoding -- 指定文件的编码，
              例如，UTF-8、Unicode 或 ASCII
           默认的详细程度为 Detailed。
           示例:
            -fileLoggerParameters:LogFile=MyLog.log;Append;
                      Verbosity=diagnostic;Encoding=UTF-8

            -flp:Summary;Verbosity=minimal;LogFile=msbuild.sum 
            -flp1:warningsonly;logfile=msbuild.wrn 
            -flp2:errorsonly;logfile=msbuild.err
    </target>
        <note>
      LOCALIZATION: The following should not be localized:
      1) "MSBuild", "MSBuild.exe" and "MSBuild.rsp"
      2) the string "proj" that describes the extension we look for
      3) all switch names and their short forms e.g. -property, or -p
      4) all verbosity levels and their short forms e.g. quiet, or q
      LOCALIZATION: None of the lines should be longer than a standard width console window, eg 80 chars.
    </note>
      </trans-unit>
      <trans-unit id="HelpMessage_24_NodeReuse">
        <source>  -nodeReuse:&lt;parameters&gt;
                     Enables or Disables the reuse of MSBuild nodes.
                     The parameters are:
                     True --Nodes will remain after the build completes
                            and will be reused by subsequent builds (default)
                     False--Nodes will not remain after the build completes
                     (Short form: -nr)
                     Example:
                       -nr:true
    </source>
        <target state="translated">  -nodeReuse:&lt;parameters&gt;
           允许或禁止重复使用 MSBuild 节点。
           参数包括:
           True -- 生成完成后节点将保留，
               并且将由后面的生成重复使用(默认)
           False -- 生成完成后节点将不会保留
           (缩写: -nr)
           示例:
            -nr:true
  </target>
        <note />
      </trans-unit>
      <trans-unit id="HelpMessage_25_PreprocessSwitch">
        <source>  -preprocess[:file]
                     Creates a single, aggregated project file by
                     inlining all the files that would be imported during a
                     build, with their boundaries marked. This can be
                     useful for figuring out what files are being imported
                     and from where, and what they will contribute to
                     the build. By default the output is written to
                     the console window. If the path to an output file
                     is provided that will be used instead.
                     (Short form: -pp)
                     Example:
                       -pp:out.txt
    </source>
        <target state="translated">  -preprocess[:file]
                    通过嵌入将在生成过程中导入的
                    所有文件并标记其边界，
                    创建一个聚合的项目文件。这对于
                    了解导入什么文件、从何处导入以及
                    这些文件在生成中的构成
                    非常有用。默认情况下，输出将写入
                    控制台窗口。如果提供输出文件的路径，
                    则将改用该路径。
                    (缩写: -pp)
                    示例:
                       -pp:out.txt
    </target>
        <note />
      </trans-unit>
      <trans-unit id="HelpMessage_26_DetailedSummarySwitch">
        <source>  -detailedSummary[:True|False]
                     Shows detailed information at the end of the build
                     about the configurations built and how they were
                     scheduled to nodes.
                     (Short form: -ds)
    </source>
        <target state="translated">  -detailedSummary
                    在生成的结尾显示有关
                    所生成配置的详细信息，以及如何向节点安排
                    这些配置。
                    (缩写: -ds)
    </target>
        <note>
      LOCALIZATION: "detailedSummary", "True" and "False" should not be localized.
      LOCALIZATION: None of the lines should be longer than a standard width console window, eg 80 chars.
    </note>
      </trans-unit>
      <trans-unit id="InvalidConfigurationFile">
        <source>MSBUILD : Configuration error MSB1043: The application could not start. {0}</source>
        <target state="translated">MSBUILD : Configuration error MSB1043: 应用程序未能启动。{0}</target>
        <note>
      {StrBegin="MSBUILD : Configuration error MSB1043: "}
      UE: This error is shown when the msbuild.exe.config file had invalid content.
      LOCALIZATION: The prefix "MSBUILD : Configuration error MSBxxxx:" should not be localized.
    </note>
      </trans-unit>
      <trans-unit id="InvalidDetailedSummaryValue">
        <source>MSBUILD : error MSB1061: Detailed summary value is not valid. {0}</source>
        <target state="translated">MSBUILD : error MSB1061: 详细汇总值无效。{0}</target>
        <note>
      {StrBegin="MSBUILD : error MSB1061: "}
      UE: This message does not need in-line parameters because the exception takes care of displaying the invalid arg.
      This error is shown when a user specifies a value for the -detailedSummary parameter that is not equivalent to Boolean.TrueString or Boolean.FalseString.
      LOCALIZATION: The prefix "MSBUILD : error MSBxxxx:" should not be localized.
    </note>
      </trans-unit>
      <trans-unit id="InvalidGraphBuildValue">
        <source>MSBUILD : error MSB1057: Graph build value is not valid.</source>
        <target state="translated">MSBUILD : error MSB1057: 关系图生成值无效。</target>
        <note>
      {StrBegin="MSBUILD : error MSB1057: "}
      UE: This message does not need in-line parameters because the exception takes care of displaying the invalid arg.
      This error is shown when a user specifies a value for the -graphBuild parameter that is not equivalent to Boolean.TrueString or Boolean.FalseString.
      LOCALIZATION: The prefix "MSBUILD : error MSBxxxx:" should not be localized.
    </note>
      </trans-unit>
      <trans-unit id="InvalidInteractiveValue">
        <source>MSBUILD : error MSB1055: Interactive value is not valid. {0}</source>
        <target state="translated">MSBUILD : error MSB1055: 交互值无效。{0}</target>
        <note>
      {StrBegin="MSBUILD : error MSB1055: "}
      UE: This message does not need in-line parameters because the exception takes care of displaying the invalid arg.
      This error is shown when a user specifies a value for the interactive parameter that is not equivalent to Boolean.TrueString or Boolean.FalseString.
      LOCALIZATION: The prefix "MSBUILD : error MSBxxxx:" should not be localized.
    </note>
      </trans-unit>
      <trans-unit id="InvalidIsolateProjectsValue">
        <source>MSBUILD : error MSB1056: Isolate projects value is not valid. {0}</source>
        <target state="translated">MSBUILD : error MSB1056: 独立项目值无效。{0}</target>
        <note>
      {StrBegin="MSBUILD : error MSB1056: "}
      UE: This message does not need in-line parameters because the exception takes care of displaying the invalid arg.
      This error is shown when a user specifies a value for the -isolateProjects parameter that is not equivalent
      to Boolean.TrueString, nameof(ProjectIsolationMode.MessageUponIsolationViolation), or Boolean.FalseString.
      LOCALIZATION: The prefix "MSBUILD : error MSBxxxx:" should not be localized.
    </note>
      </trans-unit>
      <trans-unit id="InvalidLoggerError">
        <source>MSBUILD : error MSB1019: Logger switch was not correctly formed.</source>
        <target state="translated">MSBUILD : error MSB1019: 记录器开关的格式不正确。</target>
        <note>{StrBegin="MSBUILD : error MSB1019: "}UE: This message does not need in-line parameters because the exception takes care of displaying the invalid arg.
      This error is shown when a user does any of the following:
      msbuild.exe -logger:;"logger parameters"                    (missing logger class and assembly)
      msbuild.exe -logger:loggerclass,                            (missing logger assembly)
      msbuild.exe -logger:loggerclass,;"logger parameters"        (missing logger assembly)
      The correct way to specify a logger is to give both the logger class and logger assembly, or just the logger assembly (logger
      parameters are optional).
      LOCALIZATION: The prefix "MSBUILD : error MSBxxxx:" should not be localized.</note>
      </trans-unit>
      <trans-unit id="InvalidMaxCPUCountValue">
        <source>MSBUILD : error MSB1030: Maximum CPU count is not valid. {0}</source>
        <target state="translated">MSBUILD : error MSB1030: 最大 CPU 计数无效。{0}</target>
        <note>
      {StrBegin="MSBUILD : error MSB1030: "}
      UE: This message does not need in-line parameters because the exception takes care of displaying the invalid arg.
      This error is shown when a user specifies an invalid CPU value. For example, -m:foo instead of -m:2.
      LOCALIZATION: The prefix "MSBUILD : error MSBxxxx:" should not be localized.
    </note>
      </trans-unit>
      <trans-unit id="InvalidMaxCPUCountValueOutsideRange">
        <source>MSBUILD : error MSB1032: Maximum CPU count is not valid. Value must be an integer greater than zero and no more than 1024.</source>
        <target state="translated">MSBUILD : error MSB1032: 最大 CPU 计数无效。值必须为大于 0 且小于 1024 的整数。</target>
        <note>{StrBegin="MSBUILD : error MSB1032: "}
      UE: This message does not need in-line parameters because the exception takes care of displaying the invalid arg.
      This error is shown when a user specifies a CPU value that is zero or less. For example, -m:0 instead of -m:2.
      LOCALIZATION: The prefix "MSBUILD : error MSBxxxx:" should not be localized.
    </note>
      </trans-unit>
      <trans-unit id="InvalidNodeNumberValue">
        <source>MSBUILD : error MSB1033: Node number is not valid. {0}.</source>
        <target state="translated">MSBUILD : error MSB1033: 节点数无效。{0}。</target>
        <note>
      {StrBegin="MSBUILD : error MSB1033: "}
      UE: This message does not need in-line parameters because the exception takes care of displaying the invalid arg.
      This error is shown when a user specifies a CPU value that is zero or less. For example, -nodeMode:foo instead of -nodeMode:2.
      LOCALIZATION: The prefix "MSBUILD : error MSBxxxx:" should not be localized.
    </note>
      </trans-unit>
      <trans-unit id="InvalidNodeNumberValueIsNegative">
        <source>MSBUILD : error MSB1034: Node number is not valid. Value must be an integer greater than zero.</source>
        <target state="translated">MSBUILD : error MSB1034: 节点数无效。值必须为大于 0 的整数。</target>
        <note>{StrBegin="MSBUILD : error MSB1034: "}
        UE: This message does not need in-line parameters because the exception takes care of displaying the invalid arg.
        This error is shown when a user specifies a CPU value that is zero or less. For example, -nodeMode:0 instead of -nodeMode:2.
        LOCALIZATION: The prefix "MSBUILD : error MSBxxxx:" should not be localized.
      </note>
      </trans-unit>
      <trans-unit id="InvalidPropertyError">
        <source>MSBUILD : error MSB1006: Property is not valid.</source>
        <target state="translated">MSBUILD : error MSB1006: 属性无效。</target>
        <note>
      {StrBegin="MSBUILD : error MSB1006: "}UE: This message does not need in-line parameters because the exception takes care of displaying the invalid arg.
      This error is shown if the user does any of the following:
      msbuild.exe -property:foo              (missing property value)
      msbuild.exe -property:=4               (missing property name)
      The user must pass in an actual property name and value following the switch, as in "msbuild.exe -property:Configuration=Debug".
      LOCALIZATION: The prefix "MSBUILD : error MSBxxxx:" should not be localized.
    </note>
      </trans-unit>
      <trans-unit id="InvalidSchemaFile">
        <source>MSBUILD : MSB1046: The schema "{0}" is not valid. {1}</source>
        <target state="translated">MSBUILD : MSB1046: 架构“{0}”无效。{1}</target>
        <note>{StrBegin="MSBUILD : MSB1046: "}UE: This message is shown when the schema file provided for the validation of a project is itself not valid.
    LOCALIZATION: "{0}" is the schema file path. "{1}" is a message from an FX exception that describes why the schema file is bad.</note>
      </trans-unit>
      <trans-unit id="InvalidSwitchIndicator">
        <source>Switch: {0}</source>
        <target state="translated">开关:{0}</target>
        <note>
      UE: This is attached to error messages caused by an invalid switch. This message indicates what the invalid arg was.
      For example, if an unknown switch is passed to MSBuild.exe, the error message will look like this:
      MSBUILD : error MSB1001: Unknown switch.
      Switch: -bogus
      LOCALIZATION: {0} contains the invalid switch text.
    </note>
      </trans-unit>
      <trans-unit id="InvalidToolsVersionError">
        <source>MSBUILD : error MSB1040: ToolsVersion is not valid. {0}</source>
        <target state="translated">MSBUILD : error MSB1040: ToolsVersion 无效。{0}</target>
        <note>
      {StrBegin="MSBUILD : error MSB1040: "}
      UE: This message does not need in-line parameters because the exception takes care of displaying the invalid arg.
      This error is shown when a user specifies an unknown toolversion, eg -toolsVersion:99
      LOCALIZATION: The prefix "MSBUILD : error MSBxxxx:" should not be localized.
    </note>
      </trans-unit>
      <trans-unit id="InvalidVerbosityError">
        <source>MSBUILD : error MSB1018: Verbosity level is not valid.</source>
        <target state="translated">MSBUILD : error MSB1018: 详细程度无效。</target>
        <note>
      {StrBegin="MSBUILD : error MSB1018: "}UE: This message does not need in-line parameters because the exception takes care of displaying the invalid arg.
      This error is shown when a user specifies an unknown verbosity level e.g. "msbuild -verbosity:foo". The only valid verbosities
      (and their short forms) are: q[uiet], m[inimal], n[ormal], d[etailed], diag[nostic].
      LOCALIZATION: The prefix "MSBUILD : error MSBxxxx:" should not be localized.
    </note>
      </trans-unit>
      <trans-unit id="LoggerFatalError">
        <source>MSBUILD : error MSB1028: The logger failed unexpectedly.</source>
        <target state="translated">MSBUILD : error MSB1028: 记录器意外失败。</target>
        <note>{StrBegin="MSBUILD : error MSB1028: "}
      UE: This error is shown when a logger specified with the -logger switch throws an exception while being
      initialized. This message is followed by the exception text including the stack trace.
      LOCALIZATION: The prefix "MSBUILD : error MSBxxxx:" should not be localized.</note>
      </trans-unit>
      <trans-unit id="LoggerFailurePrefixNoErrorCode">
        <source>MSBUILD : Logger error {0}: {1}</source>
        <target state="translated">MSBUILD: 记录器 error {0}: {1}</target>
        <note>UE: This prefixes the error message emitted by a logger, when a logger fails in a controlled way using a LoggerException.
      For example, the logger is indicating that it could not create its output file.
      There's no error code because one was supplied by the logger.
      LOCALIZATION: The word "Logger" should be localized, the words "MSBuild" and "error" should NOT be localized.
      </note>
      </trans-unit>
      <trans-unit id="LoggerFailurePrefixWithErrorCode">
        <source>MSBUILD : Logger error MSB1029: {0}</source>
        <target state="translated">MSBUILD : 记录器 error MSB1029: {0}</target>
        <note>{SubString="Logger", "{0}"}{StrBegin="MSBUILD : "}
        UE: This prefixes the error message emitted by a logger, when a logger fails in a controlled way using a LoggerException.
        For example, the logger is indicating that it could not create its output file.
        This is like LoggerFailurePrefixNoErrorCode, but the logger didn't supply its own error code, so we have to provide one.
        LOCALIZATION: The word "Logger" should be localized, the words "MSBuild" and "error" should NOT be localized.
      </note>
      </trans-unit>
      <trans-unit id="MSBExePath">
        <source>MSBuild executable path = "{0}"</source>
        <target state="translated">MSBuild 可执行文件路径 = "{0}"</target>
        <note />
      </trans-unit>
      <trans-unit id="MSBVersion">
        <source>MSBuild version = "{0}"</source>
        <target state="translated">MSBuild 版本 = "{0}"</target>
        <note />
      </trans-unit>
      <trans-unit id="MSBuildDebugPath">
        <source>MSBuild logs and debug information will be at "{0}"</source>
        <target state="translated">MSBuild 日志和调试信息将位于"{0}"</target>
        <note />
      </trans-unit>
      <trans-unit id="MissingFeatureAvailabilityError">
        <source>MSBUILD : error MSB1067: Must provide a feature name for the featureAvailability switch.</source>
        <target state="translated">MSBUILD : error MSB1067: 必须为 featureAvailability 开关提供功能名称。</target>
        <note>
      {StrBegin="MSBUILD : error MSB1067: "}UE: This happens if the user does something like "msbuild.exe -featureAvailability". The user must pass in an actual feature name
      following the switch, as in "msbuild.exe -featureAvailability:blah".
      LOCALIZATION: The prefix "MSBUILD : error MSBxxxx:" should not be localized.
    </note>
      </trans-unit>
      <trans-unit id="MissingGetItemError">
        <source>MSBUILD : error MSB1014: Must provide an item name for the getItem switch.</source>
        <target state="translated">MSBUILD : error MSB1014: 必须为 getItem 开关提供项名称。</target>
        <note>
      {StrBegin="MSBUILD : error MSB1014: "}UE: This happens if the user does something like "msbuild.exe -getItem". The user must pass in an actual item name
      following the switch, as in "msbuild.exe -getItem:blah".
      LOCALIZATION: The prefix "MSBUILD : error MSBxxxx:" should not be localized.
    </note>
      </trans-unit>
      <trans-unit id="MissingGetPropertyError">
        <source>MSBUILD : error MSB1010: Must provide a property name for the getProperty switch.</source>
        <target state="translated">MSBUILD : error MSB1010: 必须为 getProperty 开关提供属性名称。</target>
        <note>
      {StrBegin="MSBUILD : error MSB1010: "}UE: This happens if the user does something like "msbuild.exe -getProperty". The user must pass in an actual property name
      following the switch, as in "msbuild.exe -getProperty:blah".
      LOCALIZATION: The prefix "MSBUILD : error MSBxxxx:" should not be localized.
    </note>
      </trans-unit>
      <trans-unit id="MissingGetResultFileError">
        <source>MSBUILD : error MSB1068: Must provide a file for the getResultOutputFile switch.</source>
        <target state="translated">MSBUILD : error MSB1068: 必须为 getResultOutputFile 开关提供文件。</target>
        <note>
      {StrBegin="MSBUILD : error MSB1068: "}UE: This happens if the user does something like "msbuild.exe -getResultOutputFile". The user must pass in an actual file
      following the switch, as in "msbuild.exe -getTargetResult:blah -getResultOutputFile:blah.txt".
      LOCALIZATION: The prefix "MSBUILD : error MSBxxxx:" should not be localized.
    </note>
      </trans-unit>
      <trans-unit id="MissingGetTargetResultError">
        <source>MSBUILD : error MSB1017: Must provide a target name for the getTargetResult switch.</source>
        <target state="translated">MSBUILD : error MSB1017: 必须为 getTargetResult 开关提供目标名称。</target>
        <note>
      {StrBegin="MSBUILD : error MSB1017: "}UE: This happens if the user does something like "msbuild.exe -getTargetResult". The user must pass in an actual target name
      following the switch, as in "msbuild.exe -getTargetResult:blah".
      LOCALIZATION: The prefix "MSBUILD : error MSBxxxx:" should not be localized.
    </note>
      </trans-unit>
      <trans-unit id="MissingLoggerError">
        <source>MSBUILD : error MSB1007: Specify a logger.</source>
        <target state="translated">MSBUILD : error MSB1007: 请指定记录器。</target>
        <note>
      {StrBegin="MSBUILD : error MSB1007: "}UE: This happens if the user does something like "msbuild.exe -logger". The user must pass in an actual logger class
      following the switch, as in "msbuild.exe -logger:XMLLogger,MyLogger,Version=1.0.2,Culture=neutral".
      LOCALIZATION: The prefix "MSBUILD : error MSBxxxx:" should not be localized.
    </note>
      </trans-unit>
      <trans-unit id="MissingMaxCPUCountError">
        <source>MSBUILD : error MSB1031: Specify the maximum number of CPUs.</source>
        <target state="translated">MSBUILD : error MSB1031: 指定最大 CPU 数。</target>
        <note>
      {StrBegin="MSBUILD : error MSB1031: "}UE: This happens if the user does something like "msbuild.exe -m". The user must pass in an actual number like -m:4.
      LOCALIZATION: The prefix "MSBUILD : error MSBxxxx:" should not be localized.
    </note>
      </trans-unit>
      <trans-unit id="MissingProjectError">
        <source>MSBUILD : error MSB1003: Specify a project or solution file. The current working directory does not contain a project or solution file.</source>
        <target state="translated">MSBUILD : error MSB1003: 请指定项目或解决方案文件。当前工作目录中未包含项目或解决方案文件。</target>
        <note>
      {StrBegin="MSBUILD : error MSB1003: "}UE: The user must either specify a project or solution file to build, or there must be a project file in the current directory
      with a file extension ending in "proj" (e.g., foo.csproj), or a solution file ending in "sln".
      LOCALIZATION: The prefix "MSBUILD : error MSBxxxx:" should not be localized.
    </note>
      </trans-unit>
      <trans-unit id="MissingPropertyError">
        <source>MSBUILD : error MSB1005: Specify a property and its value.</source>
        <target state="translated">MSBUILD : error MSB1005: 请指定属性及其属性值。</target>
        <note>
      {StrBegin="MSBUILD : error MSB1005: "}UE: This happens if the user does something like "msbuild.exe -property". The user must pass in an actual property
      name and value following the switch, as in "msbuild.exe -property:Configuration=Debug".
      LOCALIZATION: The prefix "MSBUILD : error MSBxxxx:" should not be localized.
    </note>
      </trans-unit>
      <trans-unit id="MissingResponseFileError">
        <source>MSBUILD : error MSB1012: Specify a response file.</source>
        <target state="translated">MSBUILD : error MSB1012: 请指定响应文件。</target>
        <note>
      {StrBegin="MSBUILD : error MSB1012: "}UE: This error would occur if the user did something like "msbuild.exe @ foo.proj". The at-sign must be followed by a
      response file.
      LOCALIZATION: The prefix "MSBUILD : error MSBxxxx:" should not be localized.
    </note>
      </trans-unit>
      <trans-unit id="MissingTargetError">
        <source>MSBUILD : error MSB1004: Specify the name of the target.</source>
        <target state="translated">MSBUILD : error MSB1004: 请指定目标的名称。</target>
        <note>
      {StrBegin="MSBUILD : error MSB1004: "}UE: This happens if the user does something like "msbuild.exe -target". The user must pass in an actual target name
      following the switch, as in "msbuild.exe -target:blah".
      LOCALIZATION: The prefix "MSBUILD : error MSBxxxx:" should not be localized.
    </note>
      </trans-unit>
      <trans-unit id="MissingTerminalLoggerParameterError">
        <source>MSBUILD : error MSB1066: Specify one or more parameters for the terminal logger if using the -terminalLoggerParameters switch</source>
        <target state="translated">MSBUILD : error MSB1066: 为终端记录器指定一个或多个参数 (如果使用 -terminalLoggerParameters 开关)</target>
        <note>
      {StrBegin="MSBUILD : error MSB1066: "}
      UE: This happens if the user does something like "msbuild.exe -terminalLoggerParameters:". The user must pass in one or more parameters
      after the switch e.g. "msbuild.exe -terminalLoggerParameters:default=auto".
      LOCALIZATION: The prefix "MSBUILD : error MSBxxxx:" should not be localized.
    </note>
      </trans-unit>
      <trans-unit id="MissingToolsVersionError">
        <source>MSBUILD : error MSB1039: Specify the version of the toolset.</source>
        <target state="translated">MSBUILD : error MSB1039: 指定工具集的版本。</target>
        <note>
      {StrBegin="MSBUILD : error MSB1039: "}
      UE: This happens if the user does something like "msbuild.exe -toolsVersion". The user must pass in an actual toolsversion
      name following the switch, as in "msbuild.exe -toolsVersion:3.5".
      LOCALIZATION: The prefix "MSBUILD : error MSBxxxx:" should not be localized.
    </note>
      </trans-unit>
      <trans-unit id="MissingVerbosityError">
        <source>MSBUILD : error MSB1016: Specify the verbosity level.</source>
        <target state="translated">MSBUILD : error MSB1016: 请指定详细程度。</target>
        <note>
      {StrBegin="MSBUILD : error MSB1016: "}UE: This happens if the user does something like "msbuild.exe -verbosity". The user must pass in a verbosity level
      after the switch e.g. "msbuild.exe -verbosity:detailed".
      LOCALIZATION: The prefix "MSBUILD : error MSBxxxx:" should not be localized.
    </note>
      </trans-unit>
      <trans-unit id="MissingWarnNotAsErrorParameterError">
        <source>MSBUILD : error MSB1060: Specify one or more warning codes when using the -warnNotAsError switch.</source>
        <target state="translated">MSBUILD : error MSB1060: 使用 -warnNotAsError 开关时指定一个或多个警告代码。</target>
        <note>
      {StrBegin="MSBUILD : error MSB1060: "}
      UE: This happens if the user does something like "msbuild.exe -warnNotAsError:" without any codes.
      LOCALIZATION: The prefix "MSBUILD : error MSBxxxx:" should not be localized.
    </note>
      </trans-unit>
      <trans-unit id="MultipleSchemasError">
        <source>MSBUILD : error MSB1024: Only one schema can be specified for validation of the project.</source>
        <target state="translated">MSBUILD : error MSB1024: 只能指定一个项目验证架构。</target>
        <note>
      {StrBegin="MSBUILD : error MSB1024: "}UE: The user did something like msbuild -validate:foo.xsd -validate:bar.xsd. We only allow one schema to be specified.
      LOCALIZATION: The prefix "MSBUILD : error MSBxxxx:" should not be localized.
    </note>
      </trans-unit>
      <trans-unit id="NameInvalid">
        <source>MSBUILD : error MSB5016: The name "{0}" contains an invalid character "{1}".</source>
        <target state="translated">MSBUILD : error MSB5016: 名称“{0}”包含无效字符“{1}”。</target>
        <note>
      {StrBegin="MSBUILD : error MSB5016: "}
    </note>
      </trans-unit>
      <trans-unit id="NotWarnAsErrorWithoutWarnAsError">
        <source>MSBUILD : error MSB1062: The -warnnotaserror switch cannot be specified unless the -warnaserror switch is also specified and left empty.</source>
        <target state="translated">MSBUILD : error MSB1062: 除非还指定了 -warnaserror 开关并将其留空，否则无法指定 -warnnotaserror 开关。</target>
        <note>{StrBegin="MSBUILD : error MSB1062: "}LOCALIZATION: The prefix "MSBUILD : error MSBxxxx:", "-warnnotaserror" and "-warnaserror" should not be localized.</note>
      </trans-unit>
      <trans-unit id="OptionalLoggerCreationMessage">
        <source>The specified logger "{0}" could not be created and will not be used. {1}</source>
        <target state="translated">无法创建指定的记录器“{0}”，因此将不会使用它。{1}</target>
        <note>
      UE: This error is shown when a logger cannot be loaded and instantiated from its assembly.
      LOCALIZATION: {0} contains the logger description passed on the command line or in a
      response file. {1} contains the exception message explaining why the
      logger could not be created -- this message comes from the CLR/FX and is localized.
    </note>
      </trans-unit>
      <trans-unit id="PickedUpSwitchesFromAutoResponse">
        <source>Some command line switches were read from the auto-response file "{0}". To disable this file, use the "-noAutoResponse" switch.</source>
        <target state="translated">将从自动响应文件“{0}”中读取某些命令行开关。若要禁用此文件，请使用“-noAutoResponse”开关。</target>
        <note>
      UE: This message appears in high verbosity modes when we used some
      switches from the auto-response file msbuild.rsp: otherwise the user may be unaware
      where the switches are coming from.
    </note>
      </trans-unit>
      <trans-unit id="Process">
        <source>Process = "{0}"</source>
        <target state="translated">进程 = "{0}"</target>
        <note />
      </trans-unit>
<<<<<<< HEAD
      <trans-unit id="ProjectFinished_NoTF">
        <source>{0}{1} {2} ({3}s)</source>
        <target state="translated">{0}{1} {2} ({3} 秒)</target>
        <note>
      Project finished summary.
      {0}: indentation - few spaces to visually indent row
      {1}: project name
      {2}: BuildResult_{X}
      {3}: duration in seconds with 1 decimal point
      's' should reflect the localized abbreviation for seconds
    </note>
      </trans-unit>
      <trans-unit id="ProjectFinished_OutputPath">
        <source> → {0}</source>
        <target state="translated"> → {0}</target>
        <note>
      Info about project output - when known. Printed after ProjectFinished_NoTF or ProjectFinished_WithTF.
      {0}: VT100 coded hyperlink to project output directory
    </note>
      </trans-unit>
      <trans-unit id="ProjectFinished_WithTF">
        <source>{0}{1} {2} {3} ({4}s)</source>
        <target state="translated">{0}{1} {2} {3} ({4} 秒)</target>
        <note>
      Project finished summary including target framework information.
      {0}: indentation - few spaces to visually indent row
      {1}: project name
      {2}: target framework
      {3}: BuildResult_{X}
      {4}: duration in seconds with 1 decimal point
      's' should reflect the localized abbreviation for seconds
    </note>
      </trans-unit>
=======
>>>>>>> b1383be3
      <trans-unit id="ProjectNotFoundError">
        <source>MSBUILD : error MSB1009: Project file does not exist.</source>
        <target state="translated">MSBUILD : error MSB1009: 项目文件不存在。</target>
        <note>{StrBegin="MSBUILD : error MSB1009: "}UE: This message does not need in-line parameters because the exception takes care of displaying the invalid arg.
      LOCALIZATION: The prefix "MSBUILD : error MSBxxxx:" should not be localized.</note>
      </trans-unit>
      <trans-unit id="PossiblyOmittedMaxCPUSwitch">
        <source>Building the projects in this solution one at a time. To enable parallel build, please add the "-m" switch.</source>
        <target state="translated">在此解决方案中一次生成一个项目。若要启用并行生成，请添加“-m”开关。</target>
        <note />
      </trans-unit>
      <trans-unit id="ProjectSchemaErrorHalt">
        <source>MSBUILD : MSB1045: Stopping because of syntax errors in project file.</source>
        <target state="translated">MSBUILD : MSB1045: 由于项目文件中存在语法错误而正在停止。</target>
        <note>{StrBegin="MSBUILD : MSB1045: "}</note>
      </trans-unit>
      <trans-unit id="ReadResponseFileError">
        <source>MSBUILD : error MSB1023: Cannot read the response file. {0}</source>
        <target state="translated">MSBUILD : error MSB1023: 无法读取响应文件。{0}</target>
        <note>{StrBegin="MSBUILD : error MSB1023: "}UE: This error is shown when the response file cannot be read off disk.
    LOCALIZATION: The prefix "MSBUILD : error MSBxxxx:" should not be localized. {0} contains a localized message explaining
    why the response file could not be read -- this message comes from the CLR/FX.</note>
      </trans-unit>
      <trans-unit id="RepeatedResponseFileError">
        <source>MSBUILD : error MSB1013: The response file was specified twice. A response file can be specified only once. Any files named "msbuild.rsp" in the directory of MSBuild.exe or in the directory of the first project or solution built (which if no project or solution is specified is the current working directory) were automatically used as response files.</source>
        <target state="translated">MSBUILD : error MSB1013: 该响应文件被指定了两次。每个响应文件只能指定一次。MSBuild.exe 的目录中或生成的第一个项目或解决方案目录(如果未指定任何项目或解决方案，则为当前工作目录)中任何名为“msbuild.rsp”的文件自动用作响应文件。</target>
        <note>{StrBegin="MSBUILD : error MSB1013: "}UE: Response files are just text files that contain a bunch of command-line switches to be passed to MSBuild.exe. The
    purpose is so you don't have to type the same switches over and over again ... you can just pass in the response file instead.
    Response files can include the @ switch in order to further include other response files. In order to prevent a circular
    reference here, we disallow the same response file from being included twice. This error message would be followed by the
    exact @ switch that resulted in the duplicate response file.
    LOCALIZATION: The prefix "MSBUILD : error MSBxxxx:" should not be localized.</note>
      </trans-unit>
      <trans-unit id="ResponseFileNotFoundError">
        <source>MSBUILD : error MSB1022: Response file does not exist.</source>
        <target state="translated">MSBUILD : error MSB1022: 响应文件不存在。</target>
        <note>{StrBegin="MSBUILD : error MSB1022: "}UE: This message would show if the user did something like "msbuild @bogus.rsp" where bogus.rsp doesn't exist. This
    message does not need in-line parameters because the exception takes care of displaying the invalid arg.
    LOCALIZATION: The prefix "MSBUILD : error MSBxxxx:" should not be localized.</note>
      </trans-unit>
      <trans-unit id="ResponseFileSwitchFromLocation">
        <source>'{0}' came from '{1}'</source>
        <target state="translated">“{0}”来自“{1}”</target>
        <note>
      These are response file switches with the location of the response file on disk.
    </note>
      </trans-unit>
<<<<<<< HEAD
      <trans-unit id="RestoreComplete">
        <source>Restore complete ({0}s)</source>
        <target state="translated">还原完成({0})</target>
        <note>
      {0}: duration in seconds with 1 decimal point
      's' should reflect the localized abbreviation for seconds
    </note>
      </trans-unit>
      <trans-unit id="RestoreCompleteWithMessage">
        <source>Restore {0} in {1}s</source>
        <target state="translated">在 {1} 秒内还原 {0}</target>
        <note>
      Restore summary when finished with warning or error
      {0}: BuildResult_X (below)
      {1}: duration in seconds with 1 decimal point
      's' should reflect the localized abbreviation for seconds
    </note>
      </trans-unit>
=======
>>>>>>> b1383be3
      <trans-unit id="SAC">
        <source>Based on the Windows registry key VerifiedAndReputablePolicyState, SAC state = {0}.</source>
        <target state="translated">基于 Windows 注册表项 VerifiedAndReputablePolicyState，SAC 状态 = {0}。</target>
        <note>"Windows" is the OS, SAC is the Smart App Control, "VerifiedAndReputablePolicyState" should not be localized</note>
      </trans-unit>
      <trans-unit id="SAC_Enforcement">
        <source>1: in enforcement</source>
        <target state="translated">1: 强制中</target>
        <note />
      </trans-unit>
      <trans-unit id="SAC_Evaluation">
        <source>2: in evaluation. It is recommended to turn off Smart App Control in development environemnt as otherwise performance might be impacted</source>
        <target state="translated">2: 评估中。建议关闭开发环境中的智能应用控制，否则性能可能会受到影响</target>
        <note>Smart App Control, "VerifiedAndReputablePolicyState" should not be localized</note>
      </trans-unit>
      <trans-unit id="SAC_Off">
        <source>0: turned off</source>
        <target state="translated">0: 已关闭</target>
        <note />
      </trans-unit>
      <trans-unit id="SchemaFileLocation">
        <source>Validating project using schema file "{0}".</source>
        <target state="translated">正在使用架构文件“{0}”验证项目。</target>
        <note>LOCALIZATION: "{0}" is the location of the schema file.</note>
      </trans-unit>
      <trans-unit id="SchemaValidationError">
        <source>MSBUILD : MSB1044: Project is not valid. {0}</source>
        <target state="translated">MSBUILD : MSB1044: 项目无效。{0}</target>
        <note>{StrBegin="MSBUILD : MSB1044: "}UE: This error is shown when the user asks his project to be validated against a schema (-val switch for
    MSBuild.exe), and the project has errors. "{0}" contains a message explaining the problem.
    LOCALIZATION: "{0}" is a message from the System.XML schema validator and is already localized.</note>
      </trans-unit>
      <trans-unit id="SchemaNotFoundError">
        <source>MSBUILD : error MSB1026: Schema file does not exist.</source>
        <target state="translated">MSBUILD : error MSB1026: 架构文件不存在。</target>
        <note>{StrBegin="MSBUILD : error MSB1026: "}UE: This error is shown when the user specifies a schema file using the -validate:&lt;schema&gt; switch, and the file
    does not exist on disk. This message does not need in-line parameters because the exception takes care of displaying the
    invalid arg.
    LOCALIZATION: The prefix "MSBUILD : error MSBxxxx:" should not be localized.</note>
      </trans-unit>
      <trans-unit id="SchemaNotFoundErrorWithFile">
        <source>MSBUILD : error MSB1026: Schema file '{0}' does not exist.</source>
        <target state="translated">MSBUILD : error MSB1026: 架构文件“{0}”不存在。</target>
        <note>{StrBegin="MSBUILD : error MSB1026: "}UE: This error is printed if the default schema does not exist or in the extremely unlikely event
    that an explicit schema file was passed and existed when the command line parameters were checked but was deleted from disk before this check was made.
    LOCALIZATION: The prefix "MSBUILD : error MSBxxxx:" should not be localized.</note>
      </trans-unit>
      <trans-unit id="SolutionBuildInvalidForCommandLineEvaluation">
        <source>MSBUILD : error MSB1063: Cannot access properties or items when building solution files or solution filter files. This feature is only available when building individual projects.</source>
        <target state="translated">MSBUILD : error MSB1063: 生成解决方案文件或解决方案筛选器文件时无法访问属性或项。此功能仅在生成单个项目时可用。</target>
        <note>
      {StrBegin="MSBUILD : error MSB1063: "}UE: This happens if the user passes in a solution file when trying to access individual properties or items. The user must pass in a project file.
      LOCALIZATION: The prefix "MSBUILD : error MSBxxxx:" should not be localized.
    </note>
      </trans-unit>
      <trans-unit id="SwitchErrorWithArguments">
        <source>{0}
    Full command line: '{1}'
  Switches appended by response files:{2}</source>
        <target state="translated">{0}
    完整命令行:“{1}”
  响应文件追加的开关: {2}</target>
        <note />
      </trans-unit>
      <trans-unit id="TargetsCouldNotBePrinted">
        <source>MSBUILD : error MSB1059: Targets could not be printed. {0}</source>
        <target state="translated">MSBUILD : error MSB1059: 无法打印目标。{0}</target>
        <note>{StrBegin="MSBUILD : error MSB1059: "}</note>
      </trans-unit>
      <trans-unit id="TerminalLoggerNotUsedDisabled">
        <source>Terminal Logger was not used because build is run in context of a process (e.g. 'dotnet test') that requests direct access to stdout stream.</source>
        <target state="translated">未使用终端记录器，因为生成是在请求直接访问 stdout 流的进程的上下文中运行的(如“dotnet test”)。</target>
        <note />
      </trans-unit>
      <trans-unit id="TerminalLoggerNotUsedNotSupported">
        <source>Terminal Logger was not used because the output is not supported.</source>
        <target state="translated">未使用终端记录器，因为不支持输出。</target>
        <note />
      </trans-unit>
      <trans-unit id="TerminalLoggerNotUsedRedirected">
        <source>Terminal Logger was not used because the output is being redirected to a file.</source>
        <target state="translated">未使用终端记录器，因为正在将输出重定向到文件。</target>
        <note />
      </trans-unit>
      <trans-unit id="UnexpectedParametersError">
        <source>MSBUILD : error MSB1002: This switch does not take any parameters.</source>
        <target state="translated">MSBUILD : error MSB1002: 此开关不采用任何参数。</target>
        <note>{StrBegin="MSBUILD : error MSB1002: "}UE: For example, if somebody types "msbuild.exe -noLogo:1", they would get this error because the -noLogo switch
    should not be followed by any parameters ... it stands alone.
    LOCALIZATION: The prefix "MSBUILD : error MSBxxxx:" should not be localized.</note>
      </trans-unit>
      <trans-unit id="UnknownSwitchError">
        <source>MSBUILD : error MSB1001: Unknown switch.</source>
        <target state="translated">MSBUILD : error MSB1001: 未知开关。</target>
        <note>{StrBegin="MSBUILD : error MSB1001: "}UE: This occurs when the user passes in an unrecognized switch on the MSBuild.exe command-line.
    LOCALIZATION: The prefix "MSBUILD : error MSBxxxx:" should not be localized.</note>
      </trans-unit>
      <trans-unit id="UnsupportedOS">
        <source>MSBUILD : error MSB1015: MSBuild does not run on this version of the operating system. It is only supported on Windows 7 and later versions.</source>
        <target state="translated">MSBUILD : error MSB1015: MSBuild 不在此版本操作系统上运行，而仅在 Windows 7 及更高版本的操作系统上受支持。</target>
        <note>{StrBegin="MSBUILD : error MSB1015: "}LOCALIZATION: The error prefix "MSBUILD : error MSBxxxx:" should not be localized.</note>
      </trans-unit>
      <trans-unit id="UnsupportedSwitchForSolutionFiles">
        <source>The '{0}' switch is not supported for solution files.</source>
        <target state="translated">解决方案文件不支持“{0}”开关。</target>
        <note />
      </trans-unit>
      <trans-unit id="Using35Engine">
        <source>Forcing load of Microsoft.Build.Engine because MSBUILDOLDOM=1...</source>
        <target state="translated">强制加载 Microsoft.Build.Engine，因为 MSBUILDOLDOM=1...</target>
        <note />
      </trans-unit>
      <trans-unit id="MissingIgnoreProjectExtensionsError">
        <source>MSBUILD : error MSB1035: Specify the project extensions to ignore.</source>
        <target state="translated">MSBUILD : error MSB1035: 指定要忽略的项目扩展名。</target>
        <note>{StrBegin="MSBUILD : error MSB1035: "}
      UE: This happens if the user does something like "msbuild.exe -ignoreProjectExtensions". The user must pass in one or more
      project extensions to ignore e.g. "msbuild.exe -ignoreProjectExtensions:.sln".
      LOCALIZATION: The prefix "MSBUILD : error MSBxxxx:" should not be localized.
    </note>
      </trans-unit>
      <trans-unit id="InvalidExtensionToIgnore">
        <source>MSBUILD : error MSB1036: There is an invalid extension in the -ignoreProjectExtensions list. Extensions must start with a period ".", have one or more characters after the period and not contain any invalid path characters or wildcards.</source>
        <target state="translated">MSBUILD : error MSB1036: -ignoreProjectExtensions 列表中存在无效扩展名。扩展名必须以句点“.”开头，句点后有一个或多个字符，并且不包含任何无效的路径字符或通配符。</target>
        <note>{StrBegin="MSBUILD : error MSB1036: "}LOCALIZATION: The error prefix "MSBUILD : error MSBxxxx:" should not be localized.</note>
      </trans-unit>
      <trans-unit id="MissingConsoleLoggerParameterError">
        <source>MSBUILD : error MSB1037: Specify one or more parameters for the console logger if using the -consoleLoggerParameters switch</source>
        <target state="translated">MSBUILD : error MSB1037: 为控制台记录器指定一个或多个参数(如果使用 -consoleLoggerParameters 开关)</target>
        <note>{StrBegin="MSBUILD : error MSB1037: "}
      UE: This happens if the user does something like "msbuild.exe -consoleLoggerParameters:". The user must pass in one or more parameters
      after the switch e.g. "msbuild.exe -consoleLoggerParameters:ErrorSummary".
      LOCALIZATION: The prefix "MSBUILD : error MSBxxxx:" should not be localized.
    </note>
      </trans-unit>
      <trans-unit id="MissingFileLoggerParameterError">
        <source>MSBUILD : error MSB1038: Specify one or more parameters for the file logger if using the -fileLoggerParameters switch</source>
        <target state="translated">MSBUILD : error MSB1038: 为文件记录器指定一个或多个参数(如果使用 -fileLoggerParameters 开关)</target>
        <note>{StrBegin="MSBUILD : error MSB1038: "}
      UE: This happens if the user does something like "msbuild.exe -fileLoggerParameters:". The user must pass in one or more parameters
      after the switch e.g. "msbuild.exe -fileLoggerParameters:logfile=c:\temp\logfile".
      LOCALIZATION: The prefix "MSBUILD : error MSBxxxx:" should not be localized.
    </note>
      </trans-unit>
      <trans-unit id="MissingNodeReuseParameterError">
        <source>MSBUILD : error MSB1041: Specify one or more parameters for node reuse if using the -nodeReuse switch</source>
        <target state="translated">MSBUILD : error MSB1041: 为节点重用指定一个或多个参数(如果使用 -nodeReuse 开关)</target>
        <note>{StrBegin="MSBUILD : error MSB1041: "}
      UE: This happens if the user does something like "msbuild.exe -nodeReuse:" without a true or false
      LOCALIZATION: The prefix "MSBUILD : error MSBxxxx:" should not be localized.
     </note>
      </trans-unit>
      <trans-unit id="InvalidNodeReuseValue">
        <source>MSBUILD : error MSB1042: Node reuse value is not valid. {0}.</source>
        <target state="translated">MSBUILD : error MSB1042: 节点重用值无效。{0}。</target>
        <note>{StrBegin="MSBUILD : error MSB1042: "}
     UE: This message does not need in-line parameters because the exception takes care of displaying the invalid arg.
     This error is shown when a user specifies a node reuse value that is not equivilant to Boolean.TrueString or Boolean.FalseString.
     LOCALIZATION: The prefix "MSBUILD : error MSBxxxx:" should not be localized.
  </note>
      </trans-unit>
      <trans-unit id="InvalidPreprocessPath">
        <source>MSBUILD : error MSB1047: File to preprocess to is not valid. {0}</source>
        <target state="translated">MSBUILD : error MSB1047: 要预处理的文件无效。{0}</target>
        <note>{StrBegin="MSBUILD : error MSB1047: "}</note>
      </trans-unit>
      <trans-unit id="NeedJustMyCode">
        <source>If MSBuild debugging does not work correctly, please verify that the "Just My Code" feature is enabled in Visual Studio, and that you have selected the managed debugger.</source>
        <target state="translated">如果 MSBuild 调试无法正常工作，请验证 Visual Studio 中是否已启用“仅我的代码”功能，以及您是否选择了托管调试器。</target>
        <note />
      </trans-unit>
      <trans-unit id="DebuggingSolutionFiles">
        <source>MSBUILD : error MSB1048: Solution files cannot be debugged directly. Run MSBuild first with an environment variable MSBUILDEMITSOLUTION=1 to create a corresponding ".sln.metaproj" file. Then debug that.</source>
        <target state="translated">MSBUILD : error MSB1048: 无法直接调试解决方案文件。首先使用环境变量 MSBUILDEMITSOLUTION=1 运行 MSBuild 以创建对应的“.sln.metaproj”文件。然后进行调试。</target>
        <note>{StrBegin="MSBUILD : error MSB1048: "} LOC: ".SLN" should not be localized</note>
      </trans-unit>
      <trans-unit id="BuildStarted">
        <source>Build started.</source>
        <target state="translated">已启动生成。</target>
        <note />
      </trans-unit>
      <trans-unit id="FileLocation">
        <source>{0} ({1},{2})</source>
        <target state="translated">{0} ({1},{2})</target>
        <note>A file location to be embedded in a string.</note>
      </trans-unit>
      <trans-unit id="AmbiguousProjectDirectoryError">
        <source>MSBUILD : error MSB1050: Specify which project or solution file to use because the folder "{0}" contains more than one project or solution file.</source>
        <target state="translated">MSBUILD : error MSB1050: “{0}”文件夹中包含多个项目或解决方案文件，请指定要使用的项目或解决方案文件。</target>
        <note>
      {StrBegin="MSBUILD : error MSB1050: "}UE: If no project or solution file is explicitly specified on the MSBuild.exe command-line, then the engine searches for a
      project or solution file in the current directory by looking for *.*PROJ and *.SLN. If more than one file is found that matches this wildcard, we
      fire this error.
      LOCALIZATION: The prefix "MSB1050 : error MSBxxxx:" should not be localized.
    </note>
      </trans-unit>
      <trans-unit id="HelpMessage_28_WarnAsErrorSwitch">
        <source>  -warnAsError[:code[;code2]]
                     List of warning codes to treats as errors.  Use a semicolon
                     or a comma to separate multiple warning codes. To treat all
                     warnings as errors use the switch with no values.
                     (Short form: -err[:c;[c2]])

                     Example:
                       -warnAsError:MSB4130

                     When a warning is treated as an error the target will
                     continue to execute as if it was a warning but the overall
                     build will fail.
    </source>
        <target state="translated">  -warnAsError[:code[;code2]]
                     视为错误的警告代码列表。使用分号
                     或逗号分隔多个警告代码。将所有
                     警告视为错误，使用没有值的开关
                     (缩写: -err[:c;[c2]])

                     示例:
                       -warnAsError:MSB4130

                     当警告被视为错误时，目标将
                     当作警告继续执行，但是整个
                     生成将失败。
    </target>
        <note>
      LOCALIZATION: "-warnAsError" and "-err" should not be localized.
      LOCALIZATION: None of the lines should be longer than a standard width console window, eg 80 chars.
    </note>
      </trans-unit>
      <trans-unit id="HelpMessage_29_WarnAsMessageSwitch">
        <source>  -warnAsMessage[:code[;code2]]
                     List of warning codes to treats as low importance
                     messages.  Use a semicolon or a comma to separate
                     multiple warning codes.
                     (Short form: -noWarn[:c;[c2]])

                     Example:
                       -warnAsMessage:MSB3026
    </source>
        <target state="translated">  -warnAsMessage[:code[;code2]]
                     视为低重要性消息的警告代码列表。
                     使用分号或逗号分隔
                     多个警告代码。
                     (缩写: -noWarn[:c;[c2]])

                     示例:
                       -warnAsMessage:MSB3026
    </target>
        <note>
      LOCALIZATION: "-warnAsMessage" and "-noWarn" should not be localized.
      LOCALIZATION: None of the lines should be longer than a standard width console window, eg 80 chars.
    </note>
      </trans-unit>
      <trans-unit id="ParameterRequiredError">
        <source>MSBUILD : error MSB1049: The {0} parameter must be specified</source>
        <target state="translated">MSBUILD : error MSB1049: 必须指定 {0} 参数</target>
        <note>{StrBegin="MSBUILD : error MSB1049: "}</note>
      </trans-unit>
      <trans-unit id="MissingWarnAsMessageParameterError">
        <source>MSBUILD : error MSB1051: Specify one or more warning codes to treat as low importance messages when using the -warnAsMessage switch.</source>
        <target state="translated">MSBUILD : error MSB1051: 在使用 -warnAsMessage 开关时，指定一个或多个警告代码作为低重要性消息。</target>
        <note>
      {StrBegin="MSBUILD : error MSB1051: "}
      UE: This happens if the user does something like "msbuild.exe -warnAsMessage:" without any codes.
      LOCALIZATION: The prefix "MSBUILD : error MSBxxxx:" should not be localized.
    </note>
      </trans-unit>
      <trans-unit id="HelpMessage_30_BinaryLoggerSwitch">
        <source>  -binaryLogger[:[LogFile=]output.binlog[;ProjectImports={None,Embed,ZipFile}]]
                     Serializes all build events to a compressed binary file.
                     By default the file is in the current directory and named
                     "msbuild.binlog". The binary log is a detailed description
                     of the build process that can later be used to reconstruct
                     text logs and used by other analysis tools. A binary log
                     is usually 10-20x smaller than the most detailed text
                     diagnostic-level log, but it contains more information.
                     (Short form: -bl)

                     The binary logger by default collects the source text of
                     project files, including all imported projects and target
                     files encountered during the build. The optional
                     ProjectImports switch controls this behavior:

                      ProjectImports=None     - Don't collect the project
                                                imports.
                      ProjectImports=Embed    - Embed project imports in the
                                                log file.
                      ProjectImports=ZipFile  - Save project files to
                                                output.projectimports.zip
                                                where output is the same name
                                                as the binary log file name.

                     The default setting for ProjectImports is Embed.
                     Note: the logger does not collect non-MSBuild source files
                     such as .cs, .cpp etc.

                     A .binlog file can be "played back" by passing it to
                     msbuild.exe as an argument instead of a project/solution.
                     Other loggers will receive the information contained
                     in the log file as if the original build was happening.
                     You can read more about the binary log and its usages at:
                     https://aka.ms/msbuild/binlog

                     Examples:
                       -bl
                       -bl:output.binlog
                       -bl:output.binlog;ProjectImports=None
                       -bl:output.binlog;ProjectImports=ZipFile
                       -bl:..\..\custom.binlog
                       -binaryLogger
    </source>
        <target state="translated">  -binaryLogger[:[LogFile=]output.binlog[;ProjectImports={None,Embed,ZipFile}]]
                     将所有生成事件序列化为压缩的二进制文件。
                     默认情况下该文件位于当前目录并且名为 "msbuild.binlog"。
                     二进制日志是生成过程的详细描述，
                     以后可将其于重新构建文本日志
                     并由其他分析工具所使用。
                     二进制日志通常比大多数详细的文本诊断级日志小 10 到 20 倍，
                     但它可以包含更多信息。
                     (缩写: -bl)

                     默认情况下，二进制记录器收集项目文件的源文本，
                     包括生成期间所有导入的
                     项目和目标文件。可选的
                     ProjectImports 开关控制此行为:

                      ProjectImports=None     - 不收集项目
                                                导入项。
                     ProjectImports=Embed    - 在日志文件中
                                                 嵌入项目导入项。
                    ProjectImports=ZipFile  - 将项目文件保存到
                                              output.projectimports.zip，
                                                其中输出的名称
                                                与二进制日志文件名称相同。

                    ProjectImports 的默认设置为 Embed。
                    注意: 记录器不会收集非 MSBuild 源文件，
                    例如 .cs、.cpp 等。

                     可将 .binlog 文件以参数(而不是项目/解决方案)的形式传递给
                   msbuild.exe 对其进行“播放”。
                     其他记录器将接收日志文件中的信息，
                    就像原始的生成正在发生一样。
                    你可以通过以下网址阅读有关二进制文件及其用法的详细信息:
                    https://aka.ms/msbuild/binlog

                     示例:
                       -bl
                       -bl:output.binlog
                       -bl:output.binlog;ProjectImports=None
                       -bl:output.binlog;ProjectImports=ZipFile
                       -bl:..\..\custom.binlog
                       -binaryLogger
</target>
        <note>
      LOCALIZATION: The following should not be localized:
      1) "msbuild"
      2) the string "binlog" that describes the file extension
      3) all switch names and their short forms e.g. -bl and -binaryLogger
      LOCALIZATION: None of the lines should be longer than a standard width console window, eg 80 chars.
    </note>
      </trans-unit>
      <trans-unit id="HelpMessage_31_RestoreSwitch">
        <source>  -restore[:True|False]
                     Runs a target named Restore prior to building
                     other targets and ensures the build for these
                     targets uses the latest restored build logic.
                     This is useful when your project tree requires
                     packages to be restored before it can be built.
                     Specifying -restore is the same as specifying
                     -restore:True. Use the parameter to override
                     a value that comes from a response file.
                     (Short form: -r)
    </source>
        <target state="translated">  -restore[:True|False]
                     在生成其他目标前，运行名为 Restore 的
                     目标，并确保这些模板的生成
                     使用最新还原的生成逻辑。
                     项目树需要先将包还原才能
                     生成包时，将会用到此操作
                     指定 -restore 与指定
                     -restore:True 相同。请使用此参数
                     替代来自响应文件的值。
                     (缩写: -r)
    </target>
        <note>
      LOCALIZATION: "-restore" and "-r" should not be localized.
      LOCALIZATION: None of the lines should be longer than a standard width console window, eg 80 chars.
    </note>
      </trans-unit>
      <trans-unit id="InvalidNodeReuseTrueValue">
        <source>MSBUILD : error MSB1042: Node reuse value is not valid. This version of MSBuild does not support node reuse. If specified, the node reuse switch value must be false.</source>
        <target state="translated">MSBUILD : error MSB1042: 节点重复使用值无效。此版本的 MSBuild 不支持节点重复使用。若已指定，则节点重复使用开关值必须为 false。</target>
        <note>{StrBegin="MSBUILD : error MSB1042: "}
     UE: This message does not need in-line parameters because the exception takes care of displaying the invalid arg.
     This error is shown when a user specifies a node reuse value that is not equivalent to Boolean.TrueString or Boolean.FalseString.
     LOCALIZATION: The prefix "MSBUILD : error MSBxxxx:" should not be localized.
  </note>
      </trans-unit>
      <trans-unit id="InvalidRestoreValue">
        <source>MSBUILD : error MSB1052: Restore value is not valid. {0}</source>
        <target state="translated">MSBUILD : error MSB1052: 还原值无效。{0}</target>
        <note>{StrBegin="MSBUILD : error MSB1052: "}
      UE: This message does not need in-line parameters because the exception takes care of displaying the invalid arg.
      This error is shown when a user specifies a restore value that is not equivalent to Boolean.TrueString or Boolean.FalseString.
      LOCALIZATION: The prefix "MSBUILD : error MSBxxxx:" should not be localized.
    </note>
      </trans-unit>
      <trans-unit id="HelpMessage_32_ProfilerSwitch">
        <source>  -profileEvaluation:&lt;file&gt;
                     Profiles MSBuild evaluation and writes the result
                     to the specified file. If the extension of the specified
                     file is '.md', the result is generated in markdown
                     format. Otherwise, a tab separated file is produced.
    </source>
        <target state="translated">  -profileEvaluation:&lt;file&gt;
                     配置文件 MSBuild 求值并将结果写入
                     指定的文件。如果指定文件的扩展
                     为 .md，将以 markdown 格式生成
                     结果。否则，将生成制表符分隔文件。
 </target>
        <note />
      </trans-unit>
      <trans-unit id="HelpMessage_33_RestorePropertySwitch">
        <source>  -restoreProperty:&lt;n&gt;=&lt;v&gt;
                     Set or override these project-level properties only
                     during restore and do not use properties specified
                     with the -property argument. &lt;n&gt; is the property
                     name, and &lt;v&gt; is the property value. Use a
                     semicolon or a comma to separate multiple properties,
                     or specify each property separately.
                     (Short form: -rp)
                     Example:
                       -restoreProperty:IsRestore=true;MyProperty=value
    </source>
        <target state="translated">  -restoreProperty:&lt;n&gt;=&lt;v&gt;
                     在还原期间设置或重写这些项目级属性
                     并且不使用 -property 参数
                     指定的属性。&lt;n&gt; 为属性
                     名称，&lt;v&gt; 为属性值。使用
                     分号或逗号分隔多个属性，
                     或者分别指定每个属性。
                     (缩写: -rp)
                     示例:
                       -restoreProperty:IsRestore=true;MyProperty=value
  </target>
        <note>
      LOCALIZATION: "-restoreProperty" and "-rp" should not be localized.
      LOCALIZATION: None of the lines should be longer than a standard width console window, eg 80 chars.
    </note>
      </trans-unit>
      <trans-unit id="InvalidProfilerValue">
        <source>MSBUILD : error MSB1053: Provided filename is not valid. {0}</source>
        <target state="translated">MSBUILD : error MSB1053: 提供的文件名无效。{0}</target>
        <note />
      </trans-unit>
      <trans-unit id="MissingProfileParameterError">
        <source>MSBUILD :error MSB1054: A filename must be specified to generate the profiler result.</source>
        <target state="translated">MSBUILD :错误 MSB1054: 必须指定文件名才可生成探查器结果。</target>
        <note />
      </trans-unit>
      <trans-unit id="XMake.LoggerCreationError">
        <source>MSBUILD : error MSB1021: Cannot create an instance of the logger. {0}</source>
        <target state="translated">MSBUILD : error MSB1021: 无法创建记录器的实例。{0}</target>
        <note>{StrBegin="MSBUILD : error MSB1021: "}
      UE: This error is shown when a logger cannot be loaded and instantiated from its assembly.
      LOCALIZATION: The prefix "MSBUILD : error MSBxxxx:" should not be localized. {0} contains a message explaining why the
      logger could not be created -- this message comes from the CLR/FX and is localized.</note>
      </trans-unit>
      <trans-unit id="XMake.LoggerNotFoundError">
        <source>MSBUILD : error MSB1020: The logger was not found. Check the following: 1.) The logger name specified is the same as the name of the logger class. 2.) The logger class is "public" and implements the Microsoft.Build.Framework.ILogger interface. 3.) The path to the logger assembly is correct, or the logger can be loaded using only the assembly name provided.</source>
        <target state="translated">MSBUILD : error MSB1020: 找不到记录器。请检查下列各项: 1.)指定的记录器名称与记录器类的名称相同。2.)记录器类为“public”并且实现 Microsoft.Build.Framework.ILogger 接口。3.)记录器程序集的路径正确无误，或者只使用所提供的程序集名称就可以加载记录器。</target>
        <note>
      {StrBegin="MSBUILD : error MSB1020: "}UE: This message does not need in-line parameters because the exception takes care of displaying the invalid arg.
      This error is shown when a user specifies an logger that does not exist e.g. "msbuild -logger:FooLoggerClass,FooAssembly". The
      logger class must exist in the given assembly.
      LOCALIZATION: The prefix "MSBUILD : error MSBxxxx:" should not be localized.
    </note>
      </trans-unit>
      <trans-unit id="XMake.ProjectUpgradeNeededToVcxProj">
        <source>MSBUILD : error MSB4192: The project file "{0}" is in the ".vcproj" or ".dsp" file format, which MSBuild cannot build directly. Please convert the project by opening it in the Visual Studio IDE or running the conversion tool, or, for ".vcproj", use MSBuild to build the solution file containing the project instead.</source>
        <target state="translated">MSBUILD : error MSB4192: 项目文件“{0}”为“.vcproj”或“.dsp”文件格式，而 MSBuild 无法直接生成这些文件格式。请通过在 Visual Studio IDE 中打开该项目或运行转换工具来转换该项目；对于“.vcproj”格式，还可以使用 MSBuild 来生成包含该项目的解决方案文件。</target>
        <note>{StrBegin="MSBUILD : error MSB4192: "} LOC: ".vcproj" and ".dsp" should not be localized</note>
      </trans-unit>
    </body>
  </file>
</xliff><|MERGE_RESOLUTION|>--- conflicted
+++ resolved
@@ -15,68 +15,6 @@
         <target state="translated">生成失败。无法获取属性、项目和目标结果。在上面的 stderr 中查看详细信息。</target>
         <note />
       </trans-unit>
-<<<<<<< HEAD
-      <trans-unit id="BuildFinished">
-        <source>Build {0} in {1}s</source>
-        <target state="translated">在 {1} 秒内生成 {0}</target>
-        <note>
-      Overall build summary
-      {0}: BuildResult_X (below)
-      {1}: duration in seconds with 1 decimal point
-      's' should reflect the localized abbreviation for seconds
-    </note>
-      </trans-unit>
-      <trans-unit id="BuildResult_Failed">
-        <source>failed</source>
-        <target state="translated">失败</target>
-        <note>
-      Part of Terminal Logger summary message: "Build {BuildResult_X} in {duration}s"
-    </note>
-      </trans-unit>
-      <trans-unit id="BuildResult_FailedWithErrors">
-        <source>failed with {0} error(s)</source>
-        <target state="translated">失败，出现 {0} 错误</target>
-        <note>
-      Part of Terminal Logger summary message: "Build {BuildResult_X} in {duration}s"
-    </note>
-      </trans-unit>
-      <trans-unit id="BuildResult_FailedWithErrorsAndWarnings">
-        <source>failed with {0} error(s) and {1} warning(s)</source>
-        <target state="translated">失败，出现 {0} 错误和 {1} 警告</target>
-        <note>
-      Part of Terminal Logger summary message: "Build {BuildResult_X} in {duration}s"
-    </note>
-      </trans-unit>
-      <trans-unit id="BuildResult_FailedWithWarnings">
-        <source>failed with {0} warning(s)</source>
-        <target state="translated">失败，出现 {0} 警告</target>
-        <note>
-      Part of Terminal Logger summary message: "Build {BuildResult_X} in {duration}s"
-    </note>
-      </trans-unit>
-      <trans-unit id="BuildResult_Succeeded">
-        <source>succeeded</source>
-        <target state="translated">已成功</target>
-        <note>
-      Part of Terminal Logger summary message: "Build {BuildResult_X} in {duration}s"
-    </note>
-      </trans-unit>
-      <trans-unit id="BuildResult_SucceededWithWarnings">
-        <source>succeeded with {0} warning(s)</source>
-        <target state="translated">成功，出现 {0} 警告</target>
-        <note>
-      Part of Terminal Logger summary message: "Build {BuildResult_X} in {duration}s"
-    </note>
-      </trans-unit>
-      <trans-unit id="BuildSummary">
-        <source>Build summary:</source>
-        <target state="translated">生成摘要:</target>
-        <note>
-      A header used by Terminal Logger to introduce the build summary.
-    </note>
-      </trans-unit>
-=======
->>>>>>> b1383be3
       <trans-unit id="CommandLine">
         <source>Command line arguments = "{0}"</source>
         <target state="translated">命令行参数 = "{0}"</target>
@@ -95,17 +33,6 @@
         <target state="translated">MSBUILD : error MSB1027: 不能在 MSBuild.rsp 自动响应文件中或由该自动响应文件引用的任何响应文件中指定 -noAutoResponse 开关。</target>
         <note>{StrBegin="MSBUILD : error MSB1027: "}LOCALIZATION: The prefix "MSBUILD : error MSBxxxx:", "-noAutoResponse" and "MSBuild.rsp" should not be localized.</note>
       </trans-unit>
-<<<<<<< HEAD
-      <trans-unit id="DurationDisplay">
-        <source>({0:F1}s)</source>
-        <target state="translated">({0:F1} 秒)</target>
-        <note>
-        {0}: duration in seconds with 1 decimal point
-        's' should reflect the localized abbreviation for seconds
-      </note>
-      </trans-unit>
-=======
->>>>>>> b1383be3
       <trans-unit id="HelpMessage_41_QuestionSwitch">
         <source>  -question
                      (Experimental) Question whether there is any build work.
@@ -914,9 +841,9 @@
             WarningsOnly -- 仅显示警告。
             NoItemAndPropertyList -- 在开始生成每个项目时不显示
               项和属性的列表。
-            ShowCommandLine -- 显示 TaskCommandLineEvent 消息 
+            ShowCommandLine -- 显示 TaskCommandLineEvent 消息
             ShowTimestamp -- 将时间戳作为所有消息的前缀
-              显示。                      
+              显示。
             ShowEventId -- 显示已开始事件、已完成事件和消息
               的事件 ID。
             ForceNoAlign -- 不将文本与控制台缓冲区的大小
@@ -973,10 +900,10 @@
                      Example:
                        -validate:MyExtendedBuildSchema.xsd
 </source>
-        <target state="translated">  -validate     依据默认架构验证项目。(缩写: 
+        <target state="translated">  -validate     依据默认架构验证项目。(缩写:
            -val)
 
- -validate:&lt;schema&gt; 依据指定的架构验证项目。(缩写: 
+ -validate:&lt;schema&gt; 依据指定的架构验证项目。(缩写:
            -val)
            示例:
             -validate:MyExtendedBuildSchema.xsd
@@ -1154,7 +1081,7 @@
         <target state="translated">  -toolsversion:&lt;version&gt;
            要在生成过程中使用的 MSBuild 工具集
            (任务、目标等)的版本。此版本将重写
-           各个项目指定的版本。(缩写: 
+           各个项目指定的版本。(缩写:
            -tv)
            示例:
             -toolsversion:3.5
@@ -1210,17 +1137,17 @@
                      template and append the node id to this fileName to
                      create a log file for each node.
     </source>
-        <target state="translated">  -distributedFileLogger                            
+        <target state="translated">  -distributedFileLogger
            将生成输出记录到多个日志文件，每个 MSBuild 节点
            一个日志文件。这些文件的初始位置为
            当前目录。默认情况下，这些文件名为
            “MSBuild&lt;nodeid&gt;.log”。可通过添加
-           “-fileLoggerParameters”开关来指定 
+           “-fileLoggerParameters”开关来指定
            这些文件的位置和 fileLogger 的其他参数。
 
            如果日志文件名是通过 fileLoggerParameters
            开关设置的，分布式记录器将使用 fileName 作为
-           模板并将节点 ID 附加到此 fileName 
+           模板并将节点 ID 附加到此 fileName
            以便为每个节点创建一个日志文件。
     </target>
         <note>
@@ -1262,12 +1189,12 @@
                        -flp1:warningsonly;logfile=msbuild.wrn
                        -flp2:errorsonly;logfile=msbuild.err
     </source>
-        <target state="translated">  -fileloggerparameters[n]:&lt;parameters&gt;                
+        <target state="translated">  -fileloggerparameters[n]:&lt;parameters&gt;
            为文件记录器提供任何额外的参数。
            存在此开关意味着
            存在对应的 -filelogger[n] 开关。
           “n”(如果存在)可以为 1-9 的数字。
-           任何分布式文件记录器也可以使用 
+           任何分布式文件记录器也可以使用
            -fileloggerparameters，具体可参阅 -distributedFileLogger 的说明。
            (缩写: -flp[n])
            为控制台记录器列出的相同参数
@@ -1287,8 +1214,8 @@
             -fileLoggerParameters:LogFile=MyLog.log;Append;
                       Verbosity=diagnostic;Encoding=UTF-8
 
-            -flp:Summary;Verbosity=minimal;LogFile=msbuild.sum 
-            -flp1:warningsonly;logfile=msbuild.wrn 
+            -flp:Summary;Verbosity=minimal;LogFile=msbuild.sum
+            -flp1:warningsonly;logfile=msbuild.wrn
             -flp2:errorsonly;logfile=msbuild.err
     </target>
         <note>
@@ -1741,42 +1668,6 @@
         <target state="translated">进程 = "{0}"</target>
         <note />
       </trans-unit>
-<<<<<<< HEAD
-      <trans-unit id="ProjectFinished_NoTF">
-        <source>{0}{1} {2} ({3}s)</source>
-        <target state="translated">{0}{1} {2} ({3} 秒)</target>
-        <note>
-      Project finished summary.
-      {0}: indentation - few spaces to visually indent row
-      {1}: project name
-      {2}: BuildResult_{X}
-      {3}: duration in seconds with 1 decimal point
-      's' should reflect the localized abbreviation for seconds
-    </note>
-      </trans-unit>
-      <trans-unit id="ProjectFinished_OutputPath">
-        <source> → {0}</source>
-        <target state="translated"> → {0}</target>
-        <note>
-      Info about project output - when known. Printed after ProjectFinished_NoTF or ProjectFinished_WithTF.
-      {0}: VT100 coded hyperlink to project output directory
-    </note>
-      </trans-unit>
-      <trans-unit id="ProjectFinished_WithTF">
-        <source>{0}{1} {2} {3} ({4}s)</source>
-        <target state="translated">{0}{1} {2} {3} ({4} 秒)</target>
-        <note>
-      Project finished summary including target framework information.
-      {0}: indentation - few spaces to visually indent row
-      {1}: project name
-      {2}: target framework
-      {3}: BuildResult_{X}
-      {4}: duration in seconds with 1 decimal point
-      's' should reflect the localized abbreviation for seconds
-    </note>
-      </trans-unit>
-=======
->>>>>>> b1383be3
       <trans-unit id="ProjectNotFoundError">
         <source>MSBUILD : error MSB1009: Project file does not exist.</source>
         <target state="translated">MSBUILD : error MSB1009: 项目文件不存在。</target>
@@ -1824,27 +1715,6 @@
       These are response file switches with the location of the response file on disk.
     </note>
       </trans-unit>
-<<<<<<< HEAD
-      <trans-unit id="RestoreComplete">
-        <source>Restore complete ({0}s)</source>
-        <target state="translated">还原完成({0})</target>
-        <note>
-      {0}: duration in seconds with 1 decimal point
-      's' should reflect the localized abbreviation for seconds
-    </note>
-      </trans-unit>
-      <trans-unit id="RestoreCompleteWithMessage">
-        <source>Restore {0} in {1}s</source>
-        <target state="translated">在 {1} 秒内还原 {0}</target>
-        <note>
-      Restore summary when finished with warning or error
-      {0}: BuildResult_X (below)
-      {1}: duration in seconds with 1 decimal point
-      's' should reflect the localized abbreviation for seconds
-    </note>
-      </trans-unit>
-=======
->>>>>>> b1383be3
       <trans-unit id="SAC">
         <source>Based on the Windows registry key VerifiedAndReputablePolicyState, SAC state = {0}.</source>
         <target state="translated">基于 Windows 注册表项 VerifiedAndReputablePolicyState，SAC 状态 = {0}。</target>
