﻿<?xml version="1.0" encoding="utf-8"?>
<root>
  <!-- 
    Microsoft ResX Schema 
    
    Version 2.0
    
    The primary goals of this format is to allow a simple XML format 
    that is mostly human readable. The generation and parsing of the 
    various data types are done through the TypeConverter classes 
    associated with the data types.
    
    Example:
    
    ... ado.net/XML headers & schema ...
    <resheader name="resmimetype">text/microsoft-resx</resheader>
    <resheader name="version">2.0</resheader>
    <resheader name="reader">System.Resources.ResXResourceReader, System.Windows.Forms, ...</resheader>
    <resheader name="writer">System.Resources.ResXResourceWriter, System.Windows.Forms, ...</resheader>
    <data name="Name1"><value>this is my long string</value><comment>this is a comment</comment></data>
    <data name="Color1" type="System.Drawing.Color, System.Drawing">Blue</data>
    <data name="Bitmap1" mimetype="application/x-microsoft.net.object.binary.base64">
        <value>[base64 mime encoded serialized .NET Framework object]</value>
    </data>
    <data name="Icon1" type="System.Drawing.Icon, System.Drawing" mimetype="application/x-microsoft.net.object.bytearray.base64">
        <value>[base64 mime encoded string representing a byte array form of the .NET Framework object]</value>
        <comment>This is a comment</comment>
    </data>
                
    There are any number of "resheader" rows that contain simple 
    name/value pairs.
    
    Each data row contains a name, and value. The row also contains a 
    type or mimetype. Type corresponds to a .NET class that support 
    text/value conversion through the TypeConverter architecture. 
    Classes that don't support this are serialized and stored with the 
    mimetype set.
    
    The mimetype is used for serialized objects, and tells the 
    ResXResourceReader how to depersist the object. This is currently not 
    extensible. For a given mimetype the value must be set accordingly:
    
    Note - application/x-microsoft.net.object.binary.base64 is the format 
    that the ResXResourceWriter will generate, however the reader can 
    read any of the formats listed below.
    
    mimetype: application/x-microsoft.net.object.binary.base64
    value   : The object must be serialized with 
            : System.Runtime.Serialization.Formatters.Binary.BinaryFormatter
            : and then encoded with base64 encoding.
    
    mimetype: application/x-microsoft.net.object.soap.base64
    value   : The object must be serialized with 
            : System.Runtime.Serialization.Formatters.Soap.SoapFormatter
            : and then encoded with base64 encoding.

    mimetype: application/x-microsoft.net.object.bytearray.base64
    value   : The object must be serialized into a byte array 
            : using a System.ComponentModel.TypeConverter
            : and then encoded with base64 encoding.
    -->
  <xsd:schema id="root" xmlns="" xmlns:xsd="http://www.w3.org/2001/XMLSchema" xmlns:msdata="urn:schemas-microsoft-com:xml-msdata">
    <xsd:import namespace="http://www.w3.org/XML/1998/namespace" />
    <xsd:element name="root" msdata:IsDataSet="true">
      <xsd:complexType>
        <xsd:choice maxOccurs="unbounded">
          <xsd:element name="metadata">
            <xsd:complexType>
              <xsd:sequence>
                <xsd:element name="value" type="xsd:string" minOccurs="0" />
              </xsd:sequence>
              <xsd:attribute name="name" use="required" type="xsd:string" />
              <xsd:attribute name="type" type="xsd:string" />
              <xsd:attribute name="mimetype" type="xsd:string" />
              <xsd:attribute ref="xml:space" />
            </xsd:complexType>
          </xsd:element>
          <xsd:element name="assembly">
            <xsd:complexType>
              <xsd:attribute name="alias" type="xsd:string" />
              <xsd:attribute name="name" type="xsd:string" />
            </xsd:complexType>
          </xsd:element>
          <xsd:element name="data">
            <xsd:complexType>
              <xsd:sequence>
                <xsd:element name="value" type="xsd:string" minOccurs="0" msdata:Ordinal="1" />
                <xsd:element name="comment" type="xsd:string" minOccurs="0" msdata:Ordinal="2" />
              </xsd:sequence>
              <xsd:attribute name="name" type="xsd:string" use="required" msdata:Ordinal="1" />
              <xsd:attribute name="type" type="xsd:string" msdata:Ordinal="3" />
              <xsd:attribute name="mimetype" type="xsd:string" msdata:Ordinal="4" />
              <xsd:attribute ref="xml:space" />
            </xsd:complexType>
          </xsd:element>
          <xsd:element name="resheader">
            <xsd:complexType>
              <xsd:sequence>
                <xsd:element name="value" type="xsd:string" minOccurs="0" msdata:Ordinal="1" />
              </xsd:sequence>
              <xsd:attribute name="name" type="xsd:string" use="required" />
            </xsd:complexType>
          </xsd:element>
        </xsd:choice>
      </xsd:complexType>
    </xsd:element>
  </xsd:schema>
  <resheader name="resmimetype">
    <value>text/microsoft-resx</value>
  </resheader>
  <resheader name="version">
    <value>2.0</value>
  </resheader>
  <resheader name="reader">
    <value>System.Resources.ResXResourceReader, System.Windows.Forms, Version=4.0.0.0, Culture=neutral, PublicKeyToken=b77a5c561934e089</value>
  </resheader>
  <resheader name="writer">
    <value>System.Resources.ResXResourceWriter, System.Windows.Forms, Version=4.0.0.0, Culture=neutral, PublicKeyToken=b77a5c561934e089</value>
  </resheader>
  <data name="AtLeastOneTargetFrameworkMustBeSpecified" xml:space="preserve">
    <value>NETSDK1001: At least one possible target framework must be specified.</value>
    <comment>{StrBegin="NETSDK1001: "}</comment>
  </data>
  <data name="NoCompatibleTargetFramework" xml:space="preserve">
    <value>NETSDK1002: Project '{0}' targets '{2}'. It cannot be referenced by a project that targets '{1}'.</value>
    <comment>{StrBegin="NETSDK1002: "}</comment>
  </data>
  <data name="InvalidFrameworkName" xml:space="preserve">
    <value>NETSDK1003: Invalid framework name: '{0}'.</value>
    <comment>{StrBegin="NETSDK1003: "}</comment>
  </data>
  <data name="AssetsFileNotFound" xml:space="preserve">
    <value>NETSDK1004: Assets file '{0}' not found. Run a NuGet package restore to generate this file.</value>
    <comment>{StrBegin="NETSDK1004: "}</comment>
  </data>
  <data name="AssetsFileMissingTarget" xml:space="preserve">
    <value>NETSDK1005: Assets file '{0}' doesn't have a target for '{1}'. Ensure that restore has run and that you have included '{2}' in the TargetFrameworks for your project.</value>
    <comment>{StrBegin="NETSDK1005: "}</comment>
  </data>
  <data name="AssetsFilePathNotRooted" xml:space="preserve">
    <value>NETSDK1006: Assets file path '{0}' is not rooted. Only full paths are supported.</value>
    <comment>{StrBegin="NETSDK1006: "}</comment>
  </data>
  <data name="CannotFindProjectInfo" xml:space="preserve">
    <value>NETSDK1007: Cannot find project info for '{0}'. This can indicate a missing project reference.</value>
    <comment>{StrBegin="NETSDK1007: "}</comment>
  </data>
  <data name="MissingItemMetadata" xml:space="preserve">
    <value>NETSDK1008: Missing '{0}' metadata on '{1}' item '{2}'.</value>
    <comment>{StrBegin="NETSDK1008: "}</comment>
  </data>
  <data name="UnrecognizedPreprocessorToken" xml:space="preserve">
    <value>NETSDK1009: Unrecognized preprocessor token '{0}' in '{1}'.</value>
    <comment>{StrBegin="NETSDK1009: "}</comment>
  </data>
  <data name="ContentPreproccessorParameterRequired" xml:space="preserve">
    <value>NETSDK1010: The '{0}' task must be given a value for parameter '{1}' in order to consume preprocessed content.</value>
    <comment>{StrBegin="NETSDK1010: "}</comment>
  </data>
  <data name="ProjectAssetsConsumedWithoutMSBuildProjectPath" xml:space="preserve">
    <value>NETSDK1011: Assets are consumed from project '{0}', but no corresponding MSBuild project path was  found in '{1}'.</value>
    <comment>{StrBegin="NETSDK1011: "}</comment>
  </data>
  <data name="UnexpectedFileType" xml:space="preserve">
    <value>NETSDK1012: Unexpected file type for '{0}'. Type is both '{1}' and '{2}'.</value>
    <comment>{StrBegin="NETSDK1012: "}</comment>
  </data>
  <data name="CannotInferTargetFrameworkIdentifierAndVersion" xml:space="preserve">
    <value>NETSDK1013: The TargetFramework value '{0}' was not recognized. It may be misspelled. If not, then the TargetFrameworkIdentifier and/or TargetFrameworkVersion properties must be specified explicitly.</value>
    <comment>{StrBegin="NETSDK1013: "}</comment>
  </data>
  <data name="ContentItemDoesNotProvideOutputPath" xml:space="preserve">
    <value>NETSDK1014: Content item for '{0}' sets '{1}', but does not provide  '{2}' or '{3}'.</value>
    <comment>{StrBegin="NETSDK1014: "}</comment>
  </data>
  <data name="DuplicatePreprocessorToken" xml:space="preserve">
    <value>NETSDK1015: The preprocessor token '{0}' has been given more than one value. Choosing '{1}' as the value.</value>
    <comment>{StrBegin="NETSDK1015: "}</comment>
  </data>
  <data name="UnableToFindResolvedPath" xml:space="preserve">
    <value>NETSDK1016: Unable to find resolved path for '{0}'.</value>
    <comment>{StrBegin="NETSDK1016: "}</comment>
  </data>
  <data name="AssetPreprocessorMustBeConfigured" xml:space="preserve">
    <value>NETSDK1017: Asset preprocessor must be configured before assets are processed.</value>
    <comment>{StrBegin="NETSDK1017: "}</comment>
  </data>
  <data name="InvalidNuGetVersionString" xml:space="preserve">
    <value>NETSDK1018: Invalid NuGet version string: '{0}'.</value>
    <comment>{StrBegin="NETSDK1018: "}</comment>
  </data>
  <data name="UnsupportedFramework" xml:space="preserve">
    <value>NETSDK1019: {0} is an unsupported framework.</value>
    <comment>{StrBegin="NETSDK1019: "}</comment>
  </data>
  <data name="IncorrectPackageRoot" xml:space="preserve">
    <value>NETSDK1020: Package Root {0} was incorrectly given for Resolved library {1}</value>
    <comment>{StrBegin="NETSDK1020: "}</comment>
  </data>
  <data name="MultipleFilesResolved" xml:space="preserve">
    <value>NETSDK1021: More than one file found for {0}</value>
    <comment>{StrBegin="NETSDK1021: "}</comment>
  </data>
  <data name="DuplicateItemsError" xml:space="preserve">
    <value>NETSDK1022: Duplicate '{0}' items were included. The .NET SDK includes '{0}' items from your project directory by default. You can either remove these items from your project file, or set the '{1}' property to '{2}' if you want to explicitly include them in your project file. For more information, see {4}. The duplicate items were: {3}</value>
    <comment>{StrBegin="NETSDK1022: "}</comment>
  </data>
  <data name="PackageReferenceOverrideWarning" xml:space="preserve">
    <value>NETSDK1023: A PackageReference for '{0}' was included in your project. This package is implicitly referenced by the .NET SDK and you do not typically need to reference it from your project. For more information, see {1}</value>
    <comment>{StrBegin="NETSDK1023: "}</comment>
  </data>
  <data name="FolderAlreadyExists" xml:space="preserve">
    <value>NETSDK1024: Folder '{0}' already exists either delete it or provide a different ComposeWorkingDir</value>
    <comment>{StrBegin="NETSDK1024: "}</comment>
  </data>
  <data name="IncorrectTargetFormat" xml:space="preserve">
    <value>NETSDK1025: The target manifest {0} provided is of not the correct format</value>
    <comment>{StrBegin="NETSDK1025: "}</comment>
  </data>
  <data name="RuntimeIdentifierWasNotSpecified" xml:space="preserve">
    <value>NETSDK1028: Specify a RuntimeIdentifier</value>
    <comment>{StrBegin="NETSDK1028: "}</comment>
  </data>
  <data name="AppHostHasBeenModified" xml:space="preserve">
    <value>NETSDK1029: Unable to use '{0}' as application host executable as it does not contain the expected placeholder byte sequence '{1}' that would mark where the application name would be written.</value>
    <comment>{StrBegin="NETSDK1029: "}</comment>
  </data>
  <data name="FileNameIsTooLong" xml:space="preserve">
    <value>NETSDK1030: Given file name '{0}' is longer than 1024 bytes</value>
    <comment>{StrBegin="NETSDK1030: "}</comment>
  </data>
  <data name="CannotHaveSelfContainedWithoutRuntimeIdentifier" xml:space="preserve">
    <value>NETSDK1031: It is not supported to build or publish a self-contained application without specifying a RuntimeIdentifier. You must either specify a RuntimeIdentifier or set SelfContained to false.</value>
    <comment>{StrBegin="NETSDK1031: "}</comment>
  </data>
  <data name="CannotHaveRuntimeIdentifierPlatformMismatchPlatformTarget" xml:space="preserve">
    <value>NETSDK1032: The RuntimeIdentifier platform '{0}' and the PlatformTarget '{1}' must be compatible.</value>
    <comment>{StrBegin="NETSDK1032: "}</comment>
  </data>
  <data name="ChoosingAssemblyVersion_Info" xml:space="preserve">
    <value>Choosing '{0}' because AssemblyVersion '{1}' is greater than '{2}'.</value>
  </data>
  <data name="ChoosingFileVersion_Info" xml:space="preserve">
    <value>Choosing '{0}' because file version '{1}' is greater than '{2}'.</value>
  </data>
  <data name="ChoosingPlatformItem_Info" xml:space="preserve">
    <value>Choosing '{0}' because it is a platform item.</value>
  </data>
  <data name="ChoosingPreferredPackage_Info" xml:space="preserve">
    <value>Choosing '{0}' because it comes from a package that is preferred.</value>
  </data>
  <data name="ChoosingCopyLocalArbitrarily_Info" xml:space="preserve">
    <value>Choosing '{0}' arbitrarily as both items are copy-local and have equal file and assembly versions.</value>
  </data>
  <data name="CouldNotDetermineWinner_EqualVersions_Info" xml:space="preserve">
    <value>Could not determine winner due to equal file and assembly versions.</value>
  </data>
  <data name="CouldNotDetermineWinner_DoesNotExist_Info" xml:space="preserve">
    <value>Could not determine winner because '{0}' does not exist.</value>
  </data>
  <data name="CouldNotDetermineWinner_NoFileVersion_Info" xml:space="preserve">
    <value>Could not determine a winner because '{0}' has no file version.</value>
  </data>
  <data name="CouldNotDetermineWinner_NotAnAssembly_Info" xml:space="preserve">
    <value>Could not determine a winner because '{0}' is not an assembly.</value>
  </data>
  <data name="EncounteredConflict_Info" xml:space="preserve">
    <value>Encountered conflict between '{0}' and '{1}'.</value>
  </data>
  <data name="CouldNotLoadPlatformManifest" xml:space="preserve">
    <value>NETSDK1042: Could not load PlatformManifest from '{0}' because it did not exist.</value>
    <comment>{StrBegin="NETSDK1042: "}</comment>
  </data>
  <data name="ErrorParsingPlatformManifest" xml:space="preserve">
    <value>NETSDK1043: Error parsing PlatformManifest from '{0}' line {1}.  Lines must have the format {2}.</value>
    <comment>{StrBegin="NETSDK1043: "}</comment>
  </data>
  <data name="ErrorParsingPlatformManifestInvalidValue" xml:space="preserve">
    <value>NETSDK1044: Error parsing PlatformManifest from '{0}' line {1}.  {2} '{3}' was invalid.</value>
    <comment>{StrBegin="NETSDK1044: "}</comment>
  </data>
  <data name="UnsupportedTargetFrameworkVersion" xml:space="preserve">
    <value>NETSDK1045: The current .NET SDK does not support targeting {0} {1}.  Either target {0} {2} or lower, or use a version of the .NET SDK that supports {0} {1}.</value>
    <comment>{StrBegin="NETSDK1045: "}</comment>
  </data>
  <data name="TargetFrameworkWithSemicolon" xml:space="preserve">
    <value>NETSDK1046: The TargetFramework value '{0}' is not valid. To multi-target, use the 'TargetFrameworks' property instead.</value>
    <comment>{StrBegin="NETSDK1046: "}</comment>
  </data>
  <data name="AssetsFileMissingRuntimeIdentifier" xml:space="preserve">
    <value>NETSDK1047: Assets file '{0}' doesn't have a target for '{1}'. Ensure that restore has run and that you have included '{2}' in the TargetFrameworks for your project. You may also need to include '{3}' in your project's RuntimeIdentifiers.</value>
    <comment>{StrBegin="NETSDK1047: "}</comment>
  </data>
  <data name="SkippingAdditionalProbingPaths" xml:space="preserve">
    <value>NETSDK1048: 'AdditionalProbingPaths' were specified for GenerateRuntimeConfigurationFiles, but are being skipped because 'RuntimeConfigDevPath' is empty.</value>
    <comment>{StrBegin="NETSDK1048: "}</comment>
  </data>
  <data name="GetDependsOnNETStandardFailedWithException" xml:space="preserve">
    <value>NETSDK1049: Resolved file has a bad image, no metadata, or is otherwise inaccessible. {0} {1}</value>
    <comment>{StrBegin="NETSDK1049: "}</comment>
  </data>
  <data name="UnsupportedSDKVersionForNetStandard20" xml:space="preserve">
    <value>NETSDK1050: The version of Microsoft.NET.Sdk used by this project is insufficient to support references to libraries targeting .NET Standard 1.5 or higher.  Please install version 2.0 or higher of the .NET Core SDK.</value>
    <comment>{StrBegin="NETSDK1050: "}</comment>
  </data>
  <data name="ErrorParsingFrameworkListInvalidValue" xml:space="preserve">
    <value>NETSDK1051: Error parsing FrameworkList from '{0}'.  {1} '{2}' was invalid.</value>
    <comment>{StrBegin="NETSDK1051: "}</comment>
  </data>
  <data name="FrameworkListPathNotRooted" xml:space="preserve">
    <value>NETSDK1052: Framework list file path '{0}' is not rooted. Only full paths are supported.</value>
    <comment>{StrBegin="NETSDK1052: "}</comment>
  </data>
  <data name="PackAsToolCannotSupportSelfContained" xml:space="preserve">
    <value>NETSDK1053: Pack as tool does not support self contained.</value>
    <comment>{StrBegin="NETSDK1053: "}</comment>
  </data>
  <data name="DotnetToolOnlySupportNetcoreapp" xml:space="preserve">
    <value>NETSDK1054: only supports .NET Core.</value>
    <comment>{StrBegin="NETSDK1054: "}</comment>
  </data>
  <data name="DotnetToolDoesNotSupportTFMLowerThanNetcoreapp21" xml:space="preserve">
    <value>NETSDK1055: DotnetTool does not support target framework lower than netcoreapp2.1.</value>
    <comment>{StrBegin="NETSDK1055: "}</comment>
  </data>
  <data name="UnsupportedRuntimeIdentifier" xml:space="preserve">
    <value>NETSDK1056: Project is targeting runtime '{0}' but did not resolve any runtime-specific packages. This runtime may not be supported by the target framework.</value>
    <comment>{StrBegin="NETSDK1056: "}</comment>
  </data>
  <data name="UsingPreviewSdk_Info" xml:space="preserve">
    <value>You are using a preview version of .NET. See: https://aka.ms/dotnet-core-preview</value>
  </data>
  <data name="InvalidItemSpecToUse" xml:space="preserve">
    <value>NETSDK1058: Invalid value for ItemSpecToUse parameter: '{0}'.  This property must be blank or set to 'Left' or 'Right'</value>
    <comment>{StrBegin="NETSDK1058: "}
The following are names of parameters or literal values and should not be translated: ItemSpecToUse, Left, Right</comment>
  </data>
  <data name="ProjectContainsObsoleteDotNetCliTool" xml:space="preserve">
    <value>NETSDK1059: The tool '{0}' is now included in the .NET SDK. Information on resolving this warning is available at (https://aka.ms/dotnetclitools-in-box).</value>
    <comment>{StrBegin="NETSDK1059: "}</comment>
  </data>
  <data name="ErrorReadingAssetsFile" xml:space="preserve">
    <value>NETSDK1060: Error reading assets file: {0}</value>
    <comment>{StrBegin="NETSDK1060: "}</comment>
  </data>
  <data name="MismatchedPlatformPackageVersion" xml:space="preserve">
    <value>NETSDK1061: The project was restored using {0} version {1}, but with current settings, version {2} would be used instead. To resolve this issue, make sure the same settings are used for restore and for subsequent operations such as build or publish. Typically this issue can occur if the RuntimeIdentifier property is set during build or publish but not during restore. For more information, see https://aka.ms/dotnet-runtime-patch-selection.</value>
    <comment>{StrBegin="NETSDK1061: "}
{0} - Package Identifier for platform package
{1} - Restored version of platform package
{2} - Current version of platform package</comment>
  </data>
  <data name="UnableToUsePackageAssetsCache_Info" xml:space="preserve">
    <value>Unable to use package assets cache due to I/O error. This can occur when the same project is built more than once in parallel. Performance may be degraded, but the build result will not be impacted.</value>
  </data>
  <data name="AssetsFileNotSet" xml:space="preserve">
    <value>NETSDK1063: The path to the project assets file was not set. Run a NuGet package restore to generate this file.</value>
    <comment>{StrBegin="NETSDK1063: "}</comment>
  </data>
  <data name="PackageNotFound" xml:space="preserve">
    <value>NETSDK1064: Package {0}, version {1} was not found. It might have been deleted since NuGet restore. Otherwise, NuGet restore might have only partially completed, which might have been due to maximum path length restrictions.</value>
    <comment>{StrBegin="NETSDK1064: "}</comment>
  </data>
  <data name="CannotFindApphostForRid" xml:space="preserve">
    <value>NETSDK1065: Cannot find app host for {0}. {0} could be an invalid runtime identifier (RID). For more information about RID, see https://aka.ms/rid-catalog.</value>
    <comment>{StrBegin="NETSDK1065: "}</comment>
  </data>
  <data name="CannotUseSelfContainedWithoutAppHost" xml:space="preserve">
    <value>NETSDK1067: Self-contained applications are required to use the application host. Either set SelfContained to false or set UseAppHost to true.</value>
    <comment>{StrBegin="NETSDK1067: "}</comment>
  </data>
  <data name="FrameworkDependentAppHostRequiresVersion21" xml:space="preserve">
    <value>NETSDK1068: The framework-dependent application host requires a target framework of at least 'netcoreapp2.1'.</value>
    <comment>{StrBegin="NETSDK1068: "}</comment>
  </data>
  <data name="NETFrameworkToNonBuiltInNETStandard" xml:space="preserve">
    <value>NETSDK1069: This project uses a library that targets .NET Standard 1.5 or higher, and the project targets a version of .NET Framework that doesn't have built-in support for that version of .NET Standard. Visit https://aka.ms/net-standard-known-issues for a set of known issues. Consider retargeting to .NET Framework 4.7.2.</value>
    <comment>{StrBegin="NETSDK1069: "}</comment>
  </data>
  <data name="AppConfigRequiresRootConfiguration" xml:space="preserve">
    <value>NETSDK1070: The application configuration file must have root configuration element.</value>
    <comment>{StrBegin="NETSDK1070: "}</comment>
  </data>
  <data name="PackageReferenceVersionNotRecommended" xml:space="preserve">
    <value>NETSDK1071: A PackageReference to '{0}' specified a Version of `{1}`. Specifying the version of this package is not recommended. For more information, see https://aka.ms/sdkimplicitrefs</value>
    <comment>{StrBegin="NETSDK1071: "}</comment>
  </data>
  <data name="AppHostNotWindowsCLI" xml:space="preserve">
    <value>NETSDK1072: Unable to use '{0}' as application host executable because it's not a Windows executable for the CUI (Console) subsystem.</value>
    <comment>{StrBegin="NETSDK1072: "}</comment>
  </data>
  <data name="UnknownFrameworkReference" xml:space="preserve">
    <value>NETSDK1073: The FrameworkReference '{0}' was not recognized</value>
    <comment>{StrBegin="NETSDK1073: "}</comment>
  </data>
  <data name="AppHostCustomizationRequiresWindowsHostWarning" xml:space="preserve">
    <value>NETSDK1074: The application host executable will not be customized because adding resources requires that the build be performed on Windows (excluding Nano Server).</value>
    <comment>{StrBegin="NETSDK1074: "}</comment>
  </data>
  <data name="InvalidResourceUpdate" xml:space="preserve">
    <value>NETSDK1075: Update handle is invalid. This instance may not be used for further updates.</value>
    <comment>{StrBegin="NETSDK1075: "}</comment>
  </data>
  <data name="AddResourceWithNonIntegerResource" xml:space="preserve">
    <value>NETSDK1076: AddResource can only be used with integer resource types.</value>
    <comment>{StrBegin="NETSDK1076: "}</comment>
  </data>
  <data name="FailedToLockResource" xml:space="preserve">
    <value>NETSDK1077: Failed to lock resource.</value>
    <comment>{StrBegin="NETSDK1077: "}</comment>
  </data>
  <data name="AppHostNotWindows" xml:space="preserve">
    <value>NETSDK1078: Unable to use '{0}' as application host executable because it's not a Windows PE file.</value>
    <comment>{StrBegin="NETSDK1078: "}</comment>
  </data>
  <data name="AspNetCoreAllNotSupported" xml:space="preserve">
    <value>NETSDK1079: The Microsoft.AspNetCore.All package is not supported when targeting .NET Core 3.0 or higher.  A FrameworkReference to Microsoft.AspNetCore.App should be used instead, and will be implicitly included by Microsoft.NET.Sdk.Web.</value>
    <comment>{StrBegin="NETSDK1079: "}</comment>
  </data>
  <data name="AspNetCoreUsesFrameworkReference" xml:space="preserve">
    <value>NETSDK1080: A PackageReference to Microsoft.AspNetCore.App is not necessary when targeting .NET Core 3.0 or higher. If Microsoft.NET.Sdk.Web is used, the shared framework will be referenced automatically. Otherwise, the PackageReference should be replaced with a FrameworkReference.</value>
    <comment>{StrBegin="NETSDK1080: "}</comment>
  </data>
  <data name="UnresolvedTargetingPack" xml:space="preserve">
    <value>NETSDK1081: The targeting pack for {0} was not found. You may be able to resolve this by running a NuGet restore on the project.</value>
    <comment>{StrBegin="NETSDK1081: "}</comment>
  </data>
  <data name="NoRuntimePackAvailable" xml:space="preserve">
    <value>NETSDK1082: There was no runtime pack for {0} available for the specified RuntimeIdentifier '{1}'.</value>
    <comment>{StrBegin="NETSDK1082: "}</comment>
  </data>
  <data name="RuntimeIdentifierNotRecognized" xml:space="preserve">
    <value>NETSDK1083: The specified RuntimeIdentifier '{0}' is not recognized.</value>
    <comment>{StrBegin="NETSDK1083: "}</comment>
  </data>
  <data name="NoAppHostAvailable" xml:space="preserve">
    <value>NETSDK1084: There is no application host available for the specified RuntimeIdentifier '{0}'.</value>
    <comment>{StrBegin="NETSDK1084: "}</comment>
  </data>
  <data name="NoBuildRequested" xml:space="preserve">
    <value>NETSDK1085: The 'NoBuild' property was set to true but the 'Build' target was invoked.</value>
    <comment>{StrBegin="NETSDK1085: "}</comment>
  </data>
  <data name="FrameworkReferenceOverrideWarning" xml:space="preserve">
    <value>NETSDK1086: A FrameworkReference for '{0}' was included in the project. This is implicitly referenced by the .NET SDK and you do not typically need to reference it from your project. For more information, see {1}</value>
    <comment>{StrBegin="NETSDK1086: "}</comment>
  </data>
  <data name="FrameworkReferenceDuplicateError" xml:space="preserve">
    <value>NETSDK1087: Multiple FrameworkReference items for '{0}' were included in the project.</value>
    <comment>{StrBegin="NETSDK1087: "}</comment>
  </data>
  <data name="ClsidMapExportedTypesRequireExplicitGuid" xml:space="preserve">
    <value>NETSDK1088: The COMVisible class '{0}' must have a GuidAttribute with the CLSID of the class to be made visible to COM in .NET Core.</value>
    <comment>{StrBegin="NETSDK1088: "}
{0} - The ComVisible class that doesn't have a GuidAttribute on it.</comment>
  </data>
  <data name="ClsidMapConflictingGuids" xml:space="preserve">
    <value>NETSDK1089: The '{0}' and '{1}' types have the same CLSID '{2}' set in their GuidAttribute. Each COMVisible class needs to have a distinct guid for their CLSID.</value>
    <comment>{StrBegin="NETSDK1089: "}
{0} - The first type with the conflicting guid.
{1} - The second type with the conflicting guid.
{2} - The guid the two types have.</comment>
  </data>
  <data name="ClsidMapInvalidAssembly" xml:space="preserve">
    <value>NETSDK1090: The supplied assembly '{0}' is not valid. Cannot generate a CLSIDMap from it.</value>
    <comment>{StrBegin="NETSDK1090: "}
{0} - The path to the invalid assembly.</comment>
  </data>
  <data name="CannotFindComhost" xml:space="preserve">
    <value>NETSDK1091: Unable to find a .NET Core COM host. The .NET Core COM host is only available on .NET Core 3.0 or higher when targeting Windows.</value>
    <comment>{StrBegin="NETSDK1091: "}</comment>
  </data>
  <data name="CannotEmbedClsidMapIntoComhost" xml:space="preserve">
    <value>NETSDK1092: The CLSIDMap cannot be embedded on the COM host because adding resources requires that the build be performed on Windows (excluding Nano Server).</value>
    <comment>{StrBegin="NETSDK1092: "}</comment>
  </data>
  <data name="ProjectToolOnlySupportTFMLowerThanNetcoreapp22" xml:space="preserve">
    <value>NETSDK1093: Project tools (DotnetCliTool) only support targeting .NET Core 2.2 and lower.</value>
    <comment>{StrBegin="NETSDK1093: "}</comment>
  </data>
  <data name="ReadyToRunNoValidRuntimePackageError" xml:space="preserve">
    <value>NETSDK1094: Unable to optimize assemblies for performance: a valid runtime package was not found. Either set the PublishReadyToRun property to false, or use a supported runtime identifier when publishing.</value>
    <comment>{StrBegin="NETSDK1094: "}</comment>
  </data>
  <data name="ReadyToRunTargetNotSupportedError" xml:space="preserve">
    <value>NETSDK1095: Optimizing assemblies for performance is not supported for the selected target platform or architecture. Please verify you are using a supported runtime identifier, or set the PublishReadyToRun property to false.</value>
    <comment>{StrBegin="NETSDK1095: "}</comment>
  </data>
  <data name="ReadyToRunCompilationFailed" xml:space="preserve">
    <value>NETSDK1096: Optimizing assemblies for performance failed. You can either exclude the failing assemblies from being optimized, or set the PublishReadyToRun property to false.</value>
    <comment>{StrBegin="NETSDK1096: "}</comment>
  </data>
  <data name="CannotHaveSingleFileWithoutRuntimeIdentifier" xml:space="preserve">
    <value>NETSDK1097: It is not supported to publish an application to a single-file without specifying a RuntimeIdentifier. You must either specify a RuntimeIdentifier or set PublishSingleFile to false.</value>
    <comment>{StrBegin="NETSDK1097: "}</comment>
  </data>
  <data name="CannotHaveSingleFileWithoutAppHost" xml:space="preserve">
    <value>NETSDK1098: Applications published to a single-file are required to use the application host. You must either set PublishSingleFile to false or set UseAppHost to true.</value>
    <comment>{StrBegin="NETSDK1098: "}</comment>
  </data>
  <data name="CannotHaveSingleFileWithoutExecutable" xml:space="preserve">
    <value>NETSDK1099: Publishing to a single-file is only supported for executable applications.</value>
    <comment>{StrBegin="NETSDK1099: "}</comment>
  </data>
  <data name="WindowsDesktopFrameworkRequiresWindows" xml:space="preserve">
    <value>NETSDK1100: Windows is required to build Windows desktop applications.</value>
    <comment>{StrBegin="NETSDK1100: "}</comment>
  </data>
  <data name="ILLink_Info" xml:space="preserve">
    <value>Optimizing assemblies for size, which may change the behavior of the app. Be sure to test after publishing. See: https://aka.ms/dotnet-illink</value>
  </data>
  <data name="ILLinkNotSupportedError" xml:space="preserve">
    <value>NETSDK1102: Optimizing assemblies for size is not supported for the selected publish configuration. Please ensure that you are publishing a self-contained app.</value>
    <comment>{StrBegin="NETSDK1102: "}</comment>
  </data>
  <data name="RollForwardRequiresVersion30" xml:space="preserve">
    <value>NETSDK1103: RollForward setting is only supported on .NET Core 3.0 or higher.</value>
    <comment>{StrBegin="NETSDK1103: "}</comment>
  </data>
  <data name="InvalidRollForwardValue" xml:space="preserve">
    <value>NETSDK1104: RollForward value '{0}' is invalid. Allowed values are {1}.</value>
    <comment>{StrBegin="NETSDK1104: "}</comment>
  </data>
  <data name="WindowsDesktopFrameworkRequiresVersion30" xml:space="preserve">
    <value>NETSDK1105: Windows desktop applications are only supported on .NET Core 3.0 or higher.</value>
    <comment>{StrBegin="NETSDK1105: "}</comment>
  </data>
  <data name="WindowsDesktopFrameworkRequiresUseWpfOrUseWindowsForms" xml:space="preserve">
    <value>NETSDK1106: Microsoft.NET.Sdk.WindowsDesktop requires 'UseWpf' or 'UseWindowsForms' to be set to 'true'</value>
    <comment>{StrBegin="NETSDK1106: "}</comment>
  </data>
  <data name="UseWpfOrUseWindowsFormsRequiresWindowsDesktopFramework" xml:space="preserve">
    <value>NETSDK1107: Microsoft.NET.Sdk.WindowsDesktop is required to build Windows desktop applications. 'UseWpf' and 'UseWindowsForms' are not supported by the current SDK.</value>
    <comment>{StrBegin="NETSDK1107: "}</comment>
  </data>
  <data name="ReadyToRunCompilationHasWarnings_Info" xml:space="preserve">
    <value>Some ReadyToRun compilations emitted warnings, indicating potential missing dependencies. Missing dependencies could potentially cause runtime failures. To show the warnings, set the PublishReadyToRunShowWarnings property to true.</value>
  </data>
  <data name="RuntimeListNotFound" xml:space="preserve">
    <value>NETSDK1109: Runtime list file '{0}' was not found. Report this error to the .NET team here: https://aka.ms/dotnet-sdk-issue.</value>
    <comment>{StrBegin="NETSDK1109: "}</comment>
  </data>
  <data name="DuplicateRuntimePackAsset" xml:space="preserve">
    <value>NETSDK1110: More than one asset in the runtime pack has the same destination sub-path of '{0}'. Report this error to the .NET team here: https://aka.ms/dotnet-sdk-issue.</value>
    <comment>{StrBegin="NETSDK1110: "}</comment>
  </data>
  <data name="FailedToDeleteApphost" xml:space="preserve">
    <value>NETSDK1111: Failed to delete output apphost: {0}</value>
    <comment>{StrBegin="NETSDK1111: "}</comment>
  </data>
  <data name="RuntimePackNotDownloaded" xml:space="preserve">
    <value>NETSDK1112: The runtime pack for {0} was not downloaded. Try running a NuGet restore with the RuntimeIdentifier '{1}'.</value>
    <comment>{StrBegin="NETSDK1112: "}</comment>
  </data>
  <data name="AppHostCreationFailedWithRetry" xml:space="preserve">
    <value>NETSDK1113: Failed to create apphost (attempt {0} out of {1}): {2}</value>
    <comment>{StrBegin="NETSDK1113: "}</comment>
  </data>
  <data name="CannotFindIjwhost" xml:space="preserve">
    <value>NETSDK1114: Unable to find a .NET Core IJW host. The .NET Core IJW host is only available on .NET Core 3.1 or higher when targeting Windows.</value>
    <comment>{StrBegin="NETSDK1114: "}</comment>
  </data>
  <data name="NETFrameworkWithoutUsingNETSdkDefaults" xml:space="preserve">
    <value>NETSDK1115: The current .NET SDK does not support .NET Framework without using .NET SDK Defaults. It is likely due to a mismatch between C++/CLI project CLRSupport property and TargetFramework.</value>
    <comment>{StrBegin="NETSDK1115: "}</comment>
  </data>
  <data name="NoSupportCppNonDynamicLibraryDotnetCore" xml:space="preserve">
    <value>NETSDK1116: C++/CLI projects targeting .NET Core must be dynamic libraries.</value>
    <comment>{StrBegin="NETSDK1116: "}</comment>
  </data>
  <data name="NoSupportCppPublishDotnetCore" xml:space="preserve">
    <value>NETSDK1117: Does not support publish of C++/CLI project targeting dotnet core.</value>
    <comment>{StrBegin="NETSDK1117: "}</comment>
  </data>
  <data name="NoSupportCppPackDotnetCore" xml:space="preserve">
    <value>NETSDK1118: C++/CLI projects targeting .NET Core cannot be packed.</value>
    <comment>{StrBegin="NETSDK1118: "}</comment>
  </data>
  <data name="NoSupportCppEnableComHosting" xml:space="preserve">
    <value>NETSDK1119: C++/CLI projects targeting .NET Core cannot use EnableComHosting=true.</value>
    <comment>{StrBegin="NETSDK1119: "}</comment>
  </data>
  <data name="CppRequiresTFMVersion31" xml:space="preserve">
    <value>NETSDK1120: C++/CLI projects targeting .NET Core require a target framework of at least 'netcoreapp3.1'.</value>
    <comment>{StrBegin="NETSDK1120: "}</comment>
  </data>
  <data name="NoSupportCppSelfContained" xml:space="preserve">
    <value>NETSDK1121: C++/CLI projects targeting .NET Core cannot use SelfContained=true.</value>
    <comment>{StrBegin="NETSDK1121: "}</comment>
  </data>
  <data name="PublishReadyToRunRequiresVersion30" xml:space="preserve">
    <value>NETSDK1122: ReadyToRun compilation will be skipped because it is only supported for .NET Core 3.0 or higher.</value>
    <comment>{StrBegin="NETSDK1122: "}</comment>
  </data>
  <data name="PublishSingleFileRequiresVersion30" xml:space="preserve">
    <value>NETSDK1123: Publishing an application to a single-file requires .NET Core 3.0 or higher.</value>
    <comment>{StrBegin="NETSDK1123: "}</comment>
  </data>
  <data name="PublishTrimmedRequiresVersion30" xml:space="preserve">
    <value>NETSDK1124: Trimming assemblies requires .NET Core 3.0 or higher.</value>
    <comment>{StrBegin="NETSDK1124: "}</comment>
  </data>
  <data name="CanOnlyHaveSingleFileWithNetCoreApp" xml:space="preserve">
    <value>NETSDK1125: Publishing to a single-file is only supported for netcoreapp target.</value>
    <comment>{StrBegin="NETSDK1125: "}</comment>
  </data>
  <data name="Crossgen2RequiresSelfContained" xml:space="preserve">
    <value>NETSDK1126: Publishing ReadyToRun using Crossgen2 is only supported for self-contained applications.</value>
    <comment>{StrBegin="NETSDK1126: "}</comment>
  </data>
  <data name="TargetingPackNeedsRestore" xml:space="preserve">
    <value>NETSDK1127: The targeting pack {0} is not installed. Please restore and try again.</value>
    <comment>{StrBegin="NETSDK1127: "}</comment>
  </data>
  <data name="NoSupportComSelfContained" xml:space="preserve">
    <value>NETSDK1128: COM hosting does not support self-contained deployments.</value>
    <comment>{StrBegin="NETSDK1128: "}</comment>
  </data>
  <data name="PublishUnsupportedWithoutTargetFramework" xml:space="preserve">
    <value>NETSDK1129: The 'Publish' target is not supported without specifying a target framework. The current project targets multiple frameworks, you must specify the framework for the published application.</value>
    <comment>{StrBegin="NETSDK1129: "}</comment>
  </data>
  <data name="WinMDReferenceNotSupportedOnTargetFramework" xml:space="preserve">
    <value>NETSDK1130: Referencing a Windows Metadata component directly when targeting {0} is not supported. Use the C#/WinRT projection tool (https://aka.ms/cswinrt) or a provided projection for this target.</value>
    <comment>{StrBegin="NETSDK1130: "}</comment>
  </data>
  <data name="WinMDObjNotSupportedOnTargetFramework" xml:space="preserve">
    <value>NETSDK1131: Producing a managed Windows Metadata component with WinMDExp is not supported when targeting {0}.</value>
    <comment>{StrBegin="NETSDK1131: "}</comment>
  </data>
  <data name="NoRuntimePackInformation" xml:space="preserve">
    <value>NETSDK1132: No runtime pack information was available for {0}.</value>
    <comment>{StrBegin="NETSDK1132: "}</comment>
  </data>
  <data name="ConflictingRuntimePackInformation" xml:space="preserve">
    <value>NETSDK1133: There was conflicting information about runtime packs available for {0}:
{1}</value>
    <comment>{StrBegin="NETSDK1133: "}</comment>
  </data>
  <data name="CannotHaveSolutionLevelRuntimeIdentifier" xml:space="preserve">
    <value>NETSDK1134: Building a solution with a specific RuntimeIdentifier is not supported. If you would like to publish for a single RID, specifiy the RID at the individual project level instead.</value>
    <comment>{StrBegin="NETSDK1134: "}</comment>
  </data>
  <data name="CannotHaveSupportedOSPlatformVersionHigherThanTargetPlatformVersion" xml:space="preserve">
    <value>NETSDK1135: SupportedOSPlatformVersion {0} cannot be higher than TargetPlatformVersion {1}.</value>
    <comment>{StrBegin="NETSDK1135: "}</comment>
  </data>
  <data name="WindowsDesktopTargetPlatformMustBeWindows" xml:space="preserve">
    <value>NETSDK1136: The target platform must be set to Windows (usually by including '-windows' in the TargetFramework property) when using Windows Forms or WPF, or referencing projects or packages that do so.</value>
    <comment>{StrBegin="NETSDK1136: "}</comment>
  </data>
  <data name="UnnecessaryWindowsDesktopSDK" xml:space="preserve">
    <value>NETSDK1137: It is no longer necessary to use the Microsoft.NET.Sdk.WindowsDesktop SDK. Consider changing the Sdk attribute of the root Project element to 'Microsoft.NET.Sdk'.</value>
    <comment>{StrBegin="NETSDK1137: "}</comment>
  </data>
  <data name="TargetFrameworkIsEol" xml:space="preserve">
    <value>NETSDK1138: The target framework '{0}' is out of support and will not receive security updates in the future. Please refer to {1} for more information about the support policy.</value>
    <comment>{StrBegin="NETSDK1138: "}</comment>
  </data>
  <data name="UnsupportedTargetPlatformIdentifier" xml:space="preserve">
    <value>NETSDK1139: The target platform identifier {0} was not recognized.</value>
    <comment>{StrBegin="NETSDK1139: "}</comment>
  </data>
  <data name="InvalidTargetPlatformVersion" xml:space="preserve">
    <value>NETSDK1140: {0} is not a valid TargetPlatformVersion for {1}. Valid versions include:
{2}</value>
    <comment>{StrBegin="NETSDK1140: "}</comment>
  </data>
  <data name="GlobalJsonSDKResolutionFailed" xml:space="preserve">
    <value>NETSDK1141: Unable to resolve the .NET SDK version as specified in the global.json located at {0}.</value>
    <comment>{StrBegin="NETSDK1141: "}</comment>
  </data>
  <data name="CannotIncludeSymbolsInSingleFile" xml:space="preserve">
    <value>NETSDK1142: Including symbols in a single file bundle is not supported when publishing for .NET5 or higher.</value>
    <comment>{StrBegin="NETSDK1142: "}</comment>
  </data>
  <data name="CannotIncludeAllContentButNotNativeLibrariesInSingleFile" xml:space="preserve">
    <value>NETSDK1143: Including all content in a single file bundle also includes native libraries. If IncludeAllContentForSelfExtract is true, IncludeNativeLibrariesForSelfExtract must not be false.</value>
    <comment>{StrBegin="NETSDK1143: "}</comment>
  </data>
  <data name="ILLinkFailed" xml:space="preserve">
    <value>NETSDK1144: Optimizing assemblies for size failed. Optimization can be disabled by setting the PublishTrimmed property to false.</value>
    <comment>{StrBegin="NETSDK1144: "}</comment>
  </data>
  <data name="TargetingApphostPackMissingCannotRestore" xml:space="preserve">
    <value>NETSDK1145: The {0} pack is not installed and NuGet package restore is not supported. Upgrade Visual Studio, remove global.json if it specifies a certain SDK version, and uninstall the newer SDK. For more options visit   https://aka.ms/targeting-apphost-pack-missing  Pack Type:{0}, Pack directory: {1}, targetframework: {2}, Pack PackageId: {3}, Pack Package Version: {4}</value>
    <comment>{StrBegin="NETSDK1145: "}</comment>
  </data>
  <data name="PackAsToolCannotSupportTargetPlatformIdentifier" xml:space="preserve">
    <value>NETSDK1146: PackAsTool does not support TargetPlatformIdentifier being set. For example, TargetFramework cannot be net5.0-windows, only net5.0. PackAsTool also does not support UseWPF or UseWindowsForms when targeting .NET 5 and higher.</value>
    <comment>{StrBegin="NETSDK1146: "}</comment>
  </data>
  <data name="WorkloadNotInstalled" xml:space="preserve">
    <value>NETSDK1147: The following workload packs were not installed: {0}</value>
    <comment>{StrBegin="NETSDK1147: "}</comment>
  </data>
<<<<<<< HEAD
  <data name="WindowsSDKVersionConflicts" xml:space="preserve">
    <value>NETSDK1148: A referenced assembly was compiled using a newer version of Microsoft.Windows.SDK.NET.dll. Please update to a newer .NET SDK in order to reference this assembly.</value>
=======
  <data name="DuplicatePublishOutputFiles" xml:space="preserve">
    <value>NETSDK1148: Found multiple publish output files with the same relative path: {0}.</value>
>>>>>>> 73058b9f
    <comment>{StrBegin="NETSDK1148: "}</comment>
  </data>
</root><|MERGE_RESOLUTION|>--- conflicted
+++ resolved
@@ -694,13 +694,12 @@
     <value>NETSDK1147: The following workload packs were not installed: {0}</value>
     <comment>{StrBegin="NETSDK1147: "}</comment>
   </data>
-<<<<<<< HEAD
-  <data name="WindowsSDKVersionConflicts" xml:space="preserve">
-    <value>NETSDK1148: A referenced assembly was compiled using a newer version of Microsoft.Windows.SDK.NET.dll. Please update to a newer .NET SDK in order to reference this assembly.</value>
-=======
   <data name="DuplicatePublishOutputFiles" xml:space="preserve">
     <value>NETSDK1148: Found multiple publish output files with the same relative path: {0}.</value>
->>>>>>> 73058b9f
     <comment>{StrBegin="NETSDK1148: "}</comment>
   </data>
+  <data name="WindowsSDKVersionConflicts" xml:space="preserve">
+    <value>NETSDK1149: A referenced assembly was compiled using a newer version of Microsoft.Windows.SDK.NET.dll. Please update to a newer .NET SDK in order to reference this assembly.</value>
+    <comment>{StrBegin="NETSDK1149: "}</comment>
+  </data>
 </root>