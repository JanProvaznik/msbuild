--- conflicted
+++ resolved
@@ -106,11 +106,6 @@
       PackagedShimOutputDirectory="$(PackagedShimOutputRootDirectory)/shims/$(TargetFramework)"
       PackageId="$(PackageId)"
       PackageVersion="$(PackageVersion)"
-<<<<<<< HEAD
-      ProjectAssetsFile="$(ProjectAssetsFile)"
-      ProjectPath="$(MSBuildProjectFullPath)"
-=======
->>>>>>> 2deb516d
       ShimRuntimeIdentifiers="@(_PackAsToolShimRuntimeIdentifiers)"
       TargetFrameworkMoniker="$(NuGetTargetMoniker)"
       ToolCommandName="$(ToolCommandName)"
