﻿// Copyright (c) .NET Foundation and contributors. All rights reserved.
// Licensed under the MIT license. See LICENSE file in the project root for full license information.

using FluentAssertions;
using FluentAssertions.Execution;
using Microsoft.DotNet.Cli.Utils;
using System;
using System.Collections.Generic;
using System.IO;
using System.Linq;
using System.Threading.Tasks;

namespace Microsoft.NET.TestFramework.Assertions
{
    public class FileInfoAssertions
    {
        private FileInfo _fileInfo;

        public FileInfoAssertions(FileInfo file)
        {
            _fileInfo = file;
        }

        public FileInfo FileInfo => _fileInfo;

        public AndConstraint<FileInfoAssertions> Exist(string because = "", params object[] reasonArgs)
        {
            Execute.Assertion
                .ForCondition(_fileInfo.Exists)
                .BecauseOf(because, reasonArgs)
                .FailWith($"Expected File {_fileInfo.FullName} to exist, but it does not.");
            return new AndConstraint<FileInfoAssertions>(this);
        }

        public AndConstraint<FileInfoAssertions> NotExist(string because = "", params object[] reasonArgs)
        {
            Execute.Assertion
                .ForCondition(!_fileInfo.Exists)
                .BecauseOf(because, reasonArgs)
                .FailWith($"Expected File {_fileInfo.FullName} to not exist, but it does.");
            return new AndConstraint<FileInfoAssertions>(this);
        }

        public AndWhichConstraint<FileInfoAssertions, DateTimeOffset> HaveLastWriteTimeUtc(string because = "", params object[] reasonArgs)
        {
            var lastWriteTimeUtc = _fileInfo.LastWriteTimeUtc;

<<<<<<< HEAD
            Execute.Assertion
                .ForCondition(lastWriteTimeUtc != default)
                .BecauseOf(because, reasonArgs)
                .FailWith($"Expected File {_fileInfo.FullName} to have a LastWriteTimeUTC, but it is default.");
=======
>>>>>>> 7d0be7f6
            return new AndWhichConstraint<FileInfoAssertions, DateTimeOffset>(this, lastWriteTimeUtc);
        }
    }
}<|MERGE_RESOLUTION|>--- conflicted
+++ resolved
@@ -45,13 +45,6 @@
         {
             var lastWriteTimeUtc = _fileInfo.LastWriteTimeUtc;
 
-<<<<<<< HEAD
-            Execute.Assertion
-                .ForCondition(lastWriteTimeUtc != default)
-                .BecauseOf(because, reasonArgs)
-                .FailWith($"Expected File {_fileInfo.FullName} to have a LastWriteTimeUTC, but it is default.");
-=======
->>>>>>> 7d0be7f6
             return new AndWhichConstraint<FileInfoAssertions, DateTimeOffset>(this, lastWriteTimeUtc);
         }
     }
