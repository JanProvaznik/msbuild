--- conflicted
+++ resolved
@@ -352,41 +352,6 @@
                 manifest.BasePath.Should().Be(expected.BasePath);
                 manifest.Mode.Should().Be(expected.Mode);
                 manifest.ManifestType.Should().Be(expected.ManifestType);
-<<<<<<< HEAD
-                manifest.ReferencedProjectsConfiguration.OrderBy(cm => cm.Identity)
-                    .Should()
-                    .BeEquivalentTo(expected.ReferencedProjectsConfiguration.OrderBy(cm => cm.Identity));
-                manifest.DiscoveryPatterns.OrderBy(dp => dp.Name).Should().BeEquivalentTo(expected.DiscoveryPatterns.OrderBy(dp => dp.Name));
-                var manifestAssets = manifest.Assets.OrderBy(a => a.BasePath).ThenBy(a => a.RelativePath).ThenBy(a => a.AssetKind);
-                var expectedAssets = expected.Assets.OrderBy(a => a.BasePath).ThenBy(a => a.RelativePath).ThenBy(a => a.AssetKind);
-                
-                manifestAssets.Should().BeEquivalentTo(expectedAssets, AssetDifferencesDetails(manifestAssets, expectedAssets));
-
-                static string AssetDifferencesDetails(IEnumerable<StaticWebAsset> manifestAssets, IEnumerable<StaticWebAsset> expectedAssets)
-                {
-                    var missingAssets = expectedAssets.Except(manifestAssets);
-                    var unexpectedAssets = manifestAssets.Except(expectedAssets);
-
-                    var differences = new List<string>();
-
-                    if (missingAssets.Any())
-                    {
-                        differences.Add($"The following expected assets weren't found in the manifest {string.Join(", ", missingAssets.Select(a => a.Identity))}.");
-                    }
-
-                    if (unexpectedAssets.Any())
-                    {
-                        differences.Add($"The following additional unexpected assets were found in the manifest {string.Join(", ", unexpectedAssets.Select(a => a.Identity))}.");
-                    }
-
-                    if (differences.Any())
-                    {
-                        differences.Add("If the difference in baselines is expected, please re-generate the baselines. Instructions are available at https://aka.ms/aspnet/blazor/blazor-wasm-sdk-baselines");
-                    }
-
-                    return string.Join(Environment.NewLine, differences);
-                }
-=======
                 
                 manifest.ReferencedProjectsConfiguration.Count().Should().Be(expected.ReferencedProjectsConfiguration.Count());
 
@@ -400,7 +365,6 @@
                 manifest.DiscoveryPatterns.OrderBy(dp => dp.Name).ShouldBeEquivalentTo(expected.DiscoveryPatterns.OrderBy(dp => dp.Name));
                 manifest.Assets.OrderBy(a => a.BasePath).ThenBy(a => a.RelativePath).ThenBy(a => a.AssetKind)
                     .ShouldBeEquivalentTo(expected.Assets.OrderBy(a => a.BasePath).ThenBy(a => a.RelativePath).ThenBy(a => a.AssetKind));
->>>>>>> f9d85770
             }
             else
             {
