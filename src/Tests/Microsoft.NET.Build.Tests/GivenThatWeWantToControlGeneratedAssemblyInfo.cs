--- conflicted
+++ resolved
@@ -370,11 +370,7 @@
             AssemblyInfo.Get(assemblyPath)["InternalsVisibleToAttribute"].Should().Be("Tests");
         }
 
-<<<<<<< HEAD
-        [RequiresMSBuildVersionTheory("17.0.0.32901")]
-=======
         [RequiresMSBuildVersionTheory("17.0.0.32901", Skip = "https://github.com/dotnet/sdk/issues/20325")]
->>>>>>> 764f5843
         [InlineData(true, true, "net5.0")]
         [InlineData(true, true, ToolsetInfo.CurrentTargetFramework)]
         [InlineData(true, false, ToolsetInfo.CurrentTargetFramework)]
