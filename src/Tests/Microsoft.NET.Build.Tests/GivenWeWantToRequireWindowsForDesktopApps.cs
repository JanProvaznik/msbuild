// Licensed to the .NET Foundation under one or more agreements.
// The .NET Foundation licenses this file to you under the MIT license.

<<<<<<< HEAD
using System.IO.MemoryMappedFiles;
using Microsoft.NET.Build.Tasks;
=======
>>>>>>> cfa6ec23
using System.Runtime.CompilerServices;
using Microsoft.NET.Build.Tasks;

namespace Microsoft.NET.Build.Tests
{
    public class GivenWeWantToRequireWindowsForDesktopApps : SdkTest
    {
        public GivenWeWantToRequireWindowsForDesktopApps(ITestOutputHelper log) : base(log)
        {
        }

        [WindowsOnlyTheory]
        [InlineData("UseWPF")]
        [InlineData("UseWindowsForms")]
        public void It_builds_on_windows_with_the_windows_desktop_sdk(string uiFrameworkProperty)
        {
            const string ProjectName = "WindowsDesktopSdkTest";

            var asset = CreateWindowsDesktopSdkTestAsset(ProjectName, uiFrameworkProperty, uiFrameworkProperty);

            var command = new BuildCommand(asset);

            command
                .Execute()
                .Should()
                .Pass();
        }

        [PlatformSpecificTheory(TestPlatforms.Linux | TestPlatforms.OSX | TestPlatforms.FreeBSD)]
        [InlineData("UseWPF")]
        [InlineData("UseWindowsForms")]
        public void It_errors_on_nonwindows_with_the_windows_desktop_sdk(string uiFrameworkProperty)
        {
            const string ProjectName = "WindowsDesktopSdkErrorTest";

            var asset = CreateWindowsDesktopSdkTestAsset(ProjectName, uiFrameworkProperty, uiFrameworkProperty);

            var command = new BuildCommand(asset);

            command
                .Execute()
                .Should()
                .Fail()
                .And
                .HaveStdOutContaining(Strings.WindowsDesktopFrameworkRequiresWindows);
        }

        [WindowsOnlyTheory]
        [InlineData("Microsoft.WindowsDesktop.App")]
        [InlineData("Microsoft.WindowsDesktop.App.WindowsForms")]
        [InlineData("Microsoft.WindowsDesktop.App.WPF")]
        public void It_builds_on_windows_with_a_framework_reference(string desktopFramework)
        {
            const string ProjectName = "WindowsDesktopReferenceTest";

            var asset = CreateWindowsDesktopReferenceTestAsset(ProjectName, desktopFramework, desktopFramework);

            var command = new BuildCommand(asset);

            command
                .Execute()
                .Should()
                .Pass();
        }

        [PlatformSpecificTheory(TestPlatforms.Linux | TestPlatforms.OSX | TestPlatforms.FreeBSD)]
        [InlineData("Microsoft.WindowsDesktop.App")]
        [InlineData("Microsoft.WindowsDesktop.App.WindowsForms")]
        [InlineData("Microsoft.WindowsDesktop.App.WPF")]
        public void It_errors_on_nonwindows_with_a_framework_reference(string desktopFramework)
        {
            const string ProjectName = "WindowsDesktopReferenceErrorTest";

            var asset = CreateWindowsDesktopReferenceTestAsset(ProjectName, desktopFramework, desktopFramework);

            var command = new BuildCommand(asset);

            command
                .Execute()
                .Should()
                .Fail()
                .And
                .HaveStdOutContaining(Strings.WindowsDesktopFrameworkRequiresWindows);
        }

        [PlatformSpecificFact(TestPlatforms.Linux | TestPlatforms.OSX | TestPlatforms.FreeBSD)]
        public void AppTargetingWindows10CanBuildOnNonWindows()
        {
            var testProject = new TestProject()
            {
                TargetFrameworks = ToolsetInfo.CurrentTargetFramework + "-windows10.0.19041.0",
                IsWinExe = true
            };
            testProject.AdditionalProperties["EnableWindowsTargeting"] = "true";

            var testAsset = _testAssetsManager.CreateTestProject(testProject);

            new BuildCommand(testAsset)
                .Execute()
                .Should()
                .Pass();
        }

        [PlatformSpecificFact(TestPlatforms.Linux | TestPlatforms.OSX | TestPlatforms.FreeBSD)]
        public void AppTargetingWindows10WillProduceWindowsGUISubsystemExe()
        {
            // check subsystem is successfully set as WindowsGUISubsystem
            var testProject = new TestProject()
            {
                TargetFrameworks = ToolsetInfo.CurrentTargetFramework + "-windows10.0.19041.0",
                IsWinExe = true
            };
            testProject.AdditionalProperties["EnableWindowsTargeting"] = "true";
            testProject.AdditionalProperties["RuntimeIdentifier"] = "win-x64";

            var testAsset = _testAssetsManager.CreateTestProject(testProject);

            new PublishCommand(testAsset)
                .Execute()
                .Should()
                .Pass();

            var exePath = Path.Combine(testAsset.TestRoot, testAsset.TestProject.Name,
                "bin", "Debug", testAsset.TestProject.TargetFrameworks, "win-x64", "publish",
                $"{testAsset.TestProject.Name}.exe");

            const int PEHeaderPointerOffset = 0x3C;
            const int SubsystemOffset = 0x5C;
            const ushort WindowsGUISubsystem = 0x2;

            using var mmap = MemoryMappedFile.CreateFromFile(exePath);
            using var accessor = mmap.CreateViewAccessor();

            uint peHeaderOffset = accessor.ReadUInt32(PEHeaderPointerOffset);
            ushort subsystem = accessor.ReadUInt16(peHeaderOffset + SubsystemOffset);
            subsystem.Should().Be(WindowsGUISubsystem);
        }

        [PlatformSpecificFact(TestPlatforms.Linux | TestPlatforms.OSX | TestPlatforms.FreeBSD)]
        public void WindowsFormsAppCanBuildOnNonWindows()
        {
            var testInstance = _testAssetsManager.CopyTestAsset("WindowsFormsTestApp")
                .WithSource();

            new BuildCommand(Log, testInstance.Path)
                .WithEnvironmentVariable("EnableWindowsTargeting", "true")
                .Execute()
                .Should()
                .Pass();
        }

        [WindowsOnlyRequiresMSBuildVersionFact("16.8.0")]
        public void It_builds_on_windows_with_the_windows_desktop_sdk_5_0_with_ProjectSdk_set()
        {
            const string ProjectName = "WindowsDesktopSdkTest_50";

            const string tfm = "net5.0-windows";

            var testProject = new TestProject()
            {
                Name = ProjectName,
                TargetFrameworks = tfm,
                ProjectSdk = "Microsoft.NET.Sdk.WindowsDesktop",
                IsWinExe = true,
            };

            testProject.SourceFiles.Add("App.xaml.cs", _fileUseWindowsType);
            testProject.AdditionalProperties.Add("UseWPF", "true");

            var asset = _testAssetsManager.CreateTestProject(testProject);

            var command = new BuildCommand(Log, Path.Combine(asset.Path, ProjectName));

            command
                .Execute()
                .Should()
                .Pass();
        }

        [WindowsOnlyRequiresMSBuildVersionFact("16.8.0")]
        public void It_builds_on_windows_with_the_windows_desktop_sdk_5_0_without_ProjectSdk_set()
        {
            const string ProjectName = "WindowsDesktopSdkTest_without_ProjectSdk_set";

            const string tfm = "net5.0";

            var testProject = new TestProject()
            {
                Name = ProjectName,
                TargetFrameworks = tfm,
                IsWinExe = true,
            };

            testProject.SourceFiles.Add("App.xaml.cs", _fileUseWindowsType);
            testProject.AdditionalProperties.Add("UseWPF", "true");
            testProject.AdditionalProperties.Add("TargetPlatformIdentifier", "Windows");

            var asset = _testAssetsManager.CreateTestProject(testProject);

            var command = new BuildCommand(Log, Path.Combine(asset.Path, ProjectName));

            command
                .Execute()
                .Should()
                .Pass();
        }

        [WindowsOnlyRequiresMSBuildVersionFact("16.8.0")]
        public void When_TargetPlatformVersion_is_set_higher_than_10_It_can_reference_cswinrt_api()
        {
            const string ProjectName = "WindowsDesktopSdkTest_without_ProjectSdk_set";

            const string tfm = "net5.0";

            var testProject = new TestProject()
            {
                Name = ProjectName,
                TargetFrameworks = tfm,
                IsWinExe = true,
            };

            testProject.SourceFiles.Add("Program.cs", _useCsWinrtApi);
            testProject.AdditionalProperties.Add("TargetPlatformIdentifier", "Windows");
            testProject.AdditionalProperties.Add("TargetPlatformVersion", "10.0.17763");

            var asset = _testAssetsManager.CreateTestProject(testProject);

            var buildCommand = new BuildCommand(Log, Path.Combine(asset.Path, ProjectName));

            buildCommand.Execute()
                .Should()
                .Pass();

            static void Assert(DirectoryInfo outputDir)
            {
                outputDir.File("Microsoft.Windows.SDK.NET.dll").Exists.Should().BeTrue("The output has cswinrt dll");
                outputDir.File("WinRT.Runtime.dll").Exists.Should().BeTrue("The output has cswinrt dll");
                var runtimeconfigjson = File.ReadAllText(outputDir.File(ProjectName + ".runtimeconfig.json").FullName);
                runtimeconfigjson.Contains(@"""name"": ""Microsoft.NETCore.App""").Should().BeTrue("runtimeconfig.json only reference Microsoft.NETCore.App");
                runtimeconfigjson.Contains("Microsoft.Windows.SDK.NET").Should().BeFalse("runtimeconfig.json does not reference windows SDK");
            }

            Assert(buildCommand.GetOutputDirectory(tfm));

            var publishCommand = new PublishCommand(asset);
            var runtimeIdentifier = $"{ToolsetInfo.LatestWinRuntimeIdentifier}-x64";
            publishCommand.Execute("-p:SelfContained=true", $"-p:RuntimeIdentifier={runtimeIdentifier}")
                .Should()
                .Pass();

            Assert(publishCommand.GetOutputDirectory(tfm, runtimeIdentifier: runtimeIdentifier));

            var filesCopiedToPublishDirCommand = new GetValuesCommand(
                Log,
                Path.Combine(asset.Path, testProject.Name),
                testProject.TargetFrameworks,
                "FilesCopiedToPublishDir",
                GetValuesCommand.ValueType.Item)
            {
                DependsOnTargets = "ComputeFilesCopiedToPublishDir",
                MetadataNames = { "RelativePath" },
            };

            filesCopiedToPublishDirCommand.Execute().Should().Pass();
            var filesCopiedToPublishDircommandItems
                = from item in filesCopiedToPublishDirCommand.GetValuesWithMetadata()
                  select new
                  {
                      Identity = item.value,
                      RelativePath = item.metadata["RelativePath"]
                  };

            filesCopiedToPublishDircommandItems
                .Should().Contain(i => i.RelativePath == "Microsoft.Windows.SDK.NET.dll" && Path.GetFileName(i.Identity) == "Microsoft.Windows.SDK.NET.dll",
                                  because: "wapproj should copy cswinrt dlls");
            filesCopiedToPublishDircommandItems
                .Should()
                .Contain(i => i.RelativePath == "WinRT.Runtime.dll" && Path.GetFileName(i.Identity) == "WinRT.Runtime.dll",
                         because: "wapproj should copy cswinrt dlls");

            var publishItemsOutputGroupOutputsCommand = new GetValuesCommand(
                Log,
                Path.Combine(asset.Path, testProject.Name),
                testProject.TargetFrameworks,
                "PublishItemsOutputGroupOutputs",
                GetValuesCommand.ValueType.Item)
            {
                DependsOnTargets = "Publish",
                MetadataNames = { "OutputPath" },
            };

            publishItemsOutputGroupOutputsCommand.Execute().Should().Pass();
            var publishItemsOutputGroupOutputsItems =
                from item in publishItemsOutputGroupOutputsCommand.GetValuesWithMetadata()
                select new
                {
                    FullAssetPath = Path.GetFullPath(Path.Combine(asset.Path, testProject.Name, item.metadata["OutputPath"]))
                };

            publishItemsOutputGroupOutputsItems
                .Should().Contain(i => Path.GetFileName(Path.GetFullPath(i.FullAssetPath)) == "WinRT.Runtime.dll" && File.Exists(i.FullAssetPath),
                      because: (string)"as the replacement for FilesCopiedToPublishDir, wapproj should copy cswinrt dlls");
            publishItemsOutputGroupOutputsItems
                .Should()
                .Contain(i => Path.GetFileName(Path.GetFullPath(i.FullAssetPath)) == "WinRT.Runtime.dll" && File.Exists(i.FullAssetPath),
                         because: "as the replacement for FilesCopiedToPublishDir, wapproj should copy cswinrt dlls");

            // ready to run is supported
            publishCommand.Execute("-p:SelfContained=true", $"-p:RuntimeIdentifier={runtimeIdentifier}", $"-p:PublishReadyToRun=true")
                .Should()
                .Pass();

            // PublishSingleFile is supported
            publishCommand.Execute("-p:SelfContained=true", $"-p:RuntimeIdentifier={runtimeIdentifier}", $"-p:PublishSingleFile=true")
                .Should()
                .Pass();
        }

        [WindowsOnlyRequiresMSBuildVersionFact("16.8.0")]
        public void Given_duplicated_ResolvedFileToPublish_It_Can_Publish()
        {
            const string ProjectName = "WindowsDesktopSdkTest_without_ProjectSdk_set";

            const string tfm = "net5.0";

            var testProject = new TestProject()
            {
                Name = ProjectName,
                TargetFrameworks = tfm,
                IsWinExe = true,
            };

            var testAsset = _testAssetsManager.CreateTestProject(testProject).WithProjectChanges((project) =>
            {
                var ns = project.Root.Name.Namespace;
                var duplicatedResolvedFileToPublish = XElement.Parse(@"
<ItemGroup>
    <ResolvedFileToPublish Include=""obj\Debug\net5.0\WindowsDesktopSdkTest_without_ProjectSdk_set.dll"">
      <RelativePath>WindowsDesktopSdkTest_without_ProjectSdk_set.dll</RelativePath>
    </ResolvedFileToPublish>
    <ResolvedFileToPublish Include=""obj\Debug\net5.0\WindowsDesktopSdkTest_without_ProjectSdk_set.dll"">
      <RelativePath>WindowsDesktopSdkTest_without_ProjectSdk_set.dll</RelativePath>
    </ResolvedFileToPublish>
  </ItemGroup>
");
                project.Root.Add(duplicatedResolvedFileToPublish);
            });

            var publishItemsOutputGroupOutputsCommand = new GetValuesCommand(
                Log,
                Path.Combine(testAsset.Path, testProject.Name),
                testProject.TargetFrameworks,
                "PublishItemsOutputGroupOutputs",
                GetValuesCommand.ValueType.Item)
            {
                DependsOnTargets = "Publish",
                MetadataNames = { "OutputPath" },
            };

            publishItemsOutputGroupOutputsCommand.Execute().Should().Pass();
            var publishItemsOutputGroupOutputsItems =
                from item in publishItemsOutputGroupOutputsCommand.GetValuesWithMetadata()
                select new
                {
                    OutputPath = item.metadata["OutputPath"]
                };
        }

        private TestAsset CreateWindowsDesktopSdkTestAsset(string projectName, string uiFrameworkProperty, string identifier, [CallerMemberName] string callingMethod = "")
        {
            const string tfm = "netcoreapp3.0";

            var testProject = new TestProject()
            {
                Name = projectName,
                TargetFrameworks = tfm,
                ProjectSdk = "Microsoft.NET.Sdk.WindowsDesktop",
                IsWinExe = true,
            };

            testProject.AdditionalProperties.Add(uiFrameworkProperty, "true");

            return _testAssetsManager.CreateTestProject(testProject, callingMethod, identifier);
        }

        private TestAsset CreateWindowsDesktopReferenceTestAsset(string projectName, string desktopFramework, string identifier, [CallerMemberName] string callingMethod = "")
        {
            const string tfm = "netcoreapp3.0";

            var testProject = new TestProject()
            {
                Name = projectName,
                TargetFrameworks = tfm,
                IsWinExe = true,
            };

            testProject.FrameworkReferences.Add(desktopFramework);

            return _testAssetsManager.CreateTestProject(testProject, callingMethod, identifier);
        }

        private readonly string _fileUseWindowsType = @"
using System.Windows;

namespace wpf
{
    public partial class App : Application
    {
    }

    class Program
    {
        static void Main(string[] args)
        {
        }
    }
}
";

        private readonly string _useCsWinrtApi = @"
using System;
using Windows.Data.Json;

namespace consolecswinrt
{
    class Program
    {
        static void Main(string[] args)
        {
            var rootObject = JsonObject.Parse(""{\""greet\"": \""Hello\""}"");
            Console.WriteLine(rootObject[""greet""]);
        }
    }
}
";
    }
}<|MERGE_RESOLUTION|>--- conflicted
+++ resolved
@@ -1,11 +1,7 @@
 // Licensed to the .NET Foundation under one or more agreements.
 // The .NET Foundation licenses this file to you under the MIT license.
 
-<<<<<<< HEAD
 using System.IO.MemoryMappedFiles;
-using Microsoft.NET.Build.Tasks;
-=======
->>>>>>> cfa6ec23
 using System.Runtime.CompilerServices;
 using Microsoft.NET.Build.Tasks;
 
