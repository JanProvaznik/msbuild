// Licensed to the .NET Foundation under one or more agreements.
// The .NET Foundation licenses this file to you under the MIT license.

using Microsoft.Extensions.Logging;
using Microsoft.NET.Build.Containers.UnitTests;
using Microsoft.NET.TestFramework;
using Xunit;
using Xunit.Abstractions;

namespace Microsoft.NET.Build.Containers.IntegrationTests;

<<<<<<< HEAD
public class RegistryTests
{
    [InlineData("quay.io/centos/centos")]
    [InlineData("registry.access.redhat.com/ubi8/dotnet-70")]
    [Theory]
    public async Task CanReadManifestFromRegistry(string fullyQualifiedContainerName)
    {
        bool parsed = ContainerHelpers.TryParseFullyQualifiedContainerName(fullyQualifiedContainerName,
                                                                           out string? containerRegistry,
                                                                           out string? containerName,
                                                                           out string? containerTag,
                                                                           out string? containerDigest,
                                                                           out bool isRegistrySpecified);
        Assert.True(parsed);
        Assert.True(isRegistrySpecified);
        Assert.NotNull(containerRegistry);
        Assert.NotNull(containerName);
        containerTag ??= "latest";

        Registry registry = new Registry(new Uri($"https://{containerRegistry}"));

=======
[Collection("Docker tests")]
public class RegistryTests : IDisposable
{
    private ITestOutputHelper _testOutput;
    private readonly TestLoggerFactory _loggerFactory;

    public RegistryTests(ITestOutputHelper testOutput)
    {
        _testOutput = testOutput;
        _loggerFactory = new TestLoggerFactory(testOutput);
    }

    public void Dispose()
    {
        _loggerFactory.Dispose();
    }

    [DockerDaemonAvailableFact]
    public async Task GetFromRegistry()
    {
        ILogger logger = _loggerFactory.CreateLogger(nameof(GetFromRegistry));
        Registry registry = new Registry(ContainerHelpers.TryExpandRegistryToUri(DockerRegistryManager.LocalRegistry), logger);
>>>>>>> 46ff42eb
        var ridgraphfile = ToolsetUtils.GetRuntimeGraphFilePath();

        ImageBuilder? downloadedImage = await registry.GetImageManifestAsync(
            containerName,
            containerTag,
            "linux-x64",
            ridgraphfile,
            cancellationToken: default).ConfigureAwait(false);

        Assert.NotNull(downloadedImage);
    }
}<|MERGE_RESOLUTION|>--- conflicted
+++ resolved
@@ -9,9 +9,22 @@
 
 namespace Microsoft.NET.Build.Containers.IntegrationTests;
 
-<<<<<<< HEAD
-public class RegistryTests
+public class RegistryTests : IDisposable
 {
+    private ITestOutputHelper _testOutput;
+    private readonly TestLoggerFactory _loggerFactory;
+
+    public RegistryTests(ITestOutputHelper testOutput)
+    {
+        _testOutput = testOutput;
+        _loggerFactory = new TestLoggerFactory(testOutput);
+    }
+
+    public void Dispose()
+    {
+        _loggerFactory.Dispose();
+    }
+
     [InlineData("quay.io/centos/centos")]
     [InlineData("registry.access.redhat.com/ubi8/dotnet-70")]
     [Theory]
@@ -29,32 +42,9 @@
         Assert.NotNull(containerName);
         containerTag ??= "latest";
 
-        Registry registry = new Registry(new Uri($"https://{containerRegistry}"));
+        ILogger logger = _loggerFactory.CreateLogger(nameof(CanReadManifestFromRegistry));
+        Registry registry = new Registry(new Uri($"https://{containerRegistry}"), logger);
 
-=======
-[Collection("Docker tests")]
-public class RegistryTests : IDisposable
-{
-    private ITestOutputHelper _testOutput;
-    private readonly TestLoggerFactory _loggerFactory;
-
-    public RegistryTests(ITestOutputHelper testOutput)
-    {
-        _testOutput = testOutput;
-        _loggerFactory = new TestLoggerFactory(testOutput);
-    }
-
-    public void Dispose()
-    {
-        _loggerFactory.Dispose();
-    }
-
-    [DockerDaemonAvailableFact]
-    public async Task GetFromRegistry()
-    {
-        ILogger logger = _loggerFactory.CreateLogger(nameof(GetFromRegistry));
-        Registry registry = new Registry(ContainerHelpers.TryExpandRegistryToUri(DockerRegistryManager.LocalRegistry), logger);
->>>>>>> 46ff42eb
         var ridgraphfile = ToolsetUtils.GetRuntimeGraphFilePath();
 
         ImageBuilder? downloadedImage = await registry.GetImageManifestAsync(
