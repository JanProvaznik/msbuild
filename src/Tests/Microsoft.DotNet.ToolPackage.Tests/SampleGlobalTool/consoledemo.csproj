<Project Sdk="Microsoft.NET.Sdk">
  <PropertyGroup>
    <OutputType>Exe</OutputType>
    <TargetFramework>netcoreapp2.1</TargetFramework>
     <AssemblyName>consoledemo</AssemblyName>
<<<<<<< HEAD
=======
     <RestoreSources>
      $(RestoreSources);
      https://pkgs.dev.azure.com/dnceng/public/_packaging/dotnet-public/nuget/v3/index.json;
     </RestoreSources>
>>>>>>> 022a4a8a
     <EnableSourceControlManagerQueries>false</EnableSourceControlManagerQueries>
     <EnableSourceLink>false</EnableSourceLink>
     <DeterministicSourcePaths>false</DeterministicSourcePaths>
  </PropertyGroup>
</Project><|MERGE_RESOLUTION|>--- conflicted
+++ resolved
@@ -3,13 +3,10 @@
     <OutputType>Exe</OutputType>
     <TargetFramework>netcoreapp2.1</TargetFramework>
      <AssemblyName>consoledemo</AssemblyName>
-<<<<<<< HEAD
-=======
      <RestoreSources>
       $(RestoreSources);
       https://pkgs.dev.azure.com/dnceng/public/_packaging/dotnet-public/nuget/v3/index.json;
      </RestoreSources>
->>>>>>> 022a4a8a
      <EnableSourceControlManagerQueries>false</EnableSourceControlManagerQueries>
      <EnableSourceLink>false</EnableSourceLink>
      <DeterministicSourcePaths>false</DeterministicSourcePaths>
