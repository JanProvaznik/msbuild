--- conflicted
+++ resolved
@@ -337,126 +337,6 @@
 
         #region Project templates language features tests
 
-<<<<<<< HEAD
-=======
-        /// <summary>
-        /// Creates all possible combinations for supported templates, language versions and frameworks.
-        /// </summary>
-        public static IEnumerable<object?[]> TopLevelProgramSupport_Data()
-        {
-            var templatesToTest = new[]
-            {
-                new { Name = "console",  Frameworks = new[] { null, "net7.0" } }
-            };
-
-            string[] unsupportedLanguageVersions = { "1", "ISO-1" };
-            string?[] supportedLanguageVersions = { null, "ISO-2", "2", "3", "4", "5", "6", "7", "7.1", "7.2", "7.3", "8.0", "9.0", "10.0", "11.0", "latest", "latestMajor", "default", "preview" };
-
-            string?[] topLevelStatementSupport = { null, "9.0", "10.0", "11.0", "latest", "latestMajor", "default", "preview" };
-
-            foreach (var template in templatesToTest)
-            {
-                foreach (string langVersion in unsupportedLanguageVersions)
-                {
-                    foreach (string? framework in template.Frameworks)
-                    {
-                        yield return new object?[]
-                        {
-                            template.Name,
-                            false, //dotnet build should fail
-                            framework,
-                            langVersion,
-                            topLevelStatementSupport.Contains(langVersion)
-                        };
-                    }
-                }
-                foreach (string? langVersion in supportedLanguageVersions)
-                {
-                    foreach (string? framework in template.Frameworks)
-                    {
-                        yield return new object?[]
-                        {
-                            template.Name,
-                            true, //dotnet build should pass
-                            framework,
-                            langVersion,
-                            topLevelStatementSupport.Contains(langVersion)
-                        };
-                    }
-                }
-            }
-        }
-
-        [Theory]
-        //creates all possible combinations for supported templates, language versions and frameworks
-#pragma warning disable CA1825 // Avoid zero-length array allocations. https://github.com/dotnet/sdk/issues/28672
-        [MemberData(nameof(TopLevelProgramSupport_Data))]
-#pragma warning restore CA1825 // Avoid zero-length array allocations.
-        public void TopLevelProgramSupport(string name, bool buildPass, string? framework, string? langVersion, bool supportsFeature)
-        {
-            string workingDir = CreateTemporaryFolder(folderName: $"{name}-{langVersion ?? "null"}-{framework ?? "null"}");
-
-            List<string> args = new() { name, "-o", "MyProject" };
-            if (!string.IsNullOrWhiteSpace(framework))
-            {
-                args.Add("--framework");
-                args.Add(framework);
-            }
-            if (!string.IsNullOrWhiteSpace(langVersion))
-            {
-                args.Add("--langVersion");
-                args.Add(langVersion);
-            }
-
-            new DotnetNewCommand(_log, args.ToArray())
-                .WithCustomHive(_fixture.HomeDirectory)
-                .WithWorkingDirectory(workingDir)
-                .Execute()
-                .Should()
-                .ExitWith(0)
-                .And.NotHaveStdErr();
-
-            CommandResult buildResult = new DotnetBuildCommand(_log, "MyProject")
-                .WithWorkingDirectory(workingDir)
-                .Execute();
-
-            if (buildPass)
-            {
-                buildResult.Should().ExitWith(0).And.NotHaveStdErr();
-            }
-            else
-            {
-                buildResult.Should().Fail();
-                return;
-            }
-
-            string programFileContent = File.ReadAllText(Path.Combine(workingDir, "MyProject", "Program.cs"));
-            string unexpectedTopLevelContent =
-@"namespace MyProject
-{
-    class Program
-    {
-        static void Main(string[] args)
-        {
-            Console.WriteLine(""Hello, World!"");
-        }
-    }
-}
-";
-            if (supportsFeature)
-            {
-                Assert.Contains("Console.WriteLine(\"Hello, World!\")", programFileContent);
-                Assert.Contains("// See https://aka.ms/new-console-template for more information", programFileContent);
-                Assert.DoesNotContain(unexpectedTopLevelContent, programFileContent);
-            }
-            else
-            {
-                Assert.DoesNotContain("// See https://aka.ms/new-console-template for more information", programFileContent);
-                Assert.Contains(unexpectedTopLevelContent, programFileContent);
-            }
-        }
-
->>>>>>> 4ac3f83d
         [Theory]
         [InlineData("11.0")]
         [InlineData("11")]
@@ -603,8 +483,9 @@
 
         [Theory]
         //creates all possible combinations for supported templates, language versions and frameworks
-<<<<<<< HEAD
+#pragma warning disable CA1825 // Avoid zero-length array allocations. https://github.com/dotnet/sdk/issues/28672
         [MemberData(nameof(FeaturesSupport_Data))]
+#pragma warning restore CA1825 // Avoid zero-length array allocations.
         public async void FeaturesSupport(
             string name,
             bool buildPass,
@@ -614,12 +495,6 @@
             bool supportsTopLevel,
             bool supportsImplicitUsings,
             bool supportsFileScopedNs)
-=======
-#pragma warning disable CA1825 // Avoid zero-length array allocations. https://github.com/dotnet/sdk/issues/28672
-        [MemberData(nameof(NullableSupport_Data))]
-#pragma warning restore CA1825 // Avoid zero-length array allocations.
-        public void NullableSupport(string name, bool buildPass, string? framework, string? langVersion, bool supportsFeature)
->>>>>>> 4ac3f83d
         {
             const string currentDefaultFramework = "net7.0";
             //string currentDefaultFramework = $"net{Environment.Version.Major}.{Environment.Version.Minor}";
@@ -658,88 +533,8 @@
                     .AddScrubber(sb => sb.Replace($"<TargetFramework>{framework ?? currentDefaultFramework}</TargetFramework>", "<TargetFramework>%FRAMEWORK%</TargetFramework>"), "csproj")
             );
 
-<<<<<<< HEAD
-            VerificationEngine engine = new VerificationEngine(_logger);
-            await engine.Execute(options).ConfigureAwait(false);
-=======
-        /// <summary>
-        /// Creates all possible combinations for supported templates, language versions and frameworks.
-        /// </summary>
-        public static IEnumerable<object?[]> ImplicitUsingsSupport_Data()
-        {
-            var templatesToTest = new[]
-            {
-                new { Template = "console",  Frameworks = new[] { null, "net7.0" } },
-                new { Template = "classlib", Frameworks = new[] { null, "net7.0", "netstandard2.0", "netstandard2.1" } }
-            };
-            string[] unsupportedLanguageVersions = { "1", "ISO-1" };
-            string?[] supportedLanguageVersions = { null, "ISO-2", "2", "3", "4", "5", "6", "7", "7.1", "7.2", "7.3", "8.0", "9.0", "10.0", "11.0", "latest", "latestMajor", "default", "preview" };
-
-            string?[] supportedInFramework = { null, "net7.0" };
-            string?[] supportedInLangVersion = { null, "10.0", "11.0", "latest", "latestMajor", "default", "preview" };
-
-            foreach (var template in templatesToTest)
-            {
-                foreach (string langVersion in unsupportedLanguageVersions)
-                {
-                    foreach (string? framework in template.Frameworks)
-                    {
-                        yield return new object?[]
-                        {
-                            template.Template,
-                            false,  //dotnet build should fail
-                            framework,
-                            langVersion,
-                            supportedInLangVersion.Contains(langVersion) && supportedInFramework.Contains(framework)
-                        };
-                    }
-                }
-                foreach (string? langVersion in supportedLanguageVersions)
-                {
-                    foreach (string? framework in template.Frameworks)
-                    {
-                        yield return new object?[]
-                        {
-                            template.Template,
-                            true, //dotnet build should pass
-                            framework,
-                            langVersion,
-                            supportedInLangVersion.Contains(langVersion) && supportedInFramework.Contains(framework)
-                        };
-                    }
-                }
-            }
-        }
-
-        [Theory]
-        //creates all possible combinations for supported templates, language versions and frameworks
-#pragma warning disable CA1825 // Avoid zero-length array allocations. https://github.com/dotnet/sdk/issues/28672
-        [MemberData(nameof(ImplicitUsingsSupport_Data))]
-#pragma warning restore CA1825 // Avoid zero-length array allocations.
-        public void ImplicitUsingsSupport(string name, bool buildPass, string? framework, string? langVersion, bool supportsFeature)
-        {
-            string workingDir = CreateTemporaryFolder(folderName: $"{name}-{langVersion ?? "null"}-{framework ?? "null"}");
-
-            List<string> args = new() { name, "-o", "MyProject" };
-            if (!string.IsNullOrWhiteSpace(framework))
-            {
-                args.Add("--framework");
-                args.Add(framework);
-            }
-            if (!string.IsNullOrWhiteSpace(langVersion))
-            {
-                args.Add("--langVersion");
-                args.Add(langVersion);
-            }
-
-            new DotnetNewCommand(_log, args.ToArray())
-                .WithCustomHive(_fixture.HomeDirectory)
-                .WithWorkingDirectory(workingDir)
-                .Execute()
-                .Should()
-                .ExitWith(0)
-                .And.NotHaveStdErr();
->>>>>>> 4ac3f83d
+            VerificationEngine engine = new VerificationEngine(_logger);
+            await engine.Execute(options).ConfigureAwait(false);
 
             CommandResult buildResult = new DotnetBuildCommand(_log, "MyProject")
                 .WithWorkingDirectory(workingDir)
@@ -756,80 +551,6 @@
             Directory.Delete(workingDir, true);
         }
 
-<<<<<<< HEAD
-=======
-        [Theory]
-        //creates all possible combinations for supported templates, language versions and frameworks
-#pragma warning disable CA1825 // Avoid zero-length array allocations.https://github.com/dotnet/sdk/issues/28672
-        [MemberData(nameof(FileScopedNamespacesSupport_Data))]
-#pragma warning restore CA1825 // Avoid zero-length array allocations.
-        public void FileScopedNamespacesSupport(string name, bool pass, string? framework, string? langVersion, bool supportsFeature)
-        {
-            string workingDir = CreateTemporaryFolder(folderName: $"{name}-{langVersion ?? "null"}-{framework ?? "null"}");
-
-            List<string> args = new() { name, "-o", "MyProject" };
-            if (!string.IsNullOrWhiteSpace(framework))
-            {
-                args.Add("--framework");
-                args.Add(framework);
-            }
-            if (!string.IsNullOrWhiteSpace(langVersion))
-            {
-                args.Add("--langVersion");
-                args.Add(langVersion);
-            }
-
-            new DotnetNewCommand(_log, args.ToArray())
-                .WithCustomHive(_fixture.HomeDirectory)
-                .WithWorkingDirectory(workingDir)
-                .Execute()
-                .Should()
-                .ExitWith(0)
-                .And.NotHaveStdErr();
-
-            CommandResult buildResult = new DotnetBuildCommand(_log, "MyProject")
-                .WithWorkingDirectory(workingDir)
-                .Execute();
-
-            if (pass)
-            {
-                buildResult.Should().ExitWith(0).And.NotHaveStdErr();
-            }
-            else
-            {
-                buildResult.Should().Fail();
-                return;
-            }
-            string codeFileName = name == "console" ? "Program.cs" : "Class1.cs";
-            string programFileContent = File.ReadAllText(Path.Combine(workingDir, "MyProject", codeFileName));
-
-            string supportedContent =
-@"namespace MyProject;
-public class Class1
-{
-
-}";
-            string unsupportedContent =
-@"namespace MyProject
-{
-    public class Class1
-    {
-
-    }
-}";
-
-            if (supportsFeature)
-            {
-                Assert.DoesNotContain(unsupportedContent, programFileContent);
-                Assert.Contains(supportedContent, programFileContent);
-            }
-            else
-            {
-                Assert.DoesNotContain(supportedContent, programFileContent);
-                Assert.Contains(unsupportedContent, programFileContent);
-            }
-        }
->>>>>>> 4ac3f83d
         #endregion
 
         [Theory]
