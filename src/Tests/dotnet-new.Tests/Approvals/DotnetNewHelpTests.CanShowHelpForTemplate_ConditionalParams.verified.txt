﻿TemplateWithConditionalParameters
Author: Test Asset

Usage:
  dotnet new TestAssets.TemplateWithConditionalParameters [options] [template options]

Options:
  -n, --name <name>      The name for the output being created. If no name is specified, the name of the output directory is used.
  -o, --output <output>  Location to place the generated output.
  --dry-run              Displays a summary of what would happen if the given command line were run if it would result in a template creation.
  --force                Forces content to be generated even if it would change existing files.
  --no-update-check      Disables checking for the template package updates when instantiating a template.
  --project <project>    The project that should be used for context evaluation.

Template options:
<<<<<<< HEAD
  -p, --paramA     parameter A description
                   Enabled if: A_enabled
                   Type: bool
  -pa, --paramB    parameter B description
                   Enabled if: B_enabled
                   Type: bool
                   Default: False
  -A, --A_enabled  Type: bool
                   Default: False
  -B, --B_enabled  Type: bool
                   Default: False
=======
  -p, --paramA <paramA>   parameter A description
                          Enabled if: A_enabled
                          Type: string
  -pa, --paramB <paramB>  parameter B description
                          Enabled if: B_enabled
                          Type: string
                          Default: placeholderB
  -A, --A_enabled         Type: bool
                          Default: False
  -B, --B_enabled         Type: bool
                          Default: False
>>>>>>> 28ad0076
<|MERGE_RESOLUTION|>--- conflicted
+++ resolved
@@ -13,7 +13,6 @@
   --project <project>    The project that should be used for context evaluation.
 
 Template options:
-<<<<<<< HEAD
   -p, --paramA     parameter A description
                    Enabled if: A_enabled
                    Type: bool
@@ -24,17 +23,4 @@
   -A, --A_enabled  Type: bool
                    Default: False
   -B, --B_enabled  Type: bool
-                   Default: False
-=======
-  -p, --paramA <paramA>   parameter A description
-                          Enabled if: A_enabled
-                          Type: string
-  -pa, --paramB <paramB>  parameter B description
-                          Enabled if: B_enabled
-                          Type: string
-                          Default: placeholderB
-  -A, --A_enabled         Type: bool
-                          Default: False
-  -B, --B_enabled         Type: bool
-                          Default: False
->>>>>>> 28ad0076
+                   Default: False