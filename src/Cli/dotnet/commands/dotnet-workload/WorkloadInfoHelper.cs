--- conflicted
+++ resolved
@@ -42,21 +42,12 @@
 
             _targetSdkVersion = targetSdkVersion;
             userProfileDir ??= CliFolderPathCalculator.DotnetUserProfileFolderPath;
-<<<<<<< HEAD
-            var workloadManifestProvider = new SdkDirectoryWorkloadManifestProvider(
-                dotnetPath,
-                string.IsNullOrWhiteSpace(_targetSdkVersion)
-                    ? currentSdkReleaseVersion.ToString()
-                    : _targetSdkVersion,
-                userProfileDir);
-=======
             var workloadManifestProvider =
                 new SdkDirectoryWorkloadManifestProvider(dotnetPath,
                     string.IsNullOrWhiteSpace(_targetSdkVersion)
                         ? currentSdkReleaseVersion.ToString()
                         : _targetSdkVersion,
                     userProfileDir, SdkDirectoryWorkloadManifestProvider.GetGlobalJsonPath(Environment.CurrentDirectory));
->>>>>>> 46ff42eb
             WorkloadResolver = workloadResolver ?? NET.Sdk.WorkloadManifestReader.WorkloadResolver.Create(
                 workloadManifestProvider, dotnetPath,
                 currentSdkReleaseVersion.ToString(), userProfileDir);
