--- conflicted
+++ resolved
@@ -183,13 +183,8 @@
         <note />
       </trans-unit>
       <trans-unit id="RollbackDefinitionContainsExtraneousManifestIds">
-<<<<<<< HEAD
-        <source>Invalid rollback definition. The manifest IDs in rollback definition {0} do not match installed manifest IDs.</source>
-        <target state="translated">Définition de restauration non valide. Les ID de manifeste dans la définition de restauration {0} ne correspondent pas aux ID de manifeste installés.</target>
-=======
         <source>Invalid rollback definition. The manifest IDs in rollback definition {0} do not match installed manifest IDs {1}.</source>
-        <target state="new">Invalid rollback definition. The manifest IDs in rollback definition {0} do not match installed manifest IDs {1}.</target>
->>>>>>> 33743535
+        <target state="translated">Définition de restauration non valide. Les ID de manifeste dans la définition de restauration {0} ne correspondent pas aux ID de manifeste installés {1}.</target>
         <note />
       </trans-unit>
       <trans-unit id="RollbackDefinitionFileDoesNotExist">
