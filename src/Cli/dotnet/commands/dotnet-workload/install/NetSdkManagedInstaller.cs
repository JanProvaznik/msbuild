// Copyright (c) .NET Foundation and contributors. All rights reserved.
// Licensed under the MIT license. See LICENSE file in the project root for full license information.

using System;
using System.Collections.Generic;
using System.IO;
using System.Linq;
using Microsoft.DotNet.Cli;
using Microsoft.DotNet.Cli.NuGetPackageDownloader;
using Microsoft.DotNet.Cli.Utils;
using Microsoft.DotNet.ToolPackage;
using Microsoft.Extensions.EnvironmentAbstractions;
using Microsoft.NET.Sdk.WorkloadManifestReader;
using NuGet.Common;
using NuGet.Versioning;
using static Microsoft.NET.Sdk.WorkloadManifestReader.WorkloadResolver;
using EnvironmentProvider = Microsoft.DotNet.NativeWrapper.EnvironmentProvider;
using Microsoft.DotNet.Workloads.Workload.Install.InstallRecord;
using NuGet.Common;

namespace Microsoft.DotNet.Workloads.Workload.Install
{
    internal class NetSdkManagedInstaller : IWorkloadPackInstaller
    {
        private readonly IReporter _reporter;
        private readonly string _workloadMetadataDir;
        private readonly string _installedPacksDir = "InstalledPacks";
        protected readonly string _dotnetDir;
        protected readonly DirectoryPath _tempPackagesDir;
        private readonly INuGetPackageDownloader _nugetPackageDownloader;
        private readonly IWorkloadResolver _workloadResolver;
        private readonly SdkFeatureBand _sdkFeatureBand;
        private readonly NetSdkManagedInstallationRecordRepository _installationRecordRepository;

        public NetSdkManagedInstaller(
            IReporter reporter,
            SdkFeatureBand sdkFeatureBand,
            IWorkloadResolver workloadResolver,
            INuGetPackageDownloader nugetPackageDownloader = null,
            string dotnetDir =  null,
            VerbosityOptions verbosity = VerbosityOptions.normal)
        {
            _dotnetDir = dotnetDir ?? EnvironmentProvider.GetDotnetExeDirectory();
            _tempPackagesDir = new DirectoryPath(Path.Combine(_dotnetDir, "metadata", "temp"));
<<<<<<< HEAD
            _nugetPackageDownloader = nugetPackageDownloader ?? new NuGetPackageDownloader(_tempPackagesDir, new NullLogger());
=======
            _nugetPackageInstaller = nugetPackageDownloader ?? 
                new NuGetPackageDownloader(_tempPackagesDir, verbosity.VerbosityIsDetailedOrDiagnostic() ? new NuGetConsoleLogger() : new NullLogger());
>>>>>>> 1ab74bc8
            _workloadMetadataDir = Path.Combine(_dotnetDir, "metadata", "workloads");
            _reporter = reporter;
            _sdkFeatureBand = sdkFeatureBand;
            _workloadResolver = workloadResolver;
            _installationRecordRepository = new NetSdkManagedInstallationRecordRepository(_dotnetDir);
        }

        public InstallationUnit GetInstallationUnit()
        {
            return InstallationUnit.Packs;
        }

        public IWorkloadPackInstaller GetPackInstaller()
        {
            return this;
        }

        public IWorkloadInstaller GetWorkloadInstaller()
        {
            throw new Exception("NetSdkManagedInstaller is not a workload installer.");
        }

        public IWorkloadInstallationRecordRepository GetWorkloadInstallationRecordRepository()
        {
            return _installationRecordRepository;
        }

        public void InstallWorkloadPack(PackInfo packInfo, SdkFeatureBand sdkFeatureBand, bool useOfflineCache = false)
        {
            if (useOfflineCache)
            {
                throw new NotImplementedException();
            }

            _reporter.WriteLine(string.Format(LocalizableStrings.InstallingPackVersionMessage, packInfo.Id, packInfo.Version));
            var tempDirsToDelete = new List<string>();
            var tempFilesToDelete = new List<string>();
            try
            {
                TransactionalAction.Run(
                    action: () =>
                    {
                        if (!PackIsInstalled(packInfo))
                        {
<<<<<<< HEAD
                            var packagePath = _nugetPackageDownloader.DownloadPackageAsync(new PackageId(packInfo.Id), new NuGetVersion(packInfo.Version)).Result;
=======
                            var packagePath = _nugetPackageInstaller.DownloadPackageAsync(new PackageId(packInfo.ResolvedPackageId), new NuGetVersion(packInfo.Version)).Result;
>>>>>>> 1ab74bc8
                            tempFilesToDelete.Add(packagePath);

                            if (!Directory.Exists(Path.GetDirectoryName(packInfo.Path)))
                            {
                                Directory.CreateDirectory(Path.GetDirectoryName(packInfo.Path));
                            }

                            if (IsSingleFilePack(packInfo))
                            {
                                File.Copy(packagePath, packInfo.Path);
                            }
                            else
                            {
                                var tempExtractionDir = Path.Combine(_tempPackagesDir.Value, $"{packInfo.Id}-{packInfo.Version}-extracted");
                                tempDirsToDelete.Add(tempExtractionDir);
                                Directory.CreateDirectory(tempExtractionDir);
                                var packFiles = _nugetPackageDownloader.ExtractPackageAsync(packagePath, tempExtractionDir).Result;

                                FileAccessRetrier.RetryOnMoveAccessFailure(() => Directory.Move(tempExtractionDir, packInfo.Path));
                            }
                        }
                        else
                        {
                            _reporter.WriteLine(string.Format(LocalizableStrings.WorkloadPackAlreadyInstalledMessage, packInfo.Id, packInfo.Version));
                        }

                        WritePackInstallationRecord(packInfo, sdkFeatureBand);
                    },
                    rollback: () => {
                        try
                        {
                            _reporter.WriteLine(string.Format(LocalizableStrings.RollingBackPackInstall, packInfo.Id));
                            RollBackWorkloadPackInstall(packInfo, sdkFeatureBand);
                        }
                        catch (Exception e)
                        {
                            // Don't hide the original error if roll back fails
                            _reporter.WriteLine(string.Format(LocalizableStrings.RollBackFailedMessage, e.Message));
                        }
                    });
            }
            finally
            {
                // Delete leftover dirs and files
                foreach (var file in tempFilesToDelete)
                {
                    if (File.Exists(file))
                    {
                        File.Delete(file);
                    }
                }
                foreach (var dir in tempDirsToDelete)
                {
                    if (Directory.Exists(dir))
                    {
                        Directory.Delete(dir, true);
                    }
                }
            }
        }

        public void RollBackWorkloadPackInstall(PackInfo packInfo, SdkFeatureBand sdkFeatureBand)
        {
            DeletePackInstallationRecord(packInfo, sdkFeatureBand);
            if (!PackHasInstallRecords(packInfo))
            {
                DeletePack(packInfo);
            }
        }

        public void InstallWorkloadManifest(ManifestId manifestId, ManifestVersion manifestVersion, SdkFeatureBand sdkFeatureBand)
        {
            string packagePath = null;
            string tempExtractionDir = null;
            string tempBackupDir = null;
            var manifestPath = Path.Combine(_dotnetDir, "sdk-manifests", sdkFeatureBand.ToString(), manifestId.ToString());

            _reporter.WriteLine(string.Format(LocalizableStrings.InstallingWorkloadManifest, manifestId, manifestVersion));

            try
            {
                TransactionalAction.Run(
                   action: () =>
                   {
                       packagePath = _nugetPackageDownloader.DownloadPackageAsync(WorkloadManifestUpdater.GetManifestPackageId(sdkFeatureBand, manifestId), new NuGetVersion(manifestVersion.ToString())).Result;
                       tempExtractionDir = Path.Combine(_tempPackagesDir.Value, $"{manifestId}-{manifestVersion}-extracted");
                       Directory.CreateDirectory(tempExtractionDir);
                       var manifestFiles = _nugetPackageDownloader.ExtractPackageAsync(packagePath, tempExtractionDir).Result;

                       if (Directory.Exists(manifestPath) && Directory.GetFileSystemEntries(manifestPath).Any())
                       {
                           // Backup existing manifest data for roll back purposes
                           tempBackupDir = Path.Combine(_tempPackagesDir.Value, $"{manifestId}-{manifestVersion}-backup");
                           FileAccessRetrier.RetryOnMoveAccessFailure(() => Directory.Move(manifestPath, tempBackupDir));
                           Directory.Delete(manifestPath, true);
                       }

                       Directory.CreateDirectory(Path.GetDirectoryName(manifestPath));
                       FileAccessRetrier.RetryOnMoveAccessFailure(() => Directory.Move(tempExtractionDir, manifestPath));
                   },
                    rollback: () => {
                        if (!string.IsNullOrEmpty(tempBackupDir))
                        {
                            FileAccessRetrier.RetryOnMoveAccessFailure(() => Directory.Move(tempBackupDir, manifestPath));
                        }
                    });

                // Delete leftover dirs and files
                if (!string.IsNullOrEmpty(packagePath) && File.Exists(packagePath))
                {
                    File.Delete(packagePath);
                }

                var versionDir = Path.GetDirectoryName(packagePath);
                if (Directory.Exists(versionDir) && !Directory.GetFileSystemEntries(versionDir).Any())
                {
                    Directory.Delete(versionDir);
                    var idDir = Path.GetDirectoryName(versionDir);
                    if (Directory.Exists(idDir) && !Directory.GetFileSystemEntries(idDir).Any())
                    {
                        Directory.Delete(idDir);
                    }
                }

                if (!string.IsNullOrEmpty(tempExtractionDir) && Directory.Exists(tempExtractionDir))
                {
                    Directory.Delete(tempExtractionDir, true);
                }

                if (!string.IsNullOrEmpty(tempBackupDir) && Directory.Exists(tempBackupDir))
                {
                    Directory.Delete(tempBackupDir, true);
                }
            }
            catch (Exception e)
            {
                throw new Exception(string.Format(LocalizableStrings.FailedToInstallWorkloadManifest, manifestId, manifestVersion, e.Message));
            }
        }

        public void DownloadToOfflineCache(IEnumerable<string> manifests) => throw new NotImplementedException();

        public void GarbageCollectInstalledWorkloadPacks()
        {
            var installedPacksDir = Path.Combine(_workloadMetadataDir, _installedPacksDir, "v1");
            var installedSdkFeatureBands = _installationRecordRepository.GetFeatureBandsWithInstallationRecords();
            _reporter.WriteLine(string.Format(LocalizableStrings.GarbageCollectingSdkFeatureBandsMessage, string.Join(" ", installedSdkFeatureBands)));
            var currentBandInstallRecords = GetExpectedPackInstallRecords(_sdkFeatureBand);

            foreach (var packIdDir in Directory.GetDirectories(installedPacksDir))
            {
                foreach (var packVersionDir in Directory.GetDirectories(packIdDir))
                {
                    var bandRecords = Directory.GetFileSystemEntries(packVersionDir);

                    var unneededBandRecords = bandRecords
                        .Where(recordPath => !installedSdkFeatureBands.Contains(new SdkFeatureBand(Path.GetFileName(recordPath))));

                    var currentBandRecordPath = Path.Combine(packVersionDir, _sdkFeatureBand.ToString());
                    if (bandRecords.Contains(currentBandRecordPath) && !currentBandInstallRecords.Contains(currentBandRecordPath))
                    {
                        unneededBandRecords = unneededBandRecords.Append(currentBandRecordPath);
                    }

                    foreach (var unneededRecord in unneededBandRecords)
                    {
                        File.Delete(unneededRecord);
                    }

                    if (!bandRecords.Except(unneededBandRecords).Any())
                    {
                        Directory.Delete(packVersionDir);
                        var deletablePack = GetPackInfo(packVersionDir);
                        DeletePack(deletablePack);
                    }
                }

                if (!Directory.GetFileSystemEntries(packIdDir).Any())
                {
                    Directory.Delete(packIdDir);
                }
            }
        }

        private IEnumerable<string> GetExpectedPackInstallRecords(SdkFeatureBand sdkFeatureBand)
        {
            var installedWorkloads = _installationRecordRepository.GetInstalledWorkloads(sdkFeatureBand);
            return installedWorkloads
                .SelectMany(workload => _workloadResolver.GetPacksInWorkload(workload.ToString()))
                .Select(pack => _workloadResolver.TryGetPackInfo(pack))
                .Select(packInfo => GetPackInstallRecordPath(packInfo, sdkFeatureBand));
        }

        private PackInfo GetPackInfo(string packRecordDir)
        {
            // Expected path: <DOTNET ROOT>/metadata/workloads/installedpacks/v1/<Pack ID>/<Pack Version>/
            var idRecordPath = Path.GetDirectoryName(packRecordDir);
            var packId = Path.GetFileName(idRecordPath);
            var packInfo = _workloadResolver.TryGetPackInfo(packId);
            if (packInfo != null && packInfo.Version.Equals(Path.GetFileName(packRecordDir)))
            {
                return packInfo;
            }
            return null;
        }

        private bool PackIsInstalled(PackInfo packInfo)
        {
            if (IsSingleFilePack(packInfo))
            {
                return File.Exists(packInfo.Path);
            }
            else
            {
                return Directory.Exists(packInfo.Path);
            }
        }

        private void DeletePack(PackInfo packInfo)
        {
            if (PackIsInstalled(packInfo))
            {
                GC.Collect();
                GC.WaitForPendingFinalizers();
                if (IsSingleFilePack(packInfo))
                {
                    File.Delete(packInfo.Path);
                }
                else
                {
                    Directory.Delete(packInfo.Path, true);
                    var packIdDir = Path.GetDirectoryName(packInfo.Path);
                    if (!Directory.EnumerateFileSystemEntries(packIdDir).Any())
                    {
                        Directory.Delete(packIdDir, true);
                    }
                }
            }
        }

        private string GetPackInstallRecordPath(PackInfo packInfo, SdkFeatureBand featureBand) =>
            Path.Combine(_workloadMetadataDir, _installedPacksDir, "v1", packInfo.Id, packInfo.Version, featureBand.ToString());

        private void WritePackInstallationRecord(PackInfo packInfo, SdkFeatureBand featureBand)
        {
            _reporter.WriteLine(string.Format(LocalizableStrings.WritingPackInstallRecordMessage, packInfo.Id, packInfo.Version));
            var path = GetPackInstallRecordPath(packInfo, featureBand);
            if (!Directory.Exists(Path.GetDirectoryName(path)))
            {
                Directory.CreateDirectory(Path.GetDirectoryName(path));
            }
            File.Create(path);
        }

        private void DeletePackInstallationRecord(PackInfo packInfo, SdkFeatureBand featureBand)
        {
            var packInstallRecord = GetPackInstallRecordPath(packInfo, featureBand);
            if (File.Exists(packInstallRecord))
            {
                GC.Collect();
                GC.WaitForPendingFinalizers();
                File.Delete(packInstallRecord);

                var packRecordVersionDir = Path.GetDirectoryName(packInstallRecord);
                if (!Directory.GetFileSystemEntries(packRecordVersionDir).Any())
                {
                    Directory.Delete(packRecordVersionDir);

                    var packRecordIdDir = Path.GetDirectoryName(packRecordVersionDir);
                    if (!Directory.GetFileSystemEntries(packRecordIdDir).Any())
                    {
                        Directory.Delete(packRecordIdDir);
                    }
                }
            }
        }

        private bool PackHasInstallRecords(PackInfo packInfo)
        {
            var packInstallRecordDir = Path.Combine(_workloadMetadataDir, _installedPacksDir, "v1", packInfo.Id, packInfo.Version);
            return Directory.Exists(packInstallRecordDir) && Directory.GetFiles(packInstallRecordDir).Any();
        }

        private bool IsSingleFilePack(PackInfo packInfo) => packInfo.Kind.Equals(WorkloadPackKind.Library) || packInfo.Kind.Equals(WorkloadPackKind.Template);
    }
}<|MERGE_RESOLUTION|>--- conflicted
+++ resolved
@@ -42,12 +42,8 @@
         {
             _dotnetDir = dotnetDir ?? EnvironmentProvider.GetDotnetExeDirectory();
             _tempPackagesDir = new DirectoryPath(Path.Combine(_dotnetDir, "metadata", "temp"));
-<<<<<<< HEAD
-            _nugetPackageDownloader = nugetPackageDownloader ?? new NuGetPackageDownloader(_tempPackagesDir, new NullLogger());
-=======
-            _nugetPackageInstaller = nugetPackageDownloader ?? 
+            _nugetPackageDownloader = nugetPackageDownloader ?? 
                 new NuGetPackageDownloader(_tempPackagesDir, verbosity.VerbosityIsDetailedOrDiagnostic() ? new NuGetConsoleLogger() : new NullLogger());
->>>>>>> 1ab74bc8
             _workloadMetadataDir = Path.Combine(_dotnetDir, "metadata", "workloads");
             _reporter = reporter;
             _sdkFeatureBand = sdkFeatureBand;
@@ -92,11 +88,7 @@
                     {
                         if (!PackIsInstalled(packInfo))
                         {
-<<<<<<< HEAD
-                            var packagePath = _nugetPackageDownloader.DownloadPackageAsync(new PackageId(packInfo.Id), new NuGetVersion(packInfo.Version)).Result;
-=======
-                            var packagePath = _nugetPackageInstaller.DownloadPackageAsync(new PackageId(packInfo.ResolvedPackageId), new NuGetVersion(packInfo.Version)).Result;
->>>>>>> 1ab74bc8
+                            var packagePath = _nugetPackageDownloader.DownloadPackageAsync(new PackageId(packInfo.ResolvedPackageId), new NuGetVersion(packInfo.Version)).Result;
                             tempFilesToDelete.Add(packagePath);
 
                             if (!Directory.Exists(Path.GetDirectoryName(packInfo.Path)))
