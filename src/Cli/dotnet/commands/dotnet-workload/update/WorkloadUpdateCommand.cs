// Copyright (c) .NET Foundation and contributors. All rights reserved.
// Licensed under the MIT license. See LICENSE file in the project root for full license information.

using System;
using System.Collections.Generic;
using System.CommandLine.Parsing;
using System.IO;
using System.Linq;
using System.Text.Json;
using System.Threading.Tasks;
using Microsoft.Deployment.DotNet.Releases;
using Microsoft.DotNet.Cli;
using Microsoft.DotNet.Cli.NuGetPackageDownloader;
using Microsoft.DotNet.Cli.Utils;
using Microsoft.DotNet.Configurer;
using Microsoft.DotNet.ToolPackage;
using Microsoft.DotNet.Workloads.Workload.Install;
using Microsoft.DotNet.Workloads.Workload.Install.InstallRecord;
using Microsoft.Extensions.EnvironmentAbstractions;
using Microsoft.NET.Sdk.WorkloadManifestReader;
using NuGet.Versioning;
using static Microsoft.NET.Sdk.WorkloadManifestReader.WorkloadResolver;

namespace Microsoft.DotNet.Workloads.Workload.Update
{
    internal class WorkloadUpdateCommand : InstallingWorkloadCommand
    {
        private readonly bool _adManifestOnlyOption;
        private readonly bool _printRollbackDefinitionOnly;
        private readonly bool _fromPreviousSdk;

        public WorkloadUpdateCommand(
            ParseResult parseResult,
            IReporter reporter = null,
            IWorkloadResolver workloadResolver = null,
            IInstaller workloadInstaller = null,
            INuGetPackageDownloader nugetPackageDownloader = null,
            IWorkloadManifestUpdater workloadManifestUpdater = null,
            string dotnetDir = null,
            string userProfileDir = null,
            string tempDirPath = null,
            string version = null)
            : base(parseResult, reporter: reporter, workloadResolver: workloadResolver, workloadInstaller: workloadInstaller,
                  nugetPackageDownloader: nugetPackageDownloader, workloadManifestUpdater: workloadManifestUpdater,
                  dotnetDir: dotnetDir, userProfileDir: userProfileDir, tempDirPath: tempDirPath, version: version)

        {
            _fromPreviousSdk = parseResult.GetValueForOption(WorkloadUpdateCommandParser.FromPreviousSdkOption);
            _adManifestOnlyOption = parseResult.GetValueForOption(WorkloadUpdateCommandParser.AdManifestOnlyOption);
            _printRollbackDefinitionOnly = parseResult.GetValueForOption(WorkloadUpdateCommandParser.PrintRollbackOption);

            _workloadInstaller = _workloadInstallerFromConstructor ?? WorkloadInstallerFactory.GetWorkloadInstaller(Reporter,
                                _sdkFeatureBand, workloadResolver ?? _workloadResolver, Verbosity, _userProfileDir, VerifySignatures, PackageDownloader,
                                _dotnetPath, TempDirectoryPath, packageSourceLocation: _packageSourceLocation, RestoreActionConfiguration,
                                elevationRequired: !_printDownloadLinkOnly && !_printRollbackDefinitionOnly && string.IsNullOrWhiteSpace(_downloadToCacheOption));

            _workloadManifestUpdater = _workloadManifestUpdaterFromConstructor ?? new WorkloadManifestUpdater(Reporter, workloadResolver ?? _workloadResolver, PackageDownloader, _userProfileDir, TempDirectoryPath,
                _workloadInstaller.GetWorkloadInstallationRecordRepository(), _workloadInstaller, _packageSourceLocation);
        }



        public override int Execute()
        {
            if (!string.IsNullOrWhiteSpace(_downloadToCacheOption))
            {
                try
                {
                    DownloadToOfflineCacheAsync(new DirectoryPath(_downloadToCacheOption), _includePreviews).Wait();
                }
                catch (Exception e)
                {
                    throw new GracefulException(string.Format(LocalizableStrings.WorkloadCacheDownloadFailed, e.Message), e, isUserError: false);
                }
            }
            else if (_printDownloadLinkOnly)
            {
                var packageUrls = GetUpdatablePackageUrlsAsync(_includePreviews).GetAwaiter().GetResult();

                Reporter.WriteLine("==allPackageLinksJsonOutputStart==");
                Reporter.WriteLine(JsonSerializer.Serialize(packageUrls, new JsonSerializerOptions() { WriteIndented = true }));
                Reporter.WriteLine("==allPackageLinksJsonOutputEnd==");
            }
            else if (_adManifestOnlyOption)
            {
                _workloadManifestUpdater.UpdateAdvertisingManifestsAsync(_includePreviews, string.IsNullOrWhiteSpace(_fromCacheOption) ? null : new DirectoryPath(_fromCacheOption)).Wait();
                Reporter.WriteLine();
                Reporter.WriteLine(LocalizableStrings.WorkloadUpdateAdManifestsSucceeded);
            }
            else if (_printRollbackDefinitionOnly)
            {
                var manifests = _workloadResolver.GetInstalledManifests().ToDictionary(m => m.Id, m => m.Version + "/" + m.ManifestFeatureBand, StringComparer.OrdinalIgnoreCase);

                Reporter.WriteLine("==workloadRollbackDefinitionJsonOutputStart==");
                Reporter.WriteLine(JsonSerializer.Serialize(manifests, new JsonSerializerOptions() { WriteIndented = true }));
                Reporter.WriteLine("==workloadRollbackDefinitionJsonOutputEnd==");
            }
            else
            {
                try
                {
                    UpdateWorkloads(_includePreviews, string.IsNullOrWhiteSpace(_fromCacheOption) ? null : new DirectoryPath(_fromCacheOption));
                }
                catch (Exception e)
                {
                    // Don't show entire stack trace
                    throw new GracefulException(string.Format(LocalizableStrings.WorkloadUpdateFailed, e.Message), e, isUserError: false);
                }
            }

            _workloadInstaller.Shutdown();
            return _workloadInstaller.ExitCode;
        }

        public void UpdateWorkloads(bool includePreviews = false, DirectoryPath? offlineCache = null)
        {
            Reporter.WriteLine();
<<<<<<< HEAD
            var featureBand =
                new SdkFeatureBand(_sdkVersion);
=======
>>>>>>> 0b4ee38b

            var workloadIds = GetUpdatableWorkloads();
            _workloadManifestUpdater.UpdateAdvertisingManifestsAsync(includePreviews, offlineCache).Wait();

            var manifestsToUpdate = string.IsNullOrWhiteSpace(_fromRollbackDefinition) ?
                _workloadManifestUpdater.CalculateManifestUpdates().Select(m => m.manifestUpdate) :
                _workloadManifestUpdater.CalculateManifestRollbacks(_fromRollbackDefinition);

            UpdateWorkloadsWithInstallRecord(workloadIds, _sdkFeatureBand, manifestsToUpdate, offlineCache);

            WorkloadInstallCommand.TryRunGarbageCollection(_workloadInstaller, Reporter, Verbosity, offlineCache);

            _workloadManifestUpdater.DeleteUpdatableWorkloadsFile();

            Reporter.WriteLine();
            Reporter.WriteLine(string.Format(LocalizableStrings.UpdateSucceeded, string.Join(" ", workloadIds)));
            Reporter.WriteLine();
        }

        private void UpdateWorkloadsWithInstallRecord(
            IEnumerable<WorkloadId> workloadIds,
            SdkFeatureBand sdkFeatureBand,
            IEnumerable<ManifestVersionUpdate> manifestsToUpdate,
            DirectoryPath? offlineCache = null)
        {

            var transaction = new CliTransaction();

            transaction.RollbackStarted = () =>
            {
                Reporter.WriteLine(LocalizableStrings.RollingBackInstall);
            };
            // Don't hide the original error if roll back fails, but do log the rollback failure
            transaction.RollbackFailed = ex =>
            {
                Reporter.WriteLine(string.Format(LocalizableStrings.RollBackFailedMessage, ex.Message));
            };

            transaction.Run(
                action: context =>
                {
                    bool rollback = !string.IsNullOrWhiteSpace(_fromRollbackDefinition);

                    foreach (var manifestUpdate in manifestsToUpdate)
                    {
                        _workloadInstaller.InstallWorkloadManifest(manifestUpdate, context, offlineCache, rollback);
                    }

                    _workloadResolver.RefreshWorkloadManifests();

                    var workloads = GetUpdatableWorkloads();

                    _workloadInstaller.InstallWorkloads(workloads, sdkFeatureBand, context, offlineCache);
                },
                rollback: () =>
                {
                    //  Nothing to roll back at this level, InstallWorkloadManifest and InstallWorkloadPacks handle the transaction rollback
                });

        }

        private async Task DownloadToOfflineCacheAsync(DirectoryPath offlineCache, bool includePreviews)
        {
            await GetDownloads(GetUpdatableWorkloads(), skipManifestUpdate: false, includePreviews, offlineCache.Value);
        }

        private async Task<IEnumerable<string>> GetUpdatablePackageUrlsAsync(bool includePreview)
        {
            var downloads = await GetDownloads(GetUpdatableWorkloads(), skipManifestUpdate: false, includePreview);

            var urls = new List<string>();
            foreach (var download in downloads)
            {
                urls.Add(await PackageDownloader.GetPackageUrl(new PackageId(download.NuGetPackageId), new NuGetVersion(download.NuGetPackageVersion), _packageSourceLocation));
            }

            return urls;
        }

        private IEnumerable<WorkloadId> GetUpdatableWorkloads()
        {
            var workloads = GetInstalledWorkloads(_fromPreviousSdk);

            if (workloads == null || !workloads.Any())
            {
                Reporter.WriteLine(LocalizableStrings.NoWorkloadsToUpdate);
            }

            return workloads;
        }
    }
}<|MERGE_RESOLUTION|>--- conflicted
+++ resolved
@@ -115,11 +115,6 @@
         public void UpdateWorkloads(bool includePreviews = false, DirectoryPath? offlineCache = null)
         {
             Reporter.WriteLine();
-<<<<<<< HEAD
-            var featureBand =
-                new SdkFeatureBand(_sdkVersion);
-=======
->>>>>>> 0b4ee38b
 
             var workloadIds = GetUpdatableWorkloads();
             _workloadManifestUpdater.UpdateAdvertisingManifestsAsync(includePreviews, offlineCache).Wait();
