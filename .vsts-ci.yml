--- conflicted
+++ resolved
@@ -137,12 +137,7 @@
         agentOs: Ubuntu_20_04
         pool:
           ${{ if eq(variables['System.TeamProject'], 'public') }}:
-<<<<<<< HEAD
-            name: NetCore-Svc-Public
-            demands: ImageOverride -equals Build.Ubuntu.2004.Amd64.open
-=======
             vmImage: 'ubuntu-20.04'
->>>>>>> 0b2f77fb
           ${{ if ne(variables['System.TeamProject'], 'public') }}:
             name: NetCore1ESPool-Svc-Internal
             demands: ImageOverride -equals Build.Ubuntu.2004.Amd64
