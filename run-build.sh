--- conflicted
+++ resolved
@@ -202,13 +202,8 @@
 export DOTNET_SKIP_FIRST_TIME_EXPERIENCE=1
 
 if [ $BUILD -eq 1 ]; then
-<<<<<<< HEAD
-    dotnet msbuild build.proj /bl:msbuild.generatepropsfile.binlog /p:Architecture=$ARCHITECTURE $CUSTOM_BUILD_ARGS /p:GeneratePropsFile=true /t:WriteDynamicPropsToStaticPropsFiles ${argsnotargets[@]}
+    dotnet msbuild build.proj /bl:msbuild.generatepropsfile.binlog /p:Architecture=$ARCHITECTURE $CUSTOM_BUILD_ARGS /p:GeneratePropsFile=true /t:BuildDotnetCliBuildFramework ${argsnotargets[@]}
     dotnet msbuild build.proj /bl:msbuild.mainbuild.binlog /m /v:normal /fl /flp:v=diag /p:Architecture=$ARCHITECTURE $CUSTOM_BUILD_ARGS $args
-=======
-    dotnet msbuild build.proj /p:Architecture=$ARCHITECTURE $CUSTOM_BUILD_ARGS /p:GeneratePropsFile=true /t:BuildDotnetCliBuildFramework ${argsnotargets[@]}
-    dotnet msbuild build.proj /m /v:normal /fl /flp:v=diag /p:Architecture=$ARCHITECTURE $CUSTOM_BUILD_ARGS $args
->>>>>>> 0a93e87f
 else
     echo "Not building due to --nobuild"
     echo "Command that would be run is: 'dotnet msbuild build.proj /m /p:Architecture=$ARCHITECTURE $CUSTOM_BUILD_ARGS $args'"
