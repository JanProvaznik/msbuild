--- conflicted
+++ resolved
@@ -15,10 +15,6 @@
     "xcopy-msbuild": "17.13.0"
   },
   "msbuild-sdks": {
-<<<<<<< HEAD
-    "Microsoft.DotNet.Arcade.Sdk": "9.0.0-beta.25515.2"
-=======
     "Microsoft.DotNet.Arcade.Sdk": "10.0.0-beta.25469.2"
->>>>>>> 7fe17cdf
   }
 }