{
  "sdk": {
    "allowPrerelease": true,
    "paths": [
      ".dotnet",
      "$host$"
    ],
    "errorMessage": "The .NET SDK could not be found, please run a command-line build with ./build.cmd."
  },
  "tools": {
    "dotnet": "10.0.100-preview.7.25322.101",
    "vs": {
      "version": "17.13.0"
    },
    "xcopy-msbuild": "17.13.0"
  },
  "msbuild-sdks": {
<<<<<<< HEAD
    "Microsoft.DotNet.Arcade.Sdk": "9.0.0-beta.25380.1"
=======
    "Microsoft.DotNet.Arcade.Sdk": "10.0.0-beta.25374.4"
>>>>>>> 855beb69
  }
}<|MERGE_RESOLUTION|>--- conflicted
+++ resolved
@@ -15,10 +15,6 @@
     "xcopy-msbuild": "17.13.0"
   },
   "msbuild-sdks": {
-<<<<<<< HEAD
-    "Microsoft.DotNet.Arcade.Sdk": "9.0.0-beta.25380.1"
-=======
     "Microsoft.DotNet.Arcade.Sdk": "10.0.0-beta.25374.4"
->>>>>>> 855beb69
   }
 }