--- conflicted
+++ resolved
@@ -8,12 +8,8 @@
     <TreatWarningsAsErrors>True</TreatWarningsAsErrors>
     <DebugSymbols>true</DebugSymbols>
     <IsShippingPackage>false</IsShippingPackage>
-<<<<<<< HEAD
     <SdkTargetFramework>netcoreapp3.0</SdkTargetFramework>
     <ToolsetTargetFramework>$(SdkTargetFramework)</ToolsetTargetFramework>
-
-    <!-- Workaround for https://github.com/NuGet/NuGet.Client/pull/3016 -->
-    <NoWarn>$(NoWarn);NU5131</NoWarn>
 
     <!-- Disable implict package target fallback, and disable warning for when we explicitly add it (currently needed for
          Microsoft.ApplicationInsights) -->
@@ -21,8 +17,6 @@
     <DisableImplicitPackageTargetFallback>true</DisableImplicitPackageTargetFallback>
 
     <!-- <ArtifactsShippingSymbolsDir>$(ArtifactsDir)symbols\$(Configuration)\Shipping</ArtifactsShippingSymbolsDir> -->
-=======
->>>>>>> cdeceb98
   </PropertyGroup>
 
   <PropertyGroup Condition="'$(IsTestProject)' == 'true'">
@@ -35,19 +29,6 @@
     <SdkLayoutDirectory>$(ArtifactsBinDir)$(Configuration)\dotnetLayout</SdkLayoutDirectory>
   </PropertyGroup>
 
-<<<<<<< HEAD
-  <Target Name="OverrideSymbolsOutput" BeforeTargets="_CheckForInvalidConfigurationAndPlatform"
-          Condition="'$(DebugType)' != 'embedded'">
-
-    <ItemGroup>
-      <_DebugSymbolsOutputPath Remove="@(_DebugSymbolsOutputPath)" />
-      <_DebugSymbolsOutputPath Include="@(_DebugSymbolsIntermediatePath->'$(ArtifactsSymStoreDirectory)$(MSBuildProjectName)\$(TargetFramework.ToLowerInvariant())\%(Filename)%(Extension)')" />
-    </ItemGroup>
-    
-  </Target>
 
   <Import Project="build/GenerateResxSource.targets" />
-
-=======
->>>>>>> cdeceb98
 </Project>