--- conflicted
+++ resolved
@@ -303,12 +303,8 @@
             var result = projectToolsCommandResolver.Resolve(commandResolverArguments);
 
             result.Should().NotBeNull();
-
-<<<<<<< HEAD
-            result.Args.Should().Contain("--fx-version 2.0.3");
-=======
+            
             result.Args.Should().Contain("--fx-version 2.1.0");
->>>>>>> 35969260
         }
 
         [Fact]
