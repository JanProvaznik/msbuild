﻿// Copyright (c) .NET Foundation and contributors. All rights reserved.
// Licensed under the MIT license. See LICENSE file in the project root for full license information.

using FluentAssertions;
using Microsoft.DotNet.Cli;
using Microsoft.DotNet.Cli.Telemetry;
using Microsoft.DotNet.Cli.Utils;
using Microsoft.DotNet.Tools.Test.Utilities;
using System.Collections.Generic;
using System;
using Xunit;

namespace Microsoft.DotNet.Tests
{
    public class TelemetryCommandTests : TestBase
    {
        private readonly FakeRecordEventNameTelemetry _fakeTelemetry;

        public string EventName { get; set; }

        public IDictionary<string, string> Properties { get; set; }

        public TelemetryCommandTests()
        {
            _fakeTelemetry = new FakeRecordEventNameTelemetry();
            TelemetryEventEntry.Subscribe(_fakeTelemetry.TrackEvent);
            TelemetryEventEntry.TelemetryFilter = new TelemetryFilter(Sha256Hasher.HashWithNormalizedCasing);
        }

        [Fact]
        public void NoTelemetryIfCommandIsInvalid()
        {
            string[] args = { "publish", "-r"};
            Action a = () => { Cli.Program.ProcessArgs(args); };
            a.ShouldNotThrow<ArgumentOutOfRangeException>();
        }

        [Fact]
        public void NoTelemetryIfCommandIsInvalid2()
        {
            string[] args = { "restore", "-v" };
            Action a = () => { Cli.Program.ProcessArgs(args); };
            a.ShouldNotThrow<ArgumentOutOfRangeException>();
        }

        [Fact]
        public void TopLevelCommandNameShouldBeSentToTelemetry()
        {
            string[] args = { "help" };
            Cli.Program.ProcessArgs(args);

            _fakeTelemetry.LogEntries.Should().Contain(e => e.EventName == "toplevelparser/command" &&
                              e.Properties.ContainsKey("verb") &&
                              e.Properties["verb"] == Sha256Hasher.Hash("HELP"));
        }

        [Fact]
        public void DotnetNewCommandFirstArgumentShouldBeSentToTelemetry()
        {
            const string argumentToSend = "console";
            string[] args = { "new", argumentToSend };
            Cli.Program.ProcessArgs(args);
            _fakeTelemetry
                .LogEntries.Should()
                .Contain(e => e.EventName == "sublevelparser/command" &&
                              e.Properties.ContainsKey("argument") &&
                              e.Properties["argument"] == Sha256Hasher.Hash(argumentToSend.ToUpper()) &&
                              e.Properties.ContainsKey("verb") &&
                              e.Properties["verb"] == Sha256Hasher.Hash("NEW"));
        }

        [Fact]
        public void DotnetHelpCommandFirstArgumentShouldBeSentToTelemetry()
        {
            const string argumentToSend = "something";
            string[] args = { "help", argumentToSend };
            Cli.Program.ProcessArgs(args);
            _fakeTelemetry
                .LogEntries.Should()
                .Contain(e => e.EventName == "sublevelparser/command" &&
                              e.Properties.ContainsKey("argument") &&
                              e.Properties["argument"] == Sha256Hasher.Hash(argumentToSend.ToUpper()) &&
                              e.Properties.ContainsKey("verb") &&
                              e.Properties["verb"] == Sha256Hasher.Hash("HELP"));
        }

        [Fact]
        public void DotnetAddCommandFirstArgumentShouldBeSentToTelemetry()
        {
            const string argumentToSend = "package";
            string[] args = { "add", argumentToSend, "aPackageName" };
            Cli.Program.ProcessArgs(args);
            _fakeTelemetry
                .LogEntries.Should()
                .Contain(e => e.EventName == "sublevelparser/command" &&
                              e.Properties.ContainsKey("argument") &&
                              e.Properties["argument"] == Sha256Hasher.Hash(argumentToSend.ToUpper()) &&
                              e.Properties.ContainsKey("verb") &&
                              e.Properties["verb"] == Sha256Hasher.Hash("ADD"));
        }

        [Fact]
        public void DotnetAddCommandFirstArgumentShouldBeSentToTelemetry2()
        {
            const string argumentToSend = "reference";
            string[] args = { "add", argumentToSend, "aPackageName" };
            Cli.Program.ProcessArgs(args);
            _fakeTelemetry
                .LogEntries.Should()
                .Contain(e => e.EventName == "sublevelparser/command" &&
                              e.Properties.ContainsKey("argument") &&
                              e.Properties["argument"] == Sha256Hasher.Hash(argumentToSend.ToUpper()) &&
                              e.Properties.ContainsKey("verb") &&
                              e.Properties["verb"] == Sha256Hasher.Hash("ADD"));
        }

        [Fact]
        public void DotnetRemoveCommandFirstArgumentShouldBeSentToTelemetry()
        {
            const string argumentToSend = "package";
            string[] args = { "remove", argumentToSend, "aPackageName" };
            Cli.Program.ProcessArgs(args);
            _fakeTelemetry
                .LogEntries.Should()
                .Contain(e => e.EventName == "sublevelparser/command" &&
                              e.Properties.ContainsKey("argument") &&
                              e.Properties["argument"] == Sha256Hasher.Hash(argumentToSend.ToUpper()) &&
                              e.Properties.ContainsKey("verb") &&
                              e.Properties["verb"] == Sha256Hasher.Hash("REMOVE"));
        }

        [Fact]
        public void DotnetListCommandFirstArgumentShouldBeSentToTelemetry()
        {
            const string argumentToSend = "reference";
            string[] args = { "list", argumentToSend, "aPackageName" };
            Cli.Program.ProcessArgs(args);
            _fakeTelemetry
                .LogEntries.Should()
                .Contain(e => e.EventName == "sublevelparser/command" && e.Properties.ContainsKey("argument") &&
                              e.Properties["argument"] == Sha256Hasher.Hash(argumentToSend.ToUpper()) &&
                              e.Properties.ContainsKey("verb") &&
                              e.Properties["verb"] == Sha256Hasher.Hash("LIST"));
        }

        [Fact]
        public void DotnetSlnCommandFirstArgumentShouldBeSentToTelemetry()
        {
            const string argumentToSend = "list";
            string[] args = { "sln", "aSolution", argumentToSend };
            Cli.Program.ProcessArgs(args);
            _fakeTelemetry
                .LogEntries.Should()
                .Contain(e => e.EventName == "sublevelparser/command" &&
                              e.Properties.ContainsKey("argument") &&
                              e.Properties["argument"] == Sha256Hasher.Hash(argumentToSend.ToUpper()) &&
                              e.Properties.ContainsKey("verb") &&
                              e.Properties["verb"] == Sha256Hasher.Hash("SLN"));
        }

        [Fact]
        public void DotnetNugetCommandFirstArgumentShouldBeSentToTelemetry()
        {
            const string argumentToSend = "push";
<<<<<<< HEAD
            string[] args = { "nuget", argumentToSend, "aRoot" };
=======
            string[] args = {"nuget", argumentToSend};
>>>>>>> 9469978f
            Cli.Program.ProcessArgs(args);
            _fakeTelemetry
                .LogEntries.Should()
                .Contain(e => e.EventName == "sublevelparser/command" &&
                              e.Properties.ContainsKey("argument") &&
                              e.Properties["argument"] == Sha256Hasher.Hash(argumentToSend.ToUpper()) &&
                              e.Properties.ContainsKey("verb") &&
                              e.Properties["verb"] == Sha256Hasher.Hash("NUGET"));
        }

        [Fact]
        public void DotnetNewCommandLanguageOpinionShouldBeSentToTelemetry()
        {
            const string optionKey = "language";
            const string optionValueToSend = "c#";
            string[] args = { "new", "console", "--" + optionKey, optionValueToSend };
            Cli.Program.ProcessArgs(args);
            _fakeTelemetry
                .LogEntries.Should()
                .Contain(e => e.EventName == "sublevelparser/command" && e.Properties.ContainsKey(optionKey) &&
                              e.Properties[optionKey] == Sha256Hasher.Hash(optionValueToSend.ToUpper()) &&
                              e.Properties.ContainsKey("verb") &&
                              e.Properties["verb"] == Sha256Hasher.Hash("NEW"));
        }

        [Fact]
        public void AnyDotnetCommandVerbosityOpinionShouldBeSentToTelemetry()
        {
            const string optionKey = "verbosity";
            const string optionValueToSend = "minimal";
            string[] args = { "restore", "--" + optionKey, optionValueToSend };
            Cli.Program.ProcessArgs(args);
            _fakeTelemetry
                .LogEntries.Should()
                .Contain(e => e.EventName == "sublevelparser/command" &&
                              e.Properties.ContainsKey(optionKey) &&
                              e.Properties[optionKey] == Sha256Hasher.Hash(optionValueToSend.ToUpper()) &&
                              e.Properties.ContainsKey("verb") &&
                              e.Properties["verb"] == Sha256Hasher.Hash("RESTORE"));
        }

        [Fact]
        public void DotnetBuildAndPublishCommandOpinionsShouldBeSentToTelemetry()
        {
            const string optionKey = "configuration";
            const string optionValueToSend = "Debug";
            string[] args = { "build", "--" + optionKey, optionValueToSend };
            Cli.Program.ProcessArgs(args);
            _fakeTelemetry
                .LogEntries.Should()
                .Contain(e => e.EventName == "sublevelparser/command" &&
                              e.Properties.ContainsKey(optionKey) &&
                              e.Properties[optionKey] == Sha256Hasher.Hash(optionValueToSend.ToUpper()) &&
                              e.Properties.ContainsKey("verb") &&
                              e.Properties["verb"] == Sha256Hasher.Hash("BUILD"));
        }

        [Fact]
        public void DotnetPublishCommandRuntimeOpinionsShouldBeSentToTelemetry()
        {
            const string optionKey = "runtime";
            const string optionValueToSend = "win10-x64";
            string[] args = { "publish", "--" + optionKey, optionValueToSend };
            Cli.Program.ProcessArgs(args);
            _fakeTelemetry
                .LogEntries.Should()
                .Contain(e => e.EventName == "sublevelparser/command" &&
                              e.Properties.ContainsKey(optionKey) &&
                              e.Properties[optionKey] == Sha256Hasher.Hash(optionValueToSend.ToUpper()) &&
                              e.Properties.ContainsKey("verb") &&
                              e.Properties["verb"] == Sha256Hasher.Hash("PUBLISH"));
        }

        [Fact]
        public void DotnetBuildAndPublishCommandOpinionsShouldBeSentToTelemetryWhenThereIsMultipleOption()
        {
            string[] args = { "build", "--configuration", "Debug", "--runtime", "osx.10.11-x64" };
            Cli.Program.ProcessArgs(args);
            _fakeTelemetry
                .LogEntries.Should()
                .Contain(e => e.EventName == "sublevelparser/command" && e.Properties.ContainsKey("configuration") &&
                              e.Properties["configuration"] == Sha256Hasher.Hash("DEBUG") &&
                              e.Properties.ContainsKey("verb") &&
                              e.Properties["verb"] == Sha256Hasher.Hash("BUILD"));

            _fakeTelemetry
                .LogEntries.Should()
                .Contain(e => e.EventName == "sublevelparser/command" && e.Properties.ContainsKey("runtime") &&
                              e.Properties["runtime"] == Sha256Hasher.Hash("OSX.10.11-X64") &&
                              e.Properties.ContainsKey("verb") &&
                              e.Properties["verb"] == Sha256Hasher.Hash("BUILD"));
        }

        [Fact]
        public void DotnetRunCleanTestCommandOpinionsShouldBeSentToTelemetryWhenThereIsMultipleOption()
        {
            string[] args = { "clean", "--configuration", "Debug", "--framework", "netcoreapp1.0" };
            Cli.Program.ProcessArgs(args);
            _fakeTelemetry
                .LogEntries.Should()
                .Contain(e => e.EventName == "sublevelparser/command" && e.Properties.ContainsKey("configuration") &&
                              e.Properties["configuration"] == Sha256Hasher.Hash("DEBUG") &&
                              e.Properties.ContainsKey("verb") &&
                              e.Properties["verb"] == Sha256Hasher.Hash("CLEAN"));

            _fakeTelemetry
                .LogEntries.Should()
                .Contain(e => e.EventName == "sublevelparser/command" && e.Properties.ContainsKey("framework") &&
                              e.Properties["framework"] == Sha256Hasher.Hash("NETCOREAPP1.0") &&
                              e.Properties.ContainsKey("verb") &&
                              e.Properties["verb"] == Sha256Hasher.Hash("CLEAN"));
        }

        [WindowsOnlyFact]
        public void InternalreportinstallsuccessCommandCollectExeNameWithEventname()
        {
            FakeRecordEventNameTelemetry fakeTelemetry = new FakeRecordEventNameTelemetry();
            string[] args = { "c:\\mypath\\dotnet-sdk-latest-win-x64.exe" };

            InternalReportinstallsuccess.ProcessInputAndSendTelemetry(args, fakeTelemetry);

            fakeTelemetry
                .LogEntries.Should()
                .Contain(e => e.EventName == "install/reportsuccess" && e.Properties.ContainsKey("exeName") &&
                              e.Properties["exeName"] == Sha256Hasher.Hash("DOTNET-SDK-LATEST-WIN-X64.EXE"));
        }

        [Fact]
        public void InternalreportinstallsuccessCommandIsRegistedInBuiltIn()
        {
            BuiltInCommandsCatalog.Commands.Should().ContainKey("internal-reportinstallsuccess");
        }
    }
}<|MERGE_RESOLUTION|>--- conflicted
+++ resolved
@@ -162,11 +162,9 @@
         public void DotnetNugetCommandFirstArgumentShouldBeSentToTelemetry()
         {
             const string argumentToSend = "push";
-<<<<<<< HEAD
+
             string[] args = { "nuget", argumentToSend, "aRoot" };
-=======
-            string[] args = {"nuget", argumentToSend};
->>>>>>> 9469978f
+
             Cli.Program.ProcessArgs(args);
             _fakeTelemetry
                 .LogEntries.Should()
