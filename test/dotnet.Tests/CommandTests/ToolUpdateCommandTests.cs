// Copyright (c) .NET Foundation and contributors. All rights reserved.
// Licensed under the MIT license. See LICENSE file in the project root for full license information.

using System;
using System.Collections.Generic;
using System.Linq;
using FluentAssertions;
using Microsoft.DotNet.Cli.CommandLine;
using Microsoft.DotNet.Cli.Utils;
using Microsoft.DotNet.ToolPackage;
using Microsoft.DotNet.Tools.Tool.Install;
using Microsoft.DotNet.Tools.Tests.ComponentMocks;
using Microsoft.DotNet.Tools.Test.Utilities;
using Microsoft.DotNet.Tools.Tool.Update;
using Microsoft.Extensions.DependencyModel.Tests;
using Microsoft.Extensions.EnvironmentAbstractions;
using Xunit;
using Parser = Microsoft.DotNet.Cli.Parser;
using LocalizableStrings = Microsoft.DotNet.Tools.Tool.Update.LocalizableStrings;
using Microsoft.DotNet.ShellShim;
using System.IO;

namespace Microsoft.DotNet.Tests.Commands
{
    public class ToolUpdateCommandTests
    {
        private readonly BufferedReporter _reporter;
        private readonly IFileSystem _fileSystem;
        private readonly EnvironmentPathInstructionMock _environmentPathInstructionMock;
        private readonly ToolPackageStoreMock _store;
        private readonly PackageId _packageId = new PackageId("global.tool.console.demo");
        private readonly List<MockFeed> _mockFeeds;
        private const string LowerPackageVersion = "1.0.4";
        private const string HigherPackageVersion = "1.0.5";
        private readonly string _shimsDirectory;
        private readonly string _toolsDirectory;

        public ToolUpdateCommandTests()
        {
            _reporter = new BufferedReporter();
            _fileSystem = new FileSystemMockBuilder().UseCurrentSystemTemporaryDirectory().Build();
            var tempDirectory = _fileSystem.Directory.CreateTemporaryDirectory().DirectoryPath;
            _shimsDirectory = Path.Combine(tempDirectory, "shims");
            _toolsDirectory = Path.Combine(tempDirectory, "tools");
            _environmentPathInstructionMock = new EnvironmentPathInstructionMock(_reporter, _shimsDirectory);
            _store = new ToolPackageStoreMock(new DirectoryPath(_toolsDirectory), _fileSystem);
            _mockFeeds = new List<MockFeed>
            {
                new MockFeed
                {
                    Type = MockFeedType.FeedFromLookUpNugetConfig,
                    Packages = new List<MockFeedPackage>
                    {
                        new MockFeedPackage
                        {
                            PackageId = _packageId.ToString(),
                            Version = LowerPackageVersion
                        },
                        new MockFeedPackage
                        {
                            PackageId = _packageId.ToString(),
                            Version = HigherPackageVersion
                        }
                    }
                }
            };
        }

        [Fact]
        public void GivenANonExistentPackageItErrors()
        {
            var packageId = "does.not.exist";
            var command = CreateUpdateCommand($"-g {packageId}");

            Action a = () => command.Execute();

            a.ShouldThrow<GracefulException>().And.Message
                .Should().Contain(
                    string.Format(
                        LocalizableStrings.ToolNotInstalled,
                        packageId));
        }

        [Fact]
        public void GivenAnExistedLowerversionInstallationWhenCallItCanUpdateThePackageVersion()
        {
            CreateInstallCommand($"-g {_packageId} --version {LowerPackageVersion}").Execute();

            var command = CreateUpdateCommand($"-g {_packageId}");

            command.Execute();

            _store.EnumeratePackageVersions(_packageId).Single().Version.ToFullString().Should()
                .Be(HigherPackageVersion);
        }

        [Fact]
        public void GivenAnExistedLowerversionInstallationWhenCallItCanPrintSucessMessage()
        {
            CreateInstallCommand($"-g {_packageId} --version {LowerPackageVersion}").Execute();
            _reporter.Lines.Clear();

            var command = CreateUpdateCommand($"-g {_packageId}");

            command.Execute();

            _reporter.Lines.First().Should().Contain(string.Format(
                LocalizableStrings.UpdateSucceeded,
                _packageId, LowerPackageVersion, HigherPackageVersion));
        }

        [Fact]
        public void GivenAnExistedSameVersionInstallationWhenCallItCanPrintSucessMessage()
        {
            CreateInstallCommand($"-g {_packageId} --version {HigherPackageVersion}").Execute();
            _reporter.Lines.Clear();

            var command = CreateUpdateCommand($"-g {_packageId}");

            command.Execute();

            _reporter.Lines.First().Should().Contain(string.Format(
                LocalizableStrings.UpdateSucceededVersionNoChange,
                _packageId, HigherPackageVersion));
        }

        [Fact]
        public void GivenAnExistedLowerversionWhenReinstallThrowsIthasTheFirstLineIndicateUpdateFailure()
        {
            CreateInstallCommand($"-g {_packageId} --version {LowerPackageVersion}").Execute();
            _reporter.Lines.Clear();

            ParseResult result = Parser.Instance.Parse("dotnet tool update " + $"-g {_packageId}");
            var command = new ToolUpdateCommand(
                result["dotnet"]["tool"]["update"],
                result,
<<<<<<< HEAD
                _ => (_store, _store,
=======
                (location, forwardArguments) => (_store,
>>>>>>> fb57b1d6
                    new ToolPackageInstallerMock(
                        _fileSystem,
                        _store,
                        new ProjectRestorerMock(
                            _fileSystem,
                            _reporter,
                            _mockFeeds
                        ),
                        installCallback: () => throw new ToolConfigurationException("Simulated error")),
                    new ToolPackageUninstallerMock(_fileSystem, _store)),
                _ => GetMockedShellShimRepository(),
                _reporter);

            Action a = () => command.Execute();
            a.ShouldThrow<GracefulException>().And.Message.Should().Contain(
                string.Format(LocalizableStrings.UpdateToolFailed, _packageId) + Environment.NewLine +
                string.Format(Tools.Tool.Install.LocalizableStrings.InvalidToolConfiguration, "Simulated error"));
        }

        [Fact]
        public void GivenAnExistedLowerversionWhenReinstallThrowsItRollsBack()
        {
            CreateInstallCommand($"-g {_packageId} --version {LowerPackageVersion}").Execute();
            _reporter.Lines.Clear();

            ParseResult result = Parser.Instance.Parse("dotnet tool update " + $"-g {_packageId}");
            var command = new ToolUpdateCommand(
                result["dotnet"]["tool"]["update"],
                result,
<<<<<<< HEAD
                _ => (_store, _store,
=======
                (location, forwardArguments) => (_store,
>>>>>>> fb57b1d6
                    new ToolPackageInstallerMock(
                        _fileSystem,
                        _store,
                        new ProjectRestorerMock(
                            _fileSystem,
                            _reporter,
                            _mockFeeds
                        ),
                        installCallback: () => throw new ToolConfigurationException("Simulated error")),
                    new ToolPackageUninstallerMock(_fileSystem, _store)),
                _ => GetMockedShellShimRepository(),
                _reporter);

            Action a = () => command.Execute();

            _store.EnumeratePackageVersions(_packageId).Single().Version.ToFullString().Should()
                .Be(LowerPackageVersion);
        }

        [Fact]
        public void WhenRunWithBothGlobalAndToolPathShowErrorMessage()
        {
            var command = CreateUpdateCommand($"-g --tool-path /tmp/folder {_packageId}");

            Action a = () => command.Execute();

            a.ShouldThrow<GracefulException>().And.Message
                .Should().Contain(
                    LocalizableStrings.UpdateToolCommandInvalidGlobalAndToolPath);
        }

        [Fact]
        public void WhenRunWithNeitherOfGlobalNorToolPathShowErrorMessage()
        {
            var command = CreateUpdateCommand($"{_packageId}");

            Action a = () => command.Execute();

            a.ShouldThrow<GracefulException>().And.Message
                .Should().Contain(
                    LocalizableStrings.UpdateToolCommandNeedGlobalOrToolPath);
        }

        private ToolInstallCommand CreateInstallCommand(string options)
        {
            ParseResult result = Parser.Instance.Parse("dotnet tool install " + options);

            return new ToolInstallCommand(
                result["dotnet"]["tool"]["install"],
                result,
<<<<<<< HEAD
                (_) => (_store, _store, new ToolPackageInstallerMock(
=======
                (location, forwardArguments) => (_store, new ToolPackageInstallerMock(
>>>>>>> fb57b1d6
                    _fileSystem,
                    _store,
                    new ProjectRestorerMock(
                        _fileSystem,
                        _reporter,
                        _mockFeeds
                    ))),
                (_) => GetMockedShellShimRepository(),
                _environmentPathInstructionMock,
                _reporter);
        }

        private ToolUpdateCommand CreateUpdateCommand(string options)
        {
            ParseResult result = Parser.Instance.Parse("dotnet tool update " + options);

            return new ToolUpdateCommand(
                result["dotnet"]["tool"]["update"],
                result,
<<<<<<< HEAD
                (_) => (_store, _store, new ToolPackageInstallerMock(
=======
                (location, forwardArguments) => (_store, new ToolPackageInstallerMock(
>>>>>>> fb57b1d6
                    _fileSystem,
                    _store,
                    new ProjectRestorerMock(
                        _fileSystem,
                        _reporter,
                        _mockFeeds
                    )),
                    new ToolPackageUninstallerMock(_fileSystem, _store)),
                (_) => GetMockedShellShimRepository(),
                _reporter);
        }

        private ShellShimRepository GetMockedShellShimRepository()
        {
            return new ShellShimRepository(
                    new DirectoryPath(_shimsDirectory),
                    fileSystem: _fileSystem,
                    appHostShellShimMaker: new AppHostShellShimMakerMock(_fileSystem));
        }
    }
}<|MERGE_RESOLUTION|>--- conflicted
+++ resolved
@@ -134,11 +134,7 @@
             var command = new ToolUpdateCommand(
                 result["dotnet"]["tool"]["update"],
                 result,
-<<<<<<< HEAD
-                _ => (_store, _store,
-=======
-                (location, forwardArguments) => (_store,
->>>>>>> fb57b1d6
+                (location, forwardArguments) => (_store, _store,
                     new ToolPackageInstallerMock(
                         _fileSystem,
                         _store,
@@ -168,11 +164,7 @@
             var command = new ToolUpdateCommand(
                 result["dotnet"]["tool"]["update"],
                 result,
-<<<<<<< HEAD
-                _ => (_store, _store,
-=======
-                (location, forwardArguments) => (_store,
->>>>>>> fb57b1d6
+                (location, forwardArguments) => (_store, _store,
                     new ToolPackageInstallerMock(
                         _fileSystem,
                         _store,
@@ -223,11 +215,7 @@
             return new ToolInstallCommand(
                 result["dotnet"]["tool"]["install"],
                 result,
-<<<<<<< HEAD
-                (_) => (_store, _store, new ToolPackageInstallerMock(
-=======
-                (location, forwardArguments) => (_store, new ToolPackageInstallerMock(
->>>>>>> fb57b1d6
+                (location, forwardArguments) => (_store, _store, new ToolPackageInstallerMock(
                     _fileSystem,
                     _store,
                     new ProjectRestorerMock(
@@ -247,11 +235,7 @@
             return new ToolUpdateCommand(
                 result["dotnet"]["tool"]["update"],
                 result,
-<<<<<<< HEAD
-                (_) => (_store, _store, new ToolPackageInstallerMock(
-=======
-                (location, forwardArguments) => (_store, new ToolPackageInstallerMock(
->>>>>>> fb57b1d6
+                (location, forwardArguments) => (_store, _store, new ToolPackageInstallerMock(
                     _fileSystem,
                     _store,
                     new ProjectRestorerMock(
