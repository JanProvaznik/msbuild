--- conflicted
+++ resolved
@@ -39,20 +39,16 @@
     value: .NETCore
   - name: _DotNetValidationArtifactsCategory
     value: .NETCoreValidation
-<<<<<<< HEAD
   - name: EnableReleaseOneLocBuild
     value: false
-=======
   - name: Codeql.Enabled
     value: true
->>>>>>> 212455df
 
 stages:
 - stage: build
   displayName: Build
 
   jobs:
-<<<<<<< HEAD
   - ${{ if and( ne(variables['System.TeamProject'], 'public'), notin(variables['Build.Reason'], 'PullRequest')) }}:
     # The localization setup for release/ branches. Note difference in LclPackageId. main branch is handled separately below.
     # Used for vs17.2, vs17.4, vs17.6 etc. branches only.
@@ -77,15 +73,6 @@
           MirrorBranch: 'main'
           JobNameSuffix: '_main'
           condition: eq(variables['Build.SourceBranch'], 'refs/heads/main')
-=======
-  - ${{ if eq(variables['Build.SourceBranch'], 'refs/heads/main') }}: # should track next-release's active dev branch
-    - template: /eng/common/templates/job/onelocbuild.yml
-      parameters:
-        LclSource: lclFilesfromPackage
-        LclPackageId: 'LCL-JUNO-PROD-MSBUILD'
-        MirrorRepo: 'msbuild'
-        MirrorBranch: 'main' # should match condition above
->>>>>>> 212455df
 
   - job: Windows_NT
     pool:
